<<<<<<< HEAD
sympy >=1.6, <1.8
=======
sympy >=1.6, <2.0
>>>>>>> c9fab37b
<|MERGE_RESOLUTION|>--- conflicted
+++ resolved
@@ -1,5 +1 @@
-<<<<<<< HEAD
-sympy >=1.6, <1.8
-=======
-sympy >=1.6, <2.0
->>>>>>> c9fab37b
+sympy >=1.6, <2.0