--- conflicted
+++ resolved
@@ -1,6 +1,2 @@
 # This file is updated on every release by the sage-update-version script
-<<<<<<< HEAD
-sagemath-categories ~= 9.7rc0
-=======
-sagemath-categories ~= 9.8b0
->>>>>>> b7f04edc
+sagemath-categories ~= 9.8b0