--- conflicted
+++ resolved
@@ -85,11 +85,7 @@
 
 micro_release: bdist-clean lib-clean
 	@echo "Stripping binaries ..."
-<<<<<<< HEAD
-	find local/lib local/bin -type f -exec strip '{}' ';' |& grep -v "File format not recognized" |  grep -v "File truncated" || true
-=======
 	LC_ALL=C find local/lib local/bin -type f -exec strip '{}' ';' 2>&1 | grep -v "File format not recognized" |  grep -v "File truncated" || true
->>>>>>> 5677976a
 
 TESTPRELIMS = local/bin/sage-starts
 TESTALL = ./sage -t --all
