<<<<<<< HEAD
SageMath version 9.3.rc5, Release Date: 2021-04-30
=======
SageMath version 9.4.beta2, Release Date: 2021-06-19
>>>>>>> c4acd094
<|MERGE_RESOLUTION|>--- conflicted
+++ resolved
@@ -1,5 +1 @@
-<<<<<<< HEAD
-SageMath version 9.3.rc5, Release Date: 2021-04-30
-=======
-SageMath version 9.4.beta2, Release Date: 2021-06-19
->>>>>>> c4acd094
+SageMath version 9.4.beta2, Release Date: 2021-06-19