name: Build & Test

on:
  pull_request:
  merge_group:
  push:
    branches:
      - master
      - develop
    # Ignore pushes on tags to prevent two uploads of codecov reports
    tags-ignore: ['**']
  workflow_dispatch:
    # Allow to run manually
    inputs:
      platform:
        description: 'Platform'
        required: true
        default: 'ubuntu-focal-standard'
      docker_tag:
        description: 'Docker tag'
        required: true
        default: 'dev'

concurrency:
  # Cancel previous runs of this workflow for the same branch
  group: ${{ github.workflow }}-${{ github.ref }}
  cancel-in-progress: true

env:
  # Adapted from docker.yml
  TOX_ENV:                "docker-${{ github.event.inputs.platform || 'ubuntu-focal-standard' }}-incremental"
  BUILD_IMAGE:            "localhost:5000/${{ github.repository }}/sage-${{ github.event.inputs.platform || 'ubuntu-focal-standard' }}-with-targets:ci"
  FROM_DOCKER_REPOSITORY: "ghcr.io/sagemath/sage/"
  FROM_DOCKER_TARGET:     "with-targets"
  FROM_DOCKER_TAG:        ${{ github.event.inputs.docker_tag || 'dev'}}
  EXTRA_CONFIGURE_ARGS:   --enable-fat-binary

jobs:
  build:
    runs-on: ubuntu-latest
    services:
      # https://docs.docker.com/build/ci/github-actions/local-registry/
      registry:
        image: registry:2
        ports:
          - 5000:5000
    steps:
      - name: Maximize build disk space
        uses: easimon/maximize-build-space@v8
        with:
          # need space in /var for Docker images
          root-reserve-mb:      40000
          remove-dotnet:        true
          remove-android:       true
          remove-haskell:       true
          remove-codeql:        true
          remove-docker-images: true
      - name: Checkout
        id: checkout
        uses: actions/checkout@v4
      - name: Install test prerequisites
        # From docker.yml
        run: |
          sudo DEBIAN_FRONTEND=noninteractive apt-get update
          sudo DEBIAN_FRONTEND=noninteractive apt-get install tox
          sudo apt-get clean
          df -h
      - name: Merge CI fixes from sagemath/sage
        # From docker.yml
        # This step needs to happen after the commit sha is put in DOCKER_TAG
        # so that multi-stage builds can work correctly.
        run: |
          .ci/merge-fixes.sh
        env:
          GH_TOKEN: ${{ github.token }}
          SAGE_CI_FIXES_FROM_REPOSITORIES: ${{ vars.SAGE_CI_FIXES_FROM_REPOSITORIES }}

      # Building

      - name: Generate Dockerfile
        # From docker.yml
        run: |
          tox -e ${{ env.TOX_ENV }}
          cp .tox/${{ env.TOX_ENV }}/Dockerfile .
        env:
          # Only generate the Dockerfile, do not run 'docker build' here
          DOCKER_TARGETS: ""

      - name: Set up Docker Buildx
        uses: docker/setup-buildx-action@v3
        with:
          driver-opts: network=host

      - name: Build Docker image
        id: image
        uses: docker/build-push-action@v5
        with:
          # push and load may not be set together at the moment
          push:       true
          load:       false
          context:    .
          tags:       ${{ env.BUILD_IMAGE }}
          target:     with-targets
          cache-from: type=gha
          cache-to:   type=gha,mode=max
          build-args: |
            NUMPROC=4
            USE_MAKEFLAGS=-k V=0 SAGE_NUM_THREADS=3 --output-sync=recurse
            TARGETS_PRE=build/make/Makefile
            TARGETS=ci-build-with-fallback

      - name: Start container
        run: |
          docker run --name BUILD -dit \
                     --mount type=bind,src=$(pwd),dst=$(pwd) \
                     --workdir $(pwd) \
                     ${{ env.BUILD_IMAGE }} /bin/sh

      # Testing

      - name: Test changed files (sage -t --new)
        run: |
          export MAKE="make -j2 --output-sync=recurse" SAGE_NUM_THREADS=2
          # We run tests with "sage -t --new"; this only tests the uncommitted changes.
          ./sage -t --new -p2
        shell: sh .ci/docker-exec-script.sh BUILD /sage {0}

  mod:
    runs-on: ubuntu-latest
    needs: [build]
    services:
      # https://docs.docker.com/build/ci/github-actions/local-registry/
      registry:
        image: registry:2
        ports:
          - 5000:5000
    strategy:
      fail-fast: false
      matrix:
        targets:
          - sagemath_categories-check
    steps:
      - name: Maximize build disk space
        uses: easimon/maximize-build-space@v8
        with:
          # need space in /var for Docker images
          root-reserve-mb:      40000
          remove-dotnet:        true
          remove-android:       true
          remove-haskell:       true
          remove-codeql:        true
          remove-docker-images: true
      - name: Checkout
        id: checkout
        uses: actions/checkout@v4
      - name: Install test prerequisites
        # From docker.yml
        run: |
          sudo DEBIAN_FRONTEND=noninteractive apt-get update
          sudo DEBIAN_FRONTEND=noninteractive apt-get install tox
          sudo apt-get clean
          df -h
      - name: Merge CI fixes from sagemath/sage
        # From docker.yml
        # This step needs to happen after the commit sha is put in DOCKER_TAG
        # so that multi-stage builds can work correctly.
        run: |
          .ci/merge-fixes.sh
        env:
          GH_TOKEN: ${{ github.token }}

      # Building

      - name: Generate Dockerfile
        # From docker.yml
        run: |
          tox -e ${{ env.TOX_ENV }}
          cp .tox/${{ env.TOX_ENV }}/Dockerfile .
        env:
          # Only generate the Dockerfile, do not run 'docker build' here
          DOCKER_TARGETS: ""

      - name: Set up Docker Buildx
        uses: docker/setup-buildx-action@v3
        with:
          driver-opts: network=host

      - name: Build Docker image
        id: image
        uses: docker/build-push-action@v5
        with:
          push:       true
          load:       false
          context:    .
          tags:       ${{ env.BUILD_IMAGE }}
          target:     with-targets
          cache-from: type=gha
          cache-to:   type=gha,mode=max
          build-args: |
            NUMPROC=4
            USE_MAKEFLAGS=-k V=0 SAGE_NUM_THREADS=3 --output-sync=recurse
            TARGETS_PRE=build/make/Makefile
            TARGETS=ci-build-with-fallback

      - name: Start container
        run: |
          docker run --name BUILD -dit \
                     --mount type=bind,src=$(pwd),dst=$(pwd) \
                     --workdir $(pwd) \
                     ${{ env.BUILD_IMAGE }} /bin/sh

      # Testing

      - name: Test modularized distributions
        run: |
          export MAKE="make -j2 --output-sync=recurse" SAGE_NUM_THREADS=2
          make V=0 tox-ensure && make ${{ matrix.targets }}
        shell: sh .ci/docker-exec-script.sh BUILD /sage {0}

  test-long:
    runs-on: ubuntu-latest
    needs: [build]
    services:
      # https://docs.docker.com/build/ci/github-actions/local-registry/
      registry:
        image: registry:2
        ports:
          - 5000:5000
    steps:
      - name: Maximize build disk space
        uses: easimon/maximize-build-space@v8
        with:
          # need space in /var for Docker images
          root-reserve-mb:      40000
          remove-dotnet:        true
          remove-android:       true
          remove-haskell:       true
          remove-codeql:        true
          remove-docker-images: true
      - name: Checkout
        id: checkout
        uses: actions/checkout@v4
      - name: Install test prerequisites
        # From docker.yml
        run: |
          sudo DEBIAN_FRONTEND=noninteractive apt-get update
          sudo DEBIAN_FRONTEND=noninteractive apt-get install tox
          sudo apt-get clean
          df -h
      - name: Merge CI fixes from sagemath/sage
        # From docker.yml
        # This step needs to happen after the commit sha is put in DOCKER_TAG
        # so that multi-stage builds can work correctly.
        run: |
          .ci/merge-fixes.sh
        env:
          GH_TOKEN: ${{ github.token }}

      # Building

      - name: Generate Dockerfile
        # From docker.yml
        run: |
<<<<<<< HEAD
          tox -e ${{ env.TOX_ENV }}
          cp .tox/${{ env.TOX_ENV }}/Dockerfile .
=======
          # We run tests with "sage -t --new"; this only tests the uncommitted changes.
          ./sage -t --new -p2 --format github
        working-directory: ./worktree-image
>>>>>>> 72ac0ece
        env:
          # Only generate the Dockerfile, do not run 'docker build' here
          DOCKER_TARGETS: ""

      - name: Set up Docker Buildx
        uses: docker/setup-buildx-action@v3
        with:
          driver-opts: network=host

      - name: Build Docker image
        id: image
        uses: docker/build-push-action@v5
        with:
          push:       true
          load:       false
          context:    .
          tags:       ${{ env.BUILD_IMAGE }}
          target:     with-targets
          cache-from: type=gha
          cache-to:   type=gha,mode=max
          build-args: |
            NUMPROC=4
            USE_MAKEFLAGS=-k V=0 SAGE_NUM_THREADS=3 --output-sync=recurse
            TARGETS_PRE=build/make/Makefile
            TARGETS=ci-build-with-fallback

      - name: Start container
        id: container
        run: |
          docker run --name BUILD -dit \
                     --mount type=bind,src=$(pwd),dst=$(pwd) \
                     --workdir $(pwd) \
                     ${{ env.BUILD_IMAGE }} /bin/sh

      # Testing

      - name: Test all files (sage -t --all --long)
        run: |
<<<<<<< HEAD
          ./sage -tox -e coverage.py-xml -- --all --long -p2 --random-seed=286735480429121101562228604801325644303
        shell: sh .ci/docker-exec-script.sh BUILD /sage {0}
=======
          ./sage -python -m pip install coverage
          ./sage -python -m coverage run ./src/bin/sage-runtests --all --long -p2 --format github --random-seed=286735480429121101562228604801325644303
        working-directory: ./worktree-image
>>>>>>> 72ac0ece

      - name: Copy coverage results
        if: (success() || failure()) && steps.container.outcome == 'success'
        run: |
          mkdir -p ${{ github.workspace }}/coverage-report
          cp src/.tox/sagedirect/coverage.xml ${{ github.workspace }}/coverage-report/
        shell: sh .ci/docker-exec-script.sh BUILD /sage {0}

      - name: Upload coverage to codecov
        if: (success() || failure()) && steps.container.outcome == 'success'
        uses: codecov/codecov-action@v3
        with:
          directory: ./coverage-report<|MERGE_RESOLUTION|>--- conflicted
+++ resolved
@@ -122,7 +122,7 @@
         run: |
           export MAKE="make -j2 --output-sync=recurse" SAGE_NUM_THREADS=2
           # We run tests with "sage -t --new"; this only tests the uncommitted changes.
-          ./sage -t --new -p2
+          ./sage -t --new -p2 --format github
         shell: sh .ci/docker-exec-script.sh BUILD /sage {0}
 
   mod:
@@ -261,14 +261,8 @@
       - name: Generate Dockerfile
         # From docker.yml
         run: |
-<<<<<<< HEAD
           tox -e ${{ env.TOX_ENV }}
           cp .tox/${{ env.TOX_ENV }}/Dockerfile .
-=======
-          # We run tests with "sage -t --new"; this only tests the uncommitted changes.
-          ./sage -t --new -p2 --format github
-        working-directory: ./worktree-image
->>>>>>> 72ac0ece
         env:
           # Only generate the Dockerfile, do not run 'docker build' here
           DOCKER_TARGETS: ""
@@ -307,14 +301,8 @@
 
       - name: Test all files (sage -t --all --long)
         run: |
-<<<<<<< HEAD
-          ./sage -tox -e coverage.py-xml -- --all --long -p2 --random-seed=286735480429121101562228604801325644303
+          ./sage -tox -e coverage.py-xml -- --all --long -p2 --format github --random-seed=286735480429121101562228604801325644303
         shell: sh .ci/docker-exec-script.sh BUILD /sage {0}
-=======
-          ./sage -python -m pip install coverage
-          ./sage -python -m coverage run ./src/bin/sage-runtests --all --long -p2 --format github --random-seed=286735480429121101562228604801325644303
-        working-directory: ./worktree-image
->>>>>>> 72ac0ece
 
       - name: Copy coverage results
         if: (success() || failure()) && steps.container.outcome == 'success'
