r"""
SAGE Notebook Interface

AUTHORS:
    -- William Stein (2006-05-06): initial version
    -- Alex Clemesha
    -- Tom Boothby: * support for a wide range of web browsers
                    * massive refactoring of javascript code
                    * systematic keyboard controls

\subsection{Supported Browsers}

The SAGE notebook should work with Firefox (and Mozilla), Opera,
Konqueror, and Safari. Internet Explorer is not supported (yet!).

\subsection{Tutorial}
Here are some things to try in the the notebook to get a feeling
for it.

Type "2+2" in the blank box and press "shift-enter".
The line below"2+2" will turn a different color for a moment while a SAGE kernel
fires up and computes the answer.

Your cursor should now be in the next box down.   Type \code{a = 2\^1000}
and press return, then "a" alone on the second line, then shift-return.
You'll see a big number.   Also, "a" will appear in the variable
browser in the left of the screen.    Next, click just to the
left of the big number in the blue-ish area.  The number will shrink
a little and change to occupy only one line.  You can see the whole
number using your browser's horizontal scroll bar.  Click again and
the number vanishes, to be replaced by a horizontal bar.  Click on the
bar and the number is back.  If you click "Hide Output" in the upper
right, all output disappears.

Next try graphics!  Type "show(plot(sin,0,10))" into an empty
box and hit shift-enter.   You'll get a graph of sin.   Try another
function, e.g.,
\begin{verbatim}
   show(plot(lambda x: sin(x)^2 - cos(2*x)^3, -5,5))
\end{verbatim}
Click on the left side of the figure (twice) to make it disappear.

One important feature of the SAGE notebook, is that you can
"queue up" a bunch of calculations in a row, *while* still editing the
notebook!  As an example, consider computing factorials, which takes a
while (but not forever).  First, enter the following in a blank box and
press"shift-return":
\begin{verbatim}
def f(n):
    return len(str(factorial(10^n)))
\end{verbatim}
This defines a function that takes a while to compute.   For example,
time the execution of "f(5)", by typing (in a new box), "time f(5)".
It should take a few seconds.   Next try
"f(6)", which takes quite a while (about 21 seconds on sage.math).
While f(6) is being computed, note that the output line for f(6) is a
different color, indicating that it is being computed
While f(6) is computing (if it finishes first, restart it by
just hitting shift-enter in the box where "f(6)" is), try typing
"f(4)" in the next box.  You're allowed to give input, but the
result doesn't get computed immediately.  You can enter several more
lines as well, etc.; when the f(6) finally finishes, SAGE goes on
to compute "f(4)".   You can queue up dozens of calculations.  For
example, if you hit the "Evaluate" link in the upper right, the
whole worksheet is queued up for computation.  Try it.   When the
computation gets stuck on "f(6)", hit the interrupt button (or press escape)
and the queued up calculations are cancelled.

Click "Hide Output" in the upper right.   You'll see just your
input and some little boxes; clicking on the boxes reveals output.

You can also embed nicely typeset math.  Try this:
\begin{verbatim}
f = maxima('sin(x^2)')
g = f.integrate('x')
view(g)
\end{verbatim}

If this silently fails, type "view(g, debug=True)" instead.
You need latex and the "convert" and "gs" commands, (use
an "apt-get install imagemagick gs").  Anyways, you get
a nicely typeset formula.  Try a matrix next:
\begin{verbatim}
A = MatrixSpace(QQ, 5).random_element()
view(A)
\end{verbatim}
Try typing this into a new box:
\begin{verbatim}
%latex
Consider the matrix $$A = \sage{A},$$
which has square $$A^2 = \sage{A^2}.$$
\end{verbatim}
If you would like to typeset a slide (suitable for presentation),
use \%slide instead.
Here is another example:
\begin{verbatim}
%latex
The first ten squares are
$$
\sage{', '.join([str(sq(i)) for i in range(1,11)])}
$$

The primes up to 100 are
$$
\sage{', '.join(str(p) for p in prime_range(100))}
$$
\end{verbatim}

\subsubsection{Using Gap, Magma, GP/PARI}
Make the first line of the input block \code{\%gap}
\code{\%magma}, or \code{\%gp}, etc.  The rest of the block
is fed directly to the corresponding interpreter.
In this way you can make a single session that has input blocks
that work with a range of different systems.

(Note -- there is currently no support for
pulling in objects and evaluating code in SAGE by typing
"sage(...)" inside the input block.  This is planned.)

\subsubsection{Typesetting}
If you have latex, gv, and the imagemagick programs (e.g., convert)
installed on your system, you can do nice latex typesetting from
within SAGE.
\begin{enumerate}
\item As usual the command \code{latex(obj)} outputs latex code
to typeset obj.
\item The command \code{view(obj)} creates an image representing
the object, which you can copy and paste into other documents.
\item If you preface a block with \code{\%latex} the rest of the
block is typeset and the corresponding image appears.
The input is also (mostly) hidden.  Use {\%latex_debug} to debug
latex problems.
\item If you preface a block with \code{\%slide} the rest of the
block is typeset as a slide (bigger san serif font)
and the corresponding image appears.  The input is again hidden.
Use {\%slide_debug} for debugging.
\end{enumerate}

Make the first line of the input block \code{\%gap}
\code{\%magma}, or \code{\%gp}, etc.  The rest of the block
is fed directly to the corresponding interpreter.
In this way you can make a single session that has input blocks
that work with a range of different systems.   You can also
pull in objects and evaluate code in SAGE by typing
"sage(...)" inside the input block.


\subsubsection{Adding and Removing Cells}
To add a new cell, click on a little black line that appears when you
hover between any two cells, or above the top one.  To delete a cell
delete all its contents, then hit backspace one more time.  The cell
vanishes forever.

You can also move back and forth between cells using the up and down
arrow.  In particular, when you are at the top of a cell and press
the up arrow the cursor jumps to the previous cell.
Press control-enter in a cell to create a new cell after the
current cell.

There is no direct support for moving and reorganizing cells, though
you can copy and paste any individual cell into another one.  However,
the "Text" and "DocText" buttons provide the full text of the
worksheet in a very convenient format for copy and paste.


\subsubsection{History}
Click the history button near the top to pop up a history of the last
1000 (or so) input cells.  After a huge amount of design discussion about
how to design a history system, a simple popup with the text of
previous commands seems like the best choice.  It's incredibly simple,
yet provides an incredible amount of functionality, especially because
that popup window can be easily searched (at least in Firefox), pasted
from, etc., and refreshed (use F5 or Ctrl-R).


\subsubsection{Introspection}
To find all completions for an identifier you are typing press
the tab key.  This should work exactly like IPython, and even
respects the \code{trait_names()} method.

To find help for any object in a line, put ? after it
and press the tab key.  The cursor must be somewhere in the identifier
with the question mark after it.   For source code, put ?? after
the identifier and press tab.  You can also put an identifier by
itself on a line with ? (or ??) after it and press shift-enter.

To get extensive help on an object, type "help(object)" and press
return.  This works, since I set the PAGER to "cat", and I strip out
control codes that appear in the output.  And this isn't annoying,
since web browsers are very good for scrolling through long output.


\subsubsection{Objects}
When you start a notebook you give a name argument
to it, and it creates a directory.  Inside that directory there
will be many worksheets (which you can use all at once and easily
flip through -- not implemented yet), and an object store.
You can save and load objects (using save and load), and they'll
be listed in the box on the bottom let, e.g., try

a = 5
save a

and you'll see the "a" appear there.   You can load and save objects
from any worksheet in any other one.  (Currently the only way to delete
objects from the list of saved objects is to remove the object from
the objects subdirectory.)

\subsubsection{Pasting in Examples}
Code is evaluated by exec'ing (after preparsing). Only the output
of the last line of the cell is implicitly printed. If any line
starts with "sage:" or ">>>" the {\em entire block} is assumed to
contain text and examples, and only lines that begin with a
prompt are executed. Thus you can paste in *complete examples*
from the docs without any editing, and you can write input
cells that contains non-evaluated plain text mixed with
examples by starting the block with ">>>" or including an example.
(NOTE: Lines beginning with ">>>" are still preparsed.)

\subsubsection{Saving and Loading}

The SAGE notebook is very persistent.  Every time you submit
a cell for computation, the state of the notebook is saved (a
few kb's file).  If you quit the notebook and reload, it will
have everything you typed from the previous session, along
with all output.
Firefox has an excellent undo function for text input cells.
Just hit control-z to have ``infinite undo'' for the input
you've entered in that particular cell.

You can save all variables in a current session by typing
\code{save_session [optional_name]}.  You can then load
those session variables into another worksheet using
\code{load_session}, or load into the same worksheet next
time you use it.

\subsubsection{Architecture}

The SAGE Notebook is an ``AJAX application'' that can run either
entirely locally on your desktop machine, or partly on
a server and via a web browser that could be located somewhere
else.
If you run the server and allow remote access (by setting
address when starting the notebook), you should also set
the username and password, so not just anybody can access
the notebook.

Anywhere, here are the components of the SAGE Notebook:

\begin{enumerate}
\item Web Server: A Python process that uses the
      Python standard library's
     BaseHTTPServer.HTTPServer to create a web server.  This
     process also handles all requests from the web browser,
     e.g., organizing computation of cells, etc.  It
     only imports a small
     subset of the SAGE library.  In particular, if you do
     "sage -notebook" at the command line, only some of
     SAGE is imported.

 \item SAGE Server:
     A Python process with all the SAGE libraries loaded; this
     is started by (1) when a web browser first requests that
     a cell be evaluated.  There's (up to) one of these
     for each worksheet.

 \item WEB Browser: The web browser runs a 1000-line javascript (plus
     800 lines of css) program that Alex, Tom and I wrote from
     scratch, which implements much of the browser-side part of the
     SAGE notebook functionality.

\end{enumerate}

When you use the SAGE Notebook, you are mainly interacting with a
javascript program.  When you do something serious, e.g., request
computation of some input, create a new cell, etc., a request is made
from your web browser to the web server telling it what is going on.
If it's a calculation, the web server tells the SAGE server to get
started on the calculation, and tells the web browser to check several
times a second whether there is anything new with the calculation.
When something new appears it fills that in.  This continues until all
calculations are done. During this time, you can edit cells, create
new cells, submit more computations, etc.  Note that output is
updated as the computation proceeds, so you can verbosely watch
a computation progress.  For example, try the following from the SAGE
Notebook:

\begin{verbatim}
import time
for i in range(10):
    print i
    time.sleep(0.5)
\end{verbatim}

You get to watch as the integers from 1 to 10 are "computed".
Actually, getting this output to be reported as the computation
proceeds is, I think, \emph{crucial} to making a really usable SAGE
GUI--users (i.e., me) want to run huge computations and watch the
output progress.

The architecture is also good from the point of view of being able to
interrupt running computations.  What happens when you request an
interrupt is that the web browser sends a message to the web server,
which in turn tells the SAGE server to stop computing by sending it
many interrupt signals (for several seconds) until it either stops, or
if it's really frozen (due to a bug, or calling into a C function that
isn't properly wrapped in signal handling, or maybe you run an
interactive program, e.g., via "os.system('...')"), it'll just kill that SAGE server
and start a new one.  The result is that the
user doesn't get a frozen web browser or browser interface at any point,
and even if the whole SAGE process went down and froze, at least all
your input and output from your session is still there in your
browser.  The only thing you've lost is the definition of all your
variables.  Hit "shift-enter" a few times or "evaluate all" and you're
back in shape.  This is much better than having to restart the command
prompt (e.g., with a terminal interface), then paste back in all your
setup code, etc., Also, you can save variables as you go easily (via
the "save" command), and get back to where you were quickly.

"""

###########################################################################
#       Copyright (C) 2006 William Stein <wstein@gmail.com>
#
#  Distributed under the terms of the GNU General Public License (GPL)
#                  http://www.gnu.org/licenses/
###########################################################################

import os
import shutil
import socket
import re           # regular expressions

# SAGE libraries
from   sage.structure.sage_object import SageObject, load
from   sage.misc.viewer     import browser
from   sage.misc.misc       import alarm, cancel_alarm

# SAGE Notebook
import css          # style
import js           # javascript
import server       # web server
import worksheet    # individual worksheets (which make up a notebook)
import config       # internal configuration stuff (currently, just keycodes)
import keyboards    # keyboard layouts

MAX_WORKSHEETS = 4096  # do not change this willy nilly; that would break existing notebooks (and there is no reason to).
MAX_HISTORY_LENGTH = 500
WRAP_NCOLS = 80

# Temporarily disabled while we try fix the firefox windows hang bug.
JSMATH=False

class Notebook(SageObject):
<<<<<<< HEAD
    def __init__(self, dir='sage_notebook',
                 username=None, password=None,
                 color='default', system=None, show_debug = False, nosplash = False,
                 kill_idle=0):
=======
    def __init__(self, dir='sage_notebook', username=None,
                password=None, color='default', system=None,
                show_debug = False, log_server=False):
>>>>>>> 95b4b975
        self.__dir = dir
        self.set_system(system)
        self.__color = color
        if not (username is None):
            self.set_auth(username,password)
        self.__worksheets = {}
        self.__load_defaults()
        self.__filename     = '%s/nb.sobj'%dir
        self.__worksheet_dir = '%s/worksheets'%dir
        self.__object_dir   = '%s/objects'%dir
        self.__makedirs()
        self.__next_worksheet_id = 0
        self.__history = []
        self.__history_count = 0
        self.__log_server = log_server #log all POST's and GET's
        self.__server_log = [] #server log list
        W = self.create_new_worksheet('_scratch_')
        self.__default_worksheet = W
        self.__show_debug = show_debug
        self.__kill_idle = kill_idle
        self.__nosplash = nosplash if nosplash is not None else False
        self.save()

    def kill_idle(self):
        """
        Returns the idle timeout.  0 means don't kill
        idle processes.
        """
        try:
            return self.__kill_idle
        except AttributeError:
            self.__kill_idle = 0
            return 0

    def kill_idle_every_so_often(self):
        raise NotImplementedError


    def system(self):
        try:
            return self.__system
        except AttributeError:
            self.__system = None
            return None

    def set_system(self, system):
        if system == 'sage':
            self.__system = None
        elif system:  # don't change if it is None
            self.__system = system

    def nosplash(self):
        try:
            return self.__nosplash
        except AttributeError:
            self.__nosplash = False
            return self.__nosplash

    def set_nosplash(self, nosplash):
        self.__nosplash = nosplash

    def color(self):
        try:
            return self.__color
        except AttributeError:
            self.__color = 'default'
            return self.__color

    def set_color(self,color):
        self.__color = color

    def set_directory(self, dir):
        if dir == self.__dir:
            return
        self.__dir = dir
        self.__filename = '%s/nb.sobj'%dir
        self.__worksheet_dir = '%s/worksheets'%dir
        self.__object_dir = '%s/objects'%dir
        for W in self.__worksheets.itervalues():
            W.set_notebook(self)

    def add_to_history(self, input_text):
        H = self.history()
        H.append(input_text)
        while len(H) > self.max_history_length():
            del H[0]

    def history_count_inc(self):
        self.__history_count += 1

    def history_count(self):
        return self.__history_count

    def server_log(self):
        return self.__server_log

    def log_server(self):
        return self.__log_server

    def set_log_server(self, log_server):
        self.__log_server = log_server

    def history(self):
        try:
            s = self.__history
        except AttributeError:
            self.__history = []
            s = self.__history
        return s

    def history_text(self):
        return '\n\n'.join([H.strip() for H in self.history()])

    def history_with_start(self, start):
        n = len(start)
        return [x for x in self.history() if x[:n] == start]

    def export_worksheet(self, worksheet_filename, filename):
        W = self.get_worksheet_with_filename(worksheet_filename)
        W.save()
        cmd = 'cd %s && tar -jcf %s.sws "%s" && mv %s.sws ..'%(
            self.__worksheet_dir,
            filename, W.filename(), filename)
        print cmd
        os.system(cmd)

    def tmpdir(self):
        d = '%s/tmp'%self.__dir
        if os.path.exists(d):
            os.system('rm -rf "%s"'%d)
        if not os.path.exists(d):
            os.makedirs(d)
        return d

    def import_worksheet(self, filename):
        if not os.path.exists(filename):
            raise ValueError, "no file %s"%filename
        if filename[-4:] != '.sws':
            raise ValueError, "file %s must have extension sws."%filename
        tmp = self.tmpdir()
        cmd = 'cd %s; tar -jxf %s'%(tmp, os.path.abspath(filename))
        print cmd
        os.system(cmd)
        D = os.listdir(tmp)[0]
        worksheet = load('%s/%s/%s.sobj'%(tmp,D,D), compress=False)
        names = self.worksheet_names()
        if D in names:
            m = re.match('.*?([0-9]+)$',D)
            if m is None:
                n = 0
            else:
                n = int(m.groups()[0])
            while "%s%d"%(D,n) in names:
                n += 1
            cmd = 'mv %s/%s/%s.sobj %s/%s/%s%d.sobj'%(tmp,D,D,tmp,D,D,n)
            print cmd
            os.system(cmd)
            cmd = 'mv %s/%s %s/%s%d'%(tmp,D,tmp,D,n)
            print cmd
            os.system(cmd)
            D = "%s%d"%(D,n)
            worksheet.set_name(D)
        print D
        S = self.__worksheet_dir
        cmd = 'rm -rf "%s/%s"'%(S,D)
        print cmd
        os.system(cmd)
        cmd = 'mv %s/%s %s/'%(tmp, D, S)
        print cmd
        os.system(cmd)
        new_id = None
        id = worksheet.id()
        for W in self.__worksheets.itervalues():
            if W.id() == id:
                new_id = self.__next_worksheet_id
                self.__next_worksheet_id += 1
                break
        worksheet.set_notebook(self, new_id)
        name = worksheet.name()
        self.__worksheets[name] = worksheet
        return worksheet

    # unpickled, no worksheets will think they are
    # being computed, since they clearly aren't (since
    # the server just started).
    def set_not_computing(self):
        for W in self.__worksheets.values():
            W.set_not_computing()

    def set_debug(self,show_debug):
        self.__show_debug = show_debug

    def default_worksheet(self):
        return self.__default_worksheet

    def directory(self):
        return self.__dir

    def DIR(self):
        """
        Return the absolute path to the directory that contains
        the SAGE Notebook directory.
        """
        return os.path.abspath('%s/..'%self.__dir)

    def max_history_length(self):
        try:
            return self.__defaults['max_history_length']
        except KeyError:
            return MAX_HISTORY_LENGTH

    def __load_defaults(self):
        # in future this will allow override by a file, and
        # can be set by user via web interface
        self.__defaults = {'cell_input_color':'#0000000',
                           'cell_output_color':'#0000EE',
                           'word_wrap_cols':int(WRAP_NCOLS),
                           'max_history_length':MAX_HISTORY_LENGTH}

    def worksheet_directory(self):
        return self.__worksheet_dir

    def object_directory(self):
        return self.__object_dir

    def objects(self):
        L = [x[:-5] for x in os.listdir(self.__object_dir)]
        L.sort()
        return L

    def object_list_html(self):
        m = max([len(x) for x in self.objects()] + [30])
        s = []
        a = '<a href="/%s.sobj" class="object_name">\n'
        for name in self.objects():
            s.append(a%name + name + '&nbsp;'*(m-len(name)) + '</a>\n')
        return '<br>\n'.join(s)

    def defaults(self):
        return self.__defaults

    def authorize(self, auth):
        """
        Returns True if auth is the correct authorization.
        """
        a = self.auth_string()
        if a == ':':
            return True
        return a == auth

    def auth_string(self):
        try:
            return self.__auth
        except AttributeError:
            self.__auth = ":"
        return self.__auth

    def set_auth(self, username, password):
        self.__auth = '%s:%s'%(username, password)

    def __makedirs(self):
        os.makedirs(self.__dir)
        os.makedirs(self.__worksheet_dir)
        os.makedirs(self.__object_dir)

    def worksheet_ids(self):
        return set([W.id() for W in self.__worksheets.itervalues()])

    def create_new_worksheet(self, name='untitled', passcode=''):
        if name in self.__worksheets.keys():
            raise KeyError, 'name (=%s) already taken.'%name
        name = str(name)
        passcode = str(passcode)
        wids = self.worksheet_ids()
        id = 0
        while id in wids:
            id += 1

        if id >= MAX_WORKSHEETS:
            raise ValueError, 'there can be at most %s worksheets'%MAX_WORKSHEETS
        self.__next_worksheet_id += 1
        W = worksheet.Worksheet(name, self, id, system=self.system(), passcode=passcode)
        self.__worksheets[name] = W
        return W

    def delete_worksheet(self, name):
        """
        Delete the given worksheet and remove its
        name from the worksheet list.
        """
        if not (name in self.__worksheets.keys()):
            raise KeyError, "Attempt to delete missing worksheet"
        W = self.__worksheets[name]
        cmd = 'rm -rf "%s"'%(W.directory())
        print cmd
        os.system(cmd)

        del self.__worksheets[name]
        if len(self.__worksheets) == 0:
            return self.create_new_worksheet('_scratch_')
        else:
            return self.__worksheets[self.__worksheets.keys()[0]]

    def worksheet_names(self):
        W = self.__worksheets.keys()
        W.sort()
        return W

    def get_worksheet_with_name(self, name):
        return self.__worksheets[name]

    def get_worksheet_with_id(self, id):
        """
        Get the worksheet with given id, which is either a name or the id number.
        If there is no such worksheet, a KeyError is raised.

        INPUT:
            id -- something that identifies a worksheet.
                 string -- use worksheet with that name or filename.
                 None -- use the default worksheet.
                 string int -- something that coerces to an integer; worksheet with that number

        OUTPUT:
            a worksheet.
        """
        if id is None:
            return self.default_worksheet()
        try:
            id = int(id)
            for W in self.__worksheets.itervalues():
                if W.id() == id:
                    return W
        except ValueError:
            id = str(id).lower()
            for W in self.__worksheets.itervalues():
                if W.name().lower() == id or W.filename().lower() == id:
                    return W
        raise KeyError, 'no worksheet %s'%id

    def get_worksheet_with_filename(self, filename):
        if id != None:
            for W in self.__worksheets.itervalues():
                if W.filename() == filename:
                    return W
        raise KeyError, "no such worksheet %s"%filename

    def get_worksheet_that_has_cell_with_id(self, id):
        worksheet_id = id // MAX_WORKSHEETS
        return self.get_worksheet_with_id(worksheet_id)

    def save(self, filename=None):
        if filename is None:
            F = os.path.abspath(self.__filename)
            try:
                shutil.copy(F, F[:-5] + '-backup.sobj')
            except IOError:
                pass
            print "Saving notebook to %s"%self.__filename
            SageObject.save(self, os.path.abspath(self.__filename), compress=False)
        else:
            SageObject.save(self, os.path.abspath(filename), compress=False)

    def start(self, port=8000, address='localhost',
                    max_tries=128, open_viewer=False,
                    jsmath=False):
        global JSMATH
        JSMATH = jsmath
        tries = 0
        port = int(port)
        max_tries = int(max_tries)
        while True:
            try:
                notebook_server = server.NotebookServer(self,
                         port, address)
            except socket.error, msg:
                print msg
                port += 1
                tries += 1
                if tries > max_tries:
                    print "Not trying any more ports.  Probably your network is down."
                    break
                print "Trying next port (=%s)"%port
            else:
                break

        s = "Open your web browser to http://%s:%s"%(address, port)
        t = len(s)
        if t%2:
            t += 1
            s += ' '
        n = max(t+4, 50)
        k = n - t  - 1
        j = k/2
        print '*'*n
        print '*'+ ' '*(n-2) + '*'
        print '*' + ' '*j + s + ' '*j + '*'
        print '*'+ ' '*(n-2) + '*'
        print '*'*n
        print "WARNING: The SAGE Notebook works with Opera, Firefox/Mozilla, and Safari."

        if open_viewer:
            cmd = '%s http://%s:%s 1>&2 >/dev/null &'%(browser(), address, port)
            os.system(cmd)
        notebook_server.serve()
        self.save()
        self.quit()
        self.save()

    def quit(self):
        for W in self.__worksheets.itervalues():
            W.quit()

    def worksheet_list_html(self, current_worksheet=None):
        s = []
        names = self.worksheet_names()
        m = max([len(x) for x in names] + [30])
        for n in names:
            W = self.__worksheets[n]
            if W == current_worksheet:
                cls = 'worksheet_current'
            else:
                cls = 'worksheet_other'
            if W.computing():
                cls += '_computing' # actively computing
            name = W.name()
            name += ' (%s)'%len(W)
            name += ' '*(m-len(name))
            name = name.replace(' ','&nbsp;')
            txt = '<a class="%s" onClick="switch_to_worksheet(%s)" onMouseOver="show_worksheet_menu(%s)" href="/%s">%s</a>'%(
                #cls,W.id(),W.id(),W.id(),name)
                cls,W.id(),W.id(), W.filename(),name)
            s.append(txt)
        return '<br>'.join(s)

    def _html_head(self, worksheet_id):
        worksheet = self.get_worksheet_with_id(worksheet_id)
        head = '\n<title>%s (%s)</title>'%(worksheet.name(), self.directory())
        #head += '<style>' + css.css(self.color()) + '</style>\n'
        head += '\n<script language=javascript src="/__main__.js"></script>\n'
        head += '\n<link rel=stylesheet href="/__main__.css" type="text/css" />\n'

        if JSMATH:
            head += '<script>jsMath = {Controls: {cookie: {scale: 125}}}</script>\n'
            #head += '<script src="/jsmath/plugins/spriteImageFonts.js"></script>\n'
            head +=' <script src="/jsmath/plugins/noImageFonts.js"></script>\n'
            head += '<script src="/jsmath/jsMath.js"></script>\n'
            head += "<script>jsMath.styles['#jsMath_button'] = jsMath.styles['#jsMath_button'].replace('right','left');</script>\n"
        #head += '<script language=javascript>' + js.javascript() + '</script>\n'

        return head

    def _html_body(self, worksheet_id, show_debug=False, worksheet_authorized=False):
        if worksheet_id is None:
            main_body = '<div class="worksheet_title">Welcome to the SAGE Notebook</div>\n'
            if os.path.isfile(self.directory() + "/index.html"):
                splash_file = open(self.directory() + "/index.html")
                main_body+= splash_file.read()
                splash_file.close()
            else:
                dir = os.path.abspath('%s'%self.directory())
                main_body+= "SAGE Notebook running in %s<br>  Create a file %s/index.html to replace this splash page.<br><br>"%(dir,dir)
                main_body+= self.help_window()
            interrupt_class = "interrupt_grey"
            worksheet = None
        else:
            worksheet = self.get_worksheet_with_id(worksheet_id)
            if worksheet.computing():
                interrupt_class = "interrupt"
            else:
                interrupt_class = "interrupt_grey"
            main_body = worksheet.html(authorized = worksheet_authorized)

        add_new_worksheet_menu = """
             <div class="add_new_worksheet_menu" id="add_worksheet_menu">
             Name: <input id="new_worksheet_box" class="add_new_worksheet_menu"
                    onKeyPress="if(is_submit(event)) process_new_worksheet_menu_submit();"></input><br>
             Password: <input id="new_worksheet_pass" class="add_new_worksheet_menu"
                    onKeyPress="if(is_submit(event)) process_new_worksheet_menu_submit();"></input>

             <button class="add_new_worksheet_menu"  onClick="process_new_worksheet_menu_submit();">add</button>
             <span class="X" onClick="hide_add_new_worksheet_menu()">X</span>
             </div>
        """

        delete_worksheet_menu = """
             <div class="delete_worksheet_menu" id="delete_worksheet_menu">
             <input id="delete_worksheet_box" class="delete_worksheet_menu"
                    onKeyPress="if(is_submit(event)) process_delete_worksheet_menu_submit();"></input>
             <button class="delete_worksheet_menu" onClick="process_delete_worksheet_menu_submit();">delete</button>
             &nbsp;&nbsp;&nbsp;<span class="X" onClick="hide_delete_worksheet_menu()">X</span>
             </div>
        """

        vbar = '<span class="vbar"></span>'

        body = ''
        body += '<div class="top_control_bar">\n'
        body += '  <span class="banner"><a class="banner" href="http://sage.math.washington.edu/sage">SAGE</a></span>\n'
        body += '  <span class="control_commands" id="cell_controls">\n'
        body += '    <a class="%s" onClick="interrupt()" id="interrupt">Interrupt</a>'%interrupt_class + vbar
        body += '    <a class="restart_sage" onClick="restart_sage()" id="restart_sage">Restart</a>' + vbar
        body += '    <a class="history_link" onClick="history_window()">History</a>' + vbar
<<<<<<< HEAD
=======
        #body += '    <a class="plain_text" onClick="worksheet_text_window(\'%s\')">Text</a>'%worksheet.filename() + vbar
        body += '    <a class="doctest_text" onClick="doctest_window(\'%s\')">Text</a>'%worksheet.filename() + vbar
        body += '    <a class="plain_text" href="%s?edit">Edit</a>'%worksheet.filename() + vbar
>>>>>>> 95b4b975
        #body += '    <a class="plain_text" onClick="show_wiki_window(\'%s\')">Wiki-form</a>'%worksheet.filename() + vbar
        body += '     <a onClick="show_upload_worksheet_menu()" class="upload_worksheet">Open</a>' + vbar
        body += '    <a class="help" onClick="show_help_window()">Help</a>' + vbar
        body += '    <a class="slide_mode" onClick="slide_mode()">Slideshow</a>' + vbar
        body += '  </span>\n'

        #these divs appear in backwards order because they're float:right
        body += '  <div class="hidden" id="slide_controls">\n'
        body += '    <div class="slideshow_control">'
        body += '      <a class="slide_arrow" onClick="slide_next()">&gt;</a>'
        body += '      <a class="slide_arrow" onClick="slide_last()">&gt;&gt;</a>' + vbar
        body += '      <a class="cell_mode" onClick="cell_mode()">Worksheet</a>'
        body += '    </div>'
        body += '    <div class="slideshow_progress" id="slideshow_progress" onClick="slide_next()">'
        body += '      <div class="slideshow_progress_bar" id="slideshow_progress_bar">&nbsp;</div>'
        body += '      <div class="slideshow_progress_text" id="slideshow_progress_text">&nbsp;</div>'
        body += '    </div>'
        body += '    <div class="slideshow_control">'
        body += '      <a class="slide_arrow" onClick="slide_first()">&lt;&lt;</a>'
        body += '      <a class="slide_arrow" onClick="slide_prev()">&lt;</a>'
        body += '    </div>'
        body += '  </span>\n'

        body += '</div>'
        body += '\n<div class="worksheet" id="worksheet">\n'
        if self.__show_debug or show_debug:
            body += "<div class='debug_window'>"
            body += "<div class='debug_output'><pre id='debug_output'></pre></div>"
            body += "<textarea rows=5 id='debug_input' class='debug_input' "
            body += " onKeyPress='return debug_keypress(event);' "
            body += " onFocus='debug_focus();' onBlur='debug_blur();'></textarea>"
            body += "</div>"

        body += worksheet.html(authorized = worksheet_authorized) + '\n</div>\n'
        body += main_body + '\n</div>\n'

        # The blank space given by '<br>'*15  is needed so the input doesn't get
        # stuck at the bottom of the screen. This could be replaced by a region
        # such that clicking on it creates a new cell at the bottom of the worksheet.
        body += '<br>'*15
        body += '\n</div>\n'

        body += '<span class="pane" id="left_pane"><table bgcolor="white"><tr><td>\n'
        endpanespan = '</td></tr></table></span>\n'

        body += '  <div class="worksheets_topbar">'
        body += '     <a onClick="show_add_new_worksheet_menu()" class="new_worksheet">New</a> '
        body += '     <a onClick="show_delete_worksheet_menu()" class="delete_worksheet">Delete</a> '
        body += '  &nbsp;Worksheets</div>\n'
        body +=    add_new_worksheet_menu
        body +=    delete_worksheet_menu
        body += '  <div class="worksheet_list" id="worksheet_list">%s</div>\n'%self.worksheet_list_html(worksheet)
<<<<<<< HEAD

        if worksheet is None:
            return body + endpanespan

        body += '  <div class="objects_topbar">Saved Objects</div>\n'
=======
        body += '<div class="fivepix"></div>\n'
        body += '  <div class="objects_topbar"  onClick="toggle_menu(\'object_list\');">'
        body += '     <span class="plusminus" id="object_list_hider">[-]</span>'
        body += '     Saved Objects</div>\n'
>>>>>>> 95b4b975
        body += '  <div class="object_list" id="object_list">%s</div>\n'%self.object_list_html()
        body += '<div class="fivepix"></div>\n'
        body += '  <div class="variables_topbar" onClick="toggle_menu(\'variable_list\');">'
        body += '     <span class="plusminus" id="variable_list_hider">[-]</span>'
        body += '     Variables</div>\n'
        body += '  <div class="variable_list" id="variable_list">%s</div>\n'%\
                worksheet.variables_html()
        body += '<div class="fivepix"></div>\n'
        body += '  <div class="attached_topbar" onClick="toggle_menu(\'attached_list\');">'
        body += '     <span class="plusminus" id="attached_list_hider">[-]</span>'
        body += '     Attached Files</div>\n'
        body += '  <div class="attached_list" id="attached_list">%s</div><br>\n'%\
                worksheet.attached_html()
        body += endpanespan
        body += '<script language=javascript>focus(%s)</script>\n'%(worksheet[0].id())
        body += '<script language=javascript>jsmath_init();</script>\n'

        if worksheet_authorized:
            body += '<script language=javascript>worksheet_locked=false;</script>'
        else:
            body += '<script language=javascript>worksheet_locked=true;</script>'

        if worksheet.computing():
            # Set the update checking back in motion.
            body += '<script language=javascript> active_cell_list = %r; \n'%worksheet.queue_id_list()
            body += 'for(var i = 0; i < active_cell_list.length; i++)'
            body += '    cell_set_running(active_cell_list[i]); \n'
            body += 'start_update_check(); </script>\n'
        return body

    def edit_window(self, worksheet):
        """
        Return a window for editing worksheet.

        INPUT:
            worksheet -- a worksheet
        """
        t = worksheet.edit_text()
        t = t.replace('<','&lt;')
        body_html = ''
        body_html += '<h1 class="edit">SAGE Notebook: Editing Worksheet "%s"</h1>\n'%worksheet.name()
        body_html += "<b>Warnings:</b> You cannot undo after you save changes (yet).  All graphics will be deleted when you save -- preserving images not yet implemented.  No markup not in {{{}}}'s is preserved.<br><br>"
        body_html += '<form method="post" action="%s?edit" enctype="multipart/form-data">\n'%worksheet.filename()
        body_html += '<input type="submit" value="Save Changes" name="button_save"/>\n'
        #body_html += '<input type="submit" value="Preview" name="button_preview"/>\n'
        body_html += '<input type="submit" value="Cancel" name="button_cancel"/>\n'
        body_html += '<textarea class="edit" id="cell_intext" rows="30" name="textfield">'+t+'</textarea>'
        body_html += '</form>'

        s = """
        <html><head><title>SAGE Wiki cell text </title>
        <style type="text/css">

        textarea.edit {
            font-family: monospace;
            border: 1px solid #8cacbb;
            color: black;
            background-color: white;
            padding: 3px;
            width: 100%%;
            margin-top: 0.5em;
        }
        </style>

        <script language=javascript> <!--

        %s

        function get_element(id) {
            if(document.getElementById)
                return document.getElementById(id);
            if(document.all)
                return document.all[id];
            if(document.layers)
                return document.layers[id];
        }

        function get_cell_list() {
            return window.opener.get_cell_list()
        }

        function send_doc_html() {
            var cell_id_list = get_cell_list();
            var num = cell_id_list.length;
            var lastid = cell_id_list[num-1];
            var doc_intext = get_element('cell_intext').value; /*for testing doc_html*/
            window.opener.upload_doc_html(lastid,doc_intext);
        }

        function send_cell_text() {
            var cell_id_list = get_cell_list();
            var num = cell_id_list.length;
            var lastid = cell_id_list[num-1];
            var cell_intext = get_element('cell_intext').value;
            window.opener.upload_cell_text(lastid,cell_intext);
        }

        function send_to_ws(do_eval) {
            var f = send_to_ws_callback;
            if (do_eval)
                f = send_to_ws_eval_callback;
            async_request('/delete_cell_all',f, "worksheet_id="+window.opener.get_worksheet_id());
        }

        function send_to_ws_callback(status, response_text) {
            window.opener.cell_delete_all_callback(status, response_text);
            var cell_intext = get_element('cell_intext').value;
            window.opener.insert_cells_from_wiki(cell_intext, false);
        }

        function send_to_ws_eval_callback(status, response_text) {
            window.opener.cell_delete_all_callback(status, response_text);
            var cell_intext = get_element('cell_intext').value;
            window.opener.insert_cells_from_wiki(cell_intext, true);
        }


        function clear_wiki_window() {
            get_element('cell_intext').value = ' ';
        }
        --></script></head>
        <body>%s
        </body></html>"""%(js.async_lib(), body_html)

        return s


    def help_window(self):
        help = [
            ('HTML', 'Begin an input block with %html and it will be output as HTML.  Use the &lt;sage>...&lt;/sage> tag to do computations in an HTML block and have the typeset output inserted.  Use &lt;$>...&lt;/$> and &lt;$$>...&lt;/$$> to insert typeset math in the HTML block.  This does <i>not</i> require latex.'),
            ('shell', 'Begin a block with %sh to have the rest of the block evaluated as a shell script.  The current working directory is maintained.'),
            ('Autoevaluate cells on Load', 'Any cells with "%auto" in the first line (e.g., in a comment) are automatically evaluated when the worksheet is first opened.'),
            ('Create New Worksheet', "Use the menu on the left, or simply put a new worksheet name in the URL, e.g., if your notebook is at http://localhost:8000, then visiting http://localhost:8000/tests will create a new worksheet named tests."),
               ('Evaluate Input', 'Press shift-enter.  You can start several calculations at once.  If you press alt-enter instead, then a new cell is created after the current one.'),
                ('Timed Evaluation', 'Type "%time" at the beginning of the cell.'),
                ('Evaluate all cells', 'Click <u>Eval All</u> in the upper right.'),
                ('Evaluate cell using <b>GAP, Singular, etc.', 'Put "%gap", "%singular", etc. as the first input line of a cell; the rest of the cell is evaluated in that system.'),
                ('Typeset a cell', 'Make the first line of the cell "%latex". The rest of the cell should be the body of a latex document.  Use \\sage{expr} to access SAGE from within the latex.  Evaluated typeset cells hide their input.  Use "%latex_debug" for a debugging version.  You must have latex for this to work.'),
               ('Typeset a slide', 'Same as typesetting a cell but use "%slide" and "%slide_debug"; will use a large san serif font.  You must have latex for this to work.'),
                ('Typesetting', 'Type "latex(objname)" for latex that you can paste into your paper.  Type "view(objname)" or "show(objname)", which will display a nicely typeset image (using javascript!).  You do <i>not</i> need latex for this to work.  Type "lprint()" to make it so output is often typeset by default.'),
                ('Move between cells', 'Use the up and down arrows on your keyboard.'),
                ('Interrupt running calculations',
                 'Click <u>Interrupt</u> in the upper right or press escape in any input cell. This will (attempt) to interrupt SAGE by sending many interrupts for several seconds; if this fails, it restarts SAGE (your worksheet is unchanged, but your session is reset).'),
                ('Tab completion', 'Press tab while the cursor is on an identifier. On some web browsers (e.g., Opera) you must use control-space instead of tab.'),
                ('Print worksheet', 'Click the print button.'),
                ('Help About',
                 'Type ? immediately after the object or function and press tab.'),
                ('Source Code',
                 'Put ?? after the object and press tab.'),
                ('Hide Input',
                 'Put %hide at the beginning of the cell.  This can be followed by %gap, %latex, %maxima, etc.  Note that %hide must be first. Put a blank line at the beginning so the "%hide" does not appear.'),
                ('Detailed Help',
                 'Type "help(object)" and press shift-return.'),
                ('Insert New Cell',
                 'Put mouse between an output and input until the horizontal line appears and click.  Also if you press control-enter in a cell, a new cell is inserted after it.'),
                ('Delete Cell',
                 'Delete cell contents the press backspace.'),
                ('Text of Worksheet', 'Click the <u>Text</u> and <u>Doctext</u> links, which are very useful if you need to cut and paste chunks of your session into email or documentation.'),
                ('History', 'Click the <u>History</u> link for a history of commands entered in any worksheet of this notebook.  This appears in a popup window, which you can search (control-F) and copy and paste from.'),
                ('Hide/Show Output', 'Click on the left side of output to toggle between hidden, shown with word wrap, and shown without word wrap.'),
                ('Hide/Show All Output', 'Click <u>Hide</u> in the upper right to hide <i>all</i> output. Click <u>Show</u> to show all output.'),
                ('Variables',
                 'All variables and functions that you create during this session are listed on the left.  Even predefined variables that you overwrite will appear.'),
                ('Objects',
                 'All objects that you save in <i>any worksheet</i> are listed on the left.  Use "save(obj, name)" and "obj = load(name)" to save and load objects.'),
                ('Loading and Saving Sessions', 'Use "save_session name" to save all variables to an object with given name (if no name is given, defaults to name of worksheet).  Use "load_session name" to <i>merge</i> in all variables from a saved session.'),
                ('Loading and Saving Objects', 'Use "save obj1 obj2 ..." and "load obj1 obj2 ...".  This allows very easy moving of objects from one worksheet to another, and saving of objects for later use.'),
                ('Loading SAGE/Python Scripts', 'Use "load filename.sage" and "load filename.py".  Load is relative to the path you started the notebook in.  The .sage files are preparsed and .py files are not.   You may omit the .sage or .py extension.  Files may load other files.'),
                ('Attaching Scripts', 'Use "attach filename.sage" or "attach filename.py".  Attached files are automatically reloaded when the file changes.  The file $HOME/.sage/init.sage is attached on startup if it exists.'),
                ('Downloading and Uploading Worksheets',
                 'Click <u>Download</u> in the upper right to download a complete worksheet to a local .sws file, and click <u>Upload</u> to upload a saved worksheet to the notebook.  Note that <i>everything</i> that has been submitted is automatically saved to disk when you quit the notebook server (or type "%save_server" into a cell).'),
                ('Restart', 'Type "restart" to restart the SAGE interpreter for a given worksheet.  (You have to interrupt first.)'),
                ('Input Rules', "Code is evaluated by exec'ing (after preparsing).  Only the output of the last line of the cell is implicitly printed.  If any line starts with \"sage:\" or \">>>\" the entire block is assumed to contain text and examples, so only lines that begin with a prompt are executed.   Thus you can paste in complete examples from the docs without any editing, and you can write input cells that contains non-evaluated plain text mixed with examples by starting the block with \">>>\" or including an example."),
                ('Working Directory', 'Each block of code is run from its own directory.  The variable DIR contains the directory from which you started the SAGE notebook.  For example, to open a file in that directory, do "open(DIR+\'filename\')".'),
                ('Customizing the look', 'Learn about cascading style sheets (CSS), then create a file notebook.css in your $HOME/.sage directory.  Use "view source" on a notebook web page to see the CSS that you can override.'),
                ('Emacs Keybindings', 'If you are using GNU/Linux, you can change (or create) a <tt>.gtkrc-2.0</tt> file.  Add the line <tt>gtk-key-theme-name = "Emacs"</tt> to it.  See <a target="_blank" href="http://kb.mozillazine.org/Emacs_Keybindings_(Firefox)">this page</a> [mozillazine.org] for more details.'),
                ('More Help', 'Type "help(sage.server.notebook.notebook)" for a detailed discussion of the architecture of the SAGE notebook and a tutorial (or see the SAGE reference manual).'),
                ('Javascript Debugger', 'Type ?debug at the end of a worksheet url to enable the javascript debugger.  A pair of textareas will appear at the top of the worksheet -- the upper of which is for output, the lower is a direct interface to the page\'s javascript environment.  Type any eval()-able javascript into the input box and press shift+enter to execute it.  Type debug_append(str) to print to, and debug_clear() to clear the debug output window.'),
                ]

        help.sort()
        s = """
        This is the SAGE Notebook, which is the graphical interface to
        the computer algebra system SAGE (Software for Algebra and
        Geometry Exploration).   It should work with Firefox, Mozilla,
        Safari, Opera, and Konqueror. Internet Explorer is not supported (yet!).
        <br><br>
        AUTHORS: William Stein, Tom Boothby, and Alex Clemesha (with feedback from many people,
        especially Fernando Perez and Joe Wetherell).<br><br>
        LICENSE: All code included with the standard SAGE install is <a href="__license__.html">licensed
        either under the GPL or a GPL-compatible license</a>.
        <br><hr>
        <style>
        div.help_window {
            background-color:white;
            border: 3px solid #3d86d0;
            top: 10ex;
            bottom:10%;
            left:25%;
            right:15%;
            padding:2ex;
        }


        table.help_window {
            background-color:white;
            width:100%;
        }

        td.help_window_cmd {
            background-color: #f5e0aa;
            width:30%;
            padding:1ex;
            font-weight:bold;
        }

        td.help_window_how {
            padding:1ex;
            width:70%;
        }
        </style>
        <div class="help_window">

        A <i>worksheet</i> is an ordered list of SAGE calculations with output.
        A <i>session</i> is a worksheet and a set of variables in some state.
        A <i>notebook</i> is a collection of worksheets and saved objects.

        <table class="help_window">
        """
        for x, y in help:
            s += '<tr><td class="help_window_cmd">%s</td><td class="help_window_how">%s</td></tr>'%(x,y)
        s += '</table></div>'
        return s

    def upload_window(self):
        return """
          <html>
            <head>
              <title>Upload File</title>
              <style>%s</style>
              <script language=javascript>%s</script>
            </head>
            <body onLoad="if(window.focus) window.focus()">
              <div class="upload_worksheet_menu" id="upload_worksheet_menu">
              <form method="POST" action="upload_worksheet" target="_new"
                    name="upload" enctype="multipart/form-data">
              <input class="upload_worksheet_menu" type="file" name="fileField" id="upload_worksheet_filename"></input><br>
              <input type="button" class="upload_worksheet_menu" value="upload" onClick="form.submit(); window.close();">
              </form><br>
              </div>
            </body>
          </html>
         """%(css.css(self.color()),js.javascript())

    def html(self, worksheet_id=None, authorized=False, show_debug=False, worksheet_authorized=False):
<<<<<<< HEAD
        if worksheet_id is not None or self.nosplash():
=======
        if worksheet_id is None:
            W = self.default_worksheet()
        else:
>>>>>>> 95b4b975
            try:
                W = self.get_worksheet_with_id(worksheet_id)
            except KeyError, msg:
                W = self.create_new_worksheet(worksheet_id)
<<<<<<< HEAD
                worksheet_id = W.id()
=======
                #W = self.default_worksheet()

        worksheet_id = W.id()
>>>>>>> 95b4b975

        if authorized:
            body = self._html_body(worksheet_id, show_debug=show_debug,
                                   worksheet_authorized=worksheet_authorized)
        else:
            body = self._html_authorize()

<<<<<<< HEAD
        if worksheet_id is not None:
            body += '<script language=javascript>worksheet_id=%s; worksheet_filename="%s"; worksheet_name="%s";</script>'%(worksheet_id, W.filename(), W.name())
=======
        body += '<script language=javascript>worksheet_id=%s; worksheet_filename="%s"; worksheet_name="%s";toggle_left_pane()</script>'%(worksheet_id, W.filename(), W.name())
>>>>>>> 95b4b975

        head = self._html_head(worksheet_id)
        return """
        <html>
        <head>%s</head>
        <body>%s</body>
        </html>
        """%(head, body)

    def _html_authorize(self):
        return """
        <h1>SAGE Notebook Server</h1>
        <div id="mainbody" class="login">Sign in to the SAGE Notebook<br>
        <form>
        <table>
        <tr><td>
          <span class="username">Username:</span></td>
          <td><input name="username" class="username"
                      onKeyPress="if(is_submit(event)) login(username.value, password.value)"></td>
        </tr>
        <tr><td>
           <span class="password">Password:</span></td>
           <td><input name="password" class="username" type="password"
                      onKeyPress="if(is_submit(event)) login(username.value, password.value)"></td>
        </tr>
        <td>&nbsp</td>
        <td>
           <input type='button' onClick="login(username.value,password.value);" value="Sign in">
           </td></table>
                   </form></div>

        """

    def format_completions_as_html(self, cell_id, completions):
        if len(completions) == 0:
            return ''
        lists = []

        # compute the width of each column
        column_width = []
        for i in range(len(completions[0])):
            column_width.append(max([len(x[i]) for x in completions if i < len(x)]))

        for i in range(len(completions)):
            row = completions[i]
            for j in range(len(row)):
                if len(lists) <= j:
                    lists.append([])
                cell = """
   <li id='completion%s_%s_%s' class='completion_menu_two'>
    <a onClick='do_replacement(%s, "%s")'
       onMouseOver='this.focus(); select_replacement(%s,%s);'
    >%s</a>
   </li>"""%(cell_id, i, j, cell_id, row[j], i,j,
             row[j] + '&nbsp;'*(column_width[j]-len(row[j])) )
                lists[j].append(cell)

        grid = "<ul class='completion_menu_one'>"
        for L in lists:
            s = "\n   ".join(L)
            grid += "\n <li class='completion_menu_one'>\n  <ul class='completion_menu_two'>\n%s\n  </ul>\n </li>"%s

        return grid + "\n</ul>"


def notebook(dir         ='sage_notebook',
             port        = 8000,
             address     = 'localhost',
             open_viewer = False,
             max_tries   = 10,
             username    = None,
             password    = None,
             color       = None,
             system      = None,
             jsmath      = True,
             show_debug  = False,
             nosplash    = None,
             warn        = True,
             ignore_lock = False,
             log_server = False,
             kill_idle   = 0):
    r"""
    Start a SAGE notebook web server at the given port.

    INPUT:
        dir -- (default: 'sage_notebook') name of the server directory; your
                sessions are saved in a directory with that name.  If
                you restart the server with that same name then it will
                restart in the state you left it, but with none of the
                variables defined (you have to re-eval blocks).
        port -- (default: 8000) port on computer where the server is served
        address -- (default: 'localhost') address that the server
                   will listen on
        open_viewer -- bool (default:False); if True, pop up a web browser at the URL
        max_tries -- (default: 10) maximum number of ports > port to try in
                     case given port can't be opened.
        username -- user name used for authenticated logins
        password -- password used for authenticated logins
        color -- string or pair of html colors, e.g.,
                    'gmail'
                    'grey'
                    ('#ff0000', '#0000ff')
        system -- (string) default computer algebra system to use for new
                  worksheets, e.g., 'maxima', 'gp', 'axiom', 'mathematica', 'macaulay2',
                  'singular', 'gap', 'octave', 'maple', etc.  (even 'latex'!)
        jsmath -- whether not to enable javascript typset output for math.
        debug -- whether or not to show a javascript debugging window
        kill_idle -- if positive, kill any idle compute processes after
                     this many auto saves.  (NOT IMPLEMENTED)

        nosplash -- whether or not to show a splash page when no worksheet is specified.
                    you can place a file named index.html into the notebook directory that
                    will be shown in place of the default.

    NOTES:

    When you type \code{notebook(...)}  you start a web server on the
    machine you type that command on.  You don't connect to another
    machine.  So do this if you want to start a SAGE notebook
    accessible from anywhere:

    \begin{enumerate}
    \item Figure out the external address of your server, say
          'sage.math.washington.edu', for example.
    \item On your server, type
       server_http1('mysession', address='sage.math.washington.edu')
    \item Assuming you have permission to open a port on that
       machine, it will startup and display a URL, e.g.,
           \url{http://sage.math.washington.edu:8000}
       Note this URL.
    \item Go to any computer in the world (!), or at least
       behind your firewall, and use any web browser to
       visit the above URL.  You're using \sage.
    \end{enumerate}

    \note{There are no security precautions in place \emph{yet}!  If
    you open a server as above, and somebody figures this out, they
    could use their web browser to connect to the same sage session,
    and type something nasty like \code{os.system('cd; rm -rf *')}
    and your home directory would be hosed.   I'll be adding an
    authentication screen in the near future.  In the meantime
    (and even then), you should consider creating a user with
    very limited privileges (e.g., empty home directory).}

    FIREFOX ISSUE:
    If your default web browser if Firefox, then notebook will
    open a copy of Firefox at the given URL.  You should
    definitely set the "open links in new tabs" option in
    Firefox, or you might loose a web page you were looking at.
    To do this, just go to

         Edit --> Preferences --> Tabs

    and in "Open links from other apps" select the middle button
    instead of the bottom button.
    """
    if os.path.exists(dir):
        if not os.path.isdir(dir):
            raise RuntimeError, '"%s" is not a valid SAGE notebook directory (it is not even a directory).'%dir
        if not (os.path.exists('%s/nb.sobj'%dir) or os.path.exists('%s/nb-backup.sobj'%dir)):
            raise RuntimeError, '"%s" is not a valid SAGE notebook directory (missing nb.sobj).'%dir
        if os.path.exists('%s/pid'%dir) and not ignore_lock:
            f = file('%s/pid'%dir)
            p = f.read()
            f.close()
            try:
                #This is a hack to check whether or not the process is running.
                os.kill(int(p),0)
                print "\n".join([" This notebook appears to be running with PID %s.  If it is"%p,
                                 " not responding, you will need to kill that process to continue.",
                                 " If another (non-sage) process is running with that PID, call",
                                 " notebook(..., ignore_lock = True, ...). " ])
                return
            except OSError:
                pass
        f = file('%s/pid'%dir, 'w')
        f.write("%d"%os.getpid())
        f.close()
        try:
            nb = load('%s/nb.sobj'%dir, compress=False)
        except:
            print "****************************************************************"
            print "  * * * WARNING   * * * WARNING   * * * WARNING   * * * "
            print "WARNING -- failed to load notebook data. Trying the backup file."
            print "****************************************************************"
            try:
                nb = load('%s/nb-backup.sobj'%dir, compress=False)
            except:
                print "Recovering from last op save failed."
                print "Trying save from last startup."
                nb = load('%s/nb-older-backup.sobj'%dir, compress=False)

        nb.set_directory(dir)
        if not (username is None):
            nb.set_auth(username=username, password=password)
        if not (color is None):
            nb.set_color(color)
        if not system is None:
            nb.set_system(system)
        if not nosplash is None:
            nb.set_nosplash(nosplash)
        nb.set_not_computing()
    else:
        nb = Notebook(dir,username=username,password=password, color=color,
                      system=system, kill_idle=kill_idle,nosplash=nosplash)
    nb.save()
    shutil.copy('%s/nb.sobj'%dir, '%s/nb-older-backup.sobj'%dir)
    nb.set_debug(show_debug)
    nb.set_log_server(log_server)
    if warn and address!='localhost' and username==None:
        print "WARNING -- it is *extremely* dangerous to let the server listen"
        print "on an external port without at least setting a username/password!!"
    nb.start(port, address, max_tries, open_viewer, jsmath=jsmath)
    from sage.interfaces.quit import expect_quitall
    expect_quitall(verbose=False)
    from sage.misc.misc import delete_tmpfiles
    delete_tmpfiles()
    if os.path.exists('%s/pid'%dir):
        os.remove('%s/pid'%dir)
    return nb





<|MERGE_RESOLUTION|>--- conflicted
+++ resolved
@@ -352,16 +352,10 @@
 JSMATH=False
 
 class Notebook(SageObject):
-<<<<<<< HEAD
     def __init__(self, dir='sage_notebook',
                  username=None, password=None,
-                 color='default', system=None, show_debug = False, nosplash = False,
+                 color='default', system=None, show_debug = False, splashpage = False, log_server = False,
                  kill_idle=0):
-=======
-    def __init__(self, dir='sage_notebook', username=None,
-                password=None, color='default', system=None,
-                show_debug = False, log_server=False):
->>>>>>> 95b4b975
         self.__dir = dir
         self.set_system(system)
         self.__color = color
@@ -382,7 +376,7 @@
         self.__default_worksheet = W
         self.__show_debug = show_debug
         self.__kill_idle = kill_idle
-        self.__nosplash = nosplash if nosplash is not None else False
+        self.__splashpage = splashpage if splashpage is not None else False
         self.save()
 
     def kill_idle(self):
@@ -413,15 +407,15 @@
         elif system:  # don't change if it is None
             self.__system = system
 
-    def nosplash(self):
+    def splashpage(self):
         try:
-            return self.__nosplash
+            return self.__splashpage
         except AttributeError:
-            self.__nosplash = False
-            return self.__nosplash
-
-    def set_nosplash(self, nosplash):
-        self.__nosplash = nosplash
+            self.__splashpage = True
+            return self.__splashpage
+
+    def set_splashpage(self, splashpage):
+        self.__splashpage = splashpage
 
     def color(self):
         try:
@@ -797,9 +791,11 @@
         return '<br>'.join(s)
 
     def _html_head(self, worksheet_id):
-        worksheet = self.get_worksheet_with_id(worksheet_id)
-        head = '\n<title>%s (%s)</title>'%(worksheet.name(), self.directory())
-        #head += '<style>' + css.css(self.color()) + '</style>\n'
+        if worksheet_id is not None:
+            worksheet = self.get_worksheet_with_id(worksheet_id)
+            head = '\n<title>%s (%s)</title>'%(worksheet.name(), self.directory())
+        else:
+            head = '\n<title>SAGE Notebook | Welcome</title>'
         head += '\n<script language=javascript src="/__main__.js"></script>\n'
         head += '\n<link rel=stylesheet href="/__main__.css" type="text/css" />\n'
 
@@ -814,7 +810,7 @@
         return head
 
     def _html_body(self, worksheet_id, show_debug=False, worksheet_authorized=False):
-        if worksheet_id is None:
+        if worksheet_id is None or worksheet_id == '':
             main_body = '<div class="worksheet_title">Welcome to the SAGE Notebook</div>\n'
             if os.path.isfile(self.directory() + "/index.html"):
                 splash_file = open(self.directory() + "/index.html")
@@ -864,13 +860,6 @@
         body += '    <a class="%s" onClick="interrupt()" id="interrupt">Interrupt</a>'%interrupt_class + vbar
         body += '    <a class="restart_sage" onClick="restart_sage()" id="restart_sage">Restart</a>' + vbar
         body += '    <a class="history_link" onClick="history_window()">History</a>' + vbar
-<<<<<<< HEAD
-=======
-        #body += '    <a class="plain_text" onClick="worksheet_text_window(\'%s\')">Text</a>'%worksheet.filename() + vbar
-        body += '    <a class="doctest_text" onClick="doctest_window(\'%s\')">Text</a>'%worksheet.filename() + vbar
-        body += '    <a class="plain_text" href="%s?edit">Edit</a>'%worksheet.filename() + vbar
->>>>>>> 95b4b975
-        #body += '    <a class="plain_text" onClick="show_wiki_window(\'%s\')">Wiki-form</a>'%worksheet.filename() + vbar
         body += '     <a onClick="show_upload_worksheet_menu()" class="upload_worksheet">Open</a>' + vbar
         body += '    <a class="help" onClick="show_help_window()">Help</a>' + vbar
         body += '    <a class="slide_mode" onClick="slide_mode()">Slideshow</a>' + vbar
@@ -903,7 +892,6 @@
             body += " onFocus='debug_focus();' onBlur='debug_blur();'></textarea>"
             body += "</div>"
 
-        body += worksheet.html(authorized = worksheet_authorized) + '\n</div>\n'
         body += main_body + '\n</div>\n'
 
         # The blank space given by '<br>'*15  is needed so the input doesn't get
@@ -922,18 +910,14 @@
         body +=    add_new_worksheet_menu
         body +=    delete_worksheet_menu
         body += '  <div class="worksheet_list" id="worksheet_list">%s</div>\n'%self.worksheet_list_html(worksheet)
-<<<<<<< HEAD
 
         if worksheet is None:
             return body + endpanespan
 
-        body += '  <div class="objects_topbar">Saved Objects</div>\n'
-=======
         body += '<div class="fivepix"></div>\n'
         body += '  <div class="objects_topbar"  onClick="toggle_menu(\'object_list\');">'
         body += '     <span class="plusminus" id="object_list_hider">[-]</span>'
         body += '     Saved Objects</div>\n'
->>>>>>> 95b4b975
         body += '  <div class="object_list" id="object_list">%s</div>\n'%self.object_list_html()
         body += '<div class="fivepix"></div>\n'
         body += '  <div class="variables_topbar" onClick="toggle_menu(\'variable_list\');">'
@@ -1189,24 +1173,20 @@
          """%(css.css(self.color()),js.javascript())
 
     def html(self, worksheet_id=None, authorized=False, show_debug=False, worksheet_authorized=False):
-<<<<<<< HEAD
-        if worksheet_id is not None or self.nosplash():
-=======
-        if worksheet_id is None:
-            W = self.default_worksheet()
+        print "html>%s<"%worksheet_id
+        if worksheet_id is None or worksheet_id == '':
+            if not self.splashpage():
+                W = self.default_worksheet()
+                worksheet_id = W.id()
+            else:
+                worksheet_id = None
+                W = None
         else:
->>>>>>> 95b4b975
             try:
                 W = self.get_worksheet_with_id(worksheet_id)
             except KeyError, msg:
                 W = self.create_new_worksheet(worksheet_id)
-<<<<<<< HEAD
                 worksheet_id = W.id()
-=======
-                #W = self.default_worksheet()
-
-        worksheet_id = W.id()
->>>>>>> 95b4b975
 
         if authorized:
             body = self._html_body(worksheet_id, show_debug=show_debug,
@@ -1214,12 +1194,8 @@
         else:
             body = self._html_authorize()
 
-<<<<<<< HEAD
         if worksheet_id is not None:
             body += '<script language=javascript>worksheet_id=%s; worksheet_filename="%s"; worksheet_name="%s";</script>'%(worksheet_id, W.filename(), W.name())
-=======
-        body += '<script language=javascript>worksheet_id=%s; worksheet_filename="%s"; worksheet_name="%s";toggle_left_pane()</script>'%(worksheet_id, W.filename(), W.name())
->>>>>>> 95b4b975
 
         head = self._html_head(worksheet_id)
         return """
@@ -1296,7 +1272,7 @@
              system      = None,
              jsmath      = True,
              show_debug  = False,
-             nosplash    = None,
+             splashpage  = None,
              warn        = True,
              ignore_lock = False,
              log_server = False,
@@ -1330,9 +1306,9 @@
         kill_idle -- if positive, kill any idle compute processes after
                      this many auto saves.  (NOT IMPLEMENTED)
 
-        nosplash -- whether or not to show a splash page when no worksheet is specified.
-                    you can place a file named index.html into the notebook directory that
-                    will be shown in place of the default.
+        splashpage -- whether or not to show a splash page when no worksheet is specified.
+                      you can place a file named index.html into the notebook directory that
+                      will be shown in place of the default.
 
     NOTES:
 
@@ -1419,12 +1395,12 @@
             nb.set_color(color)
         if not system is None:
             nb.set_system(system)
-        if not nosplash is None:
-            nb.set_nosplash(nosplash)
+        if not splashpage is None:
+            nb.set_splashpage(splashpage)
         nb.set_not_computing()
     else:
         nb = Notebook(dir,username=username,password=password, color=color,
-                      system=system, kill_idle=kill_idle,nosplash=nosplash)
+                      system=system, kill_idle=kill_idle,splashpage=splashpage)
     nb.save()
     shutil.copy('%s/nb.sobj'%dir, '%s/nb-older-backup.sobj'%dir)
     nb.set_debug(show_debug)
