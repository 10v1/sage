--- conflicted
+++ resolved
@@ -271,7 +271,6 @@
             Join of Category of finite dimensional algebras with basis over Rational Field
                 and Category of monoid algebras over Rational Field
                 and Category of finite set algebras over Rational Field
-<<<<<<< HEAD
         """
         # TODO: find a better test
         # the purpose is to test whether ``category`` implements that functor
@@ -280,81 +279,6 @@
             return functor_category(category, *args)
         else:
             return cls.default_super_categories(category, *args)
-
-    @classmethod
-    def default_super_categories(cls, category, *args):
-        """
-        Return the default super categories of `F_{Cat}(A,B,...)` for
-        `A,B,...` parents in `Cat`.
-
-        INPUT:
-
-         - ``cls`` -- the category class for the functor `F`
-         - ``category`` -- a category `Cat`
-         - ``*args`` -- further arguments for the functor
-
-        OUTPUT: a (join) category
-
-        The default implementation is to return the join of the
-        categories of `F(A,B,...)` for `A,B,...` in turn in each of
-        the super categories of ``category``.
-
-        This is implemented as a class method, in order to be able to
-        reconstruct the functorial category associated to each of the
-        super categories of ``category``.
-
-        EXAMPLES:
-
-        Bialgebras are both algebras and coalgebras::
-
-            sage: Bialgebras(QQ).super_categories()
-            [Category of algebras over Rational Field, Category of coalgebras over Rational Field]
-
-        Hence tensor products of bialgebras are tensor products of
-        algebras and tensor products of coalgebras::
-
-            sage: Bialgebras(QQ).TensorProducts().super_categories()
-            [Category of tensor products of algebras over Rational Field, Category of tensor products of coalgebras over Rational Field]
-
-        Here is how :meth:`default_super_categories` was called internally::
-
-            sage: sage.categories.tensor.TensorProductsCategory.default_super_categories(Bialgebras(QQ))
-            Join of Category of tensor products of algebras over Rational Field and Category of tensor products of coalgebras over Rational Field
-
-        We now show a similar example, with the ``Algebra`` functor
-        which takes a parameter `\QQ`::
-
-            sage: FiniteMonoids().super_categories()
-            [Category of monoids, Category of finite semigroups]
-            sage: sorted(FiniteMonoids().Algebras(QQ).super_categories(), key=str)
-            [Category of finite dimensional algebras with basis over Rational Field,
-             Category of finite set algebras over Rational Field,
-             Category of monoid algebras over Rational Field]
-
-        Note that neither the category of *finite* semigroup algebras
-        nor that of monoid algebras appear in the result; this is
-        because there is currently nothing specific implemented about them.
-
-        Here is how :meth:`default_super_categories` was called internally::
-
-            sage: sage.categories.algebra_functor.AlgebrasCategory.default_super_categories(FiniteMonoids(), QQ)
-            Join of Category of finite dimensional algebras with basis over Rational Field
-                and Category of monoid algebras over Rational Field
-                and Category of finite set algebras over Rational Field
-        """
-        return Category.join([getattr(cat, cls._functor_category)(*args)
-                              for cat in category._super_categories
-                              if hasattr(cat, cls._functor_category)])
-=======
-        """
-        # TODO: find a better test
-        # the purpose is to test whether ``category`` implements that functor
-        functor_category = getattr(category.__class__, cls._functor_category)
-        if isinstance(functor_category, type) and issubclass(functor_category, Category):
-            return functor_category(category, *args)
-        else:
-            return cls.default_super_categories(category, *args)
->>>>>>> f16112c7
 
     def __init__(self, category, *args):
         """
@@ -447,8 +371,6 @@
         from sage.misc.latex import latex
         return "\\mathbf{%s}(%s)"%(self._short_name(), latex(self.base_category()))
 
-<<<<<<< HEAD
-=======
 class CovariantConstructionCategory(FunctorialConstructionCategory):
     """
     Abstract class for categories `F_{Cat}` obtained through a
@@ -588,7 +510,6 @@
         else:
             return None
 
->>>>>>> f16112c7
 class RegressiveCovariantConstructionCategory(CovariantConstructionCategory):
     """
     Abstract class for categories `F_{Cat}` obtained through a
