--- conflicted
+++ resolved
@@ -838,44 +838,5 @@
 
     Finite = LazyImport('sage.categories.finite_complex_reflection_groups', 'FiniteComplexReflectionGroups', as_name='Finite')
 
-<<<<<<< HEAD
-                    sage: W = ColoredPermutations(4, 3)
-                    sage: W.irreducible_components()
-                    [4-colored permutations of size 3]
-                """
-                return [self]
-
-    class WellGenerated(CategoryWithAxiom):
-        r"""
-        The category of well-generated complex reflection groups.
-        """
-        class ParentMethods:
-            def _test_well_generated(self, **options):
-                """
-                Check if ``self`` is well-generated.
-
-                EXAMPLES::
-
-                    sage: W = ReflectionGroup((3,1,1))
-                    sage: W._test_well_generated()
-                """
-                tester = self._tester(**options)
-                tester.assertEqual(self.number_of_simple_reflections(), self.rank())
-
-            def is_well_generated(self):
-                r"""
-                Return ``True`` as ``self`` is well-generated.
-
-                EXAMPLES::
-
-                    sage: W = ReflectionGroup((3,1,2))
-                    sage: W.is_well_generated()
-                    True
-                """
-                return True
-
-    Finite = LazyImport('sage.categories.finite_complex_reflection_groups', 'FiniteComplexReflectionGroups', as_name='Finite')
-=======
     class Irreducible(CategoryWithAxiom):
-        ParentMethods = GeneralizedCoxeterGroups.Irreducible.ParentMethods
->>>>>>> 73276caa
+        ParentMethods = GeneralizedCoxeterGroups.Irreducible.ParentMethods