--- conflicted
+++ resolved
@@ -13,7 +13,6 @@
 from sage.categories.algebra_functor import AlgebrasCategory
 from sage.categories.cartesian_product import CartesianProductsCategory
 from sage.categories.additive_groups import AdditiveGroups
-from sage.categories.topological_spaces import TopologicalSpacesCategory
 
 class CommutativeAdditiveGroups(CategoryWithAxiom, AbelianCategory):
     """
@@ -95,20 +94,4 @@
                     return LCM_list(orders)
 
     class Algebras(AlgebrasCategory):
-<<<<<<< HEAD
-        pass
-
-    class Topological(TopologicalSpacesCategory):
-        """
-        Category of topological additive abelian groups.
-
-        A topological additive group `G` is a group which has a topology such that
-        addition and negation are continuous functions.
-
-        REFERENCES:
-
-        - :wikipedia:`Topological_group`
-        """
-=======
-        pass
->>>>>>> a2e82e15
+        pass