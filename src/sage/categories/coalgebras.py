r"""
Coalgebras
"""
#*****************************************************************************
#  Copyright (C) 2008 Teresa Gomez-Diaz (CNRS) <Teresa.Gomez-Diaz@univ-mlv.fr>
#  Copyright (C) 2008-2009 Nicolas M. Thiery <nthiery at users.sf.net>
#
#  Distributed under the terms of the GNU General Public License (GPL)
#                  http://www.gnu.org/licenses/
#******************************************************************************

from category_types import Category_over_base_ring
from sage.categories.all import Modules
from sage.categories.tensor import TensorProductsCategory, tensor
from sage.categories.dual import DualObjectsCategory
from sage.categories.super_modules import SuperModulesCategory
from sage.categories.realizations import RealizationsCategory
from sage.categories.with_realizations import WithRealizationsCategory
from sage.misc.abstract_method import abstract_method
from sage.misc.cachefunc import cached_method
from sage.misc.lazy_import import LazyImport

class Coalgebras(Category_over_base_ring):
    """
    The category of coalgebras

    EXAMPLES::

        sage: Coalgebras(QQ)
        Category of coalgebras over Rational Field
        sage: Coalgebras(QQ).super_categories()
        [Category of vector spaces over Rational Field]

    TESTS::

        sage: TestSuite(Coalgebras(ZZ)).run()
    """
    def super_categories(self):
        """
        EXAMPLES::

            sage: Coalgebras(QQ).super_categories()
            [Category of vector spaces over Rational Field]
        """
        return [Modules(self.base_ring())]

    WithBasis = LazyImport('sage.categories.coalgebras_with_basis',  'CoalgebrasWithBasis')

    class ParentMethods:
        #def __init_add__(self): # The analogue of initDomainAdd
        #    # Will declare the coproduct of self to the coercion mechanism when it exists
        #    pass

        @abstract_method
        def counit(self, x):
            """
            Returns the counit of x.

            Eventually, there will be a default implementation,
            delegating to the overloading mechanism and forcing the
            conversion back

            EXAMPLES::

                sage: A = HopfAlgebrasWithBasis(QQ).example(); A
                An example of Hopf algebra with basis: the group algebra of the Dihedral group of order 6 as a permutation group over Rational Field
                sage: [a,b] = A.algebra_generators()
                sage: a, A.counit(a)
                (B[(1,2,3)], 1)
                sage: b, A.counit(b)
                (B[(1,3)], 1)

            TODO: implement some tests of the axioms of coalgebras, bialgebras
            and Hopf algebras using the counit.
            """


        @abstract_method
        def coproduct(self, x):
            """
            Returns the coproduct of x.

            Eventually, there will be a default implementation,
            delegating to the overloading mechanism and forcing the
            conversion back

            EXAMPLES::

                sage: A = HopfAlgebrasWithBasis(QQ).example(); A
                An example of Hopf algebra with basis: the group algebra of the Dihedral group of order 6 as a permutation group over Rational Field
                sage: [a,b] = A.algebra_generators()
                sage: a, A.coproduct(a)
                (B[(1,2,3)], B[(1,2,3)] # B[(1,2,3)])
                sage: b, A.coproduct(b)
                (B[(1,3)], B[(1,3)] # B[(1,3)])
            """
            #return self.tensor_square()(overloaded_coproduct(x))

    class ElementMethods:
        def coproduct(self):
            """
            Returns the coproduct of ``self``

            EXAMPLES::

                sage: A = HopfAlgebrasWithBasis(QQ).example(); A
                An example of Hopf algebra with basis: the group algebra of the Dihedral group of order 6 as a permutation group over Rational Field
                sage: [a,b] = A.algebra_generators()
                sage: a, a.coproduct()
                (B[(1,2,3)], B[(1,2,3)] # B[(1,2,3)])
                sage: b, b.coproduct()
                (B[(1,3)], B[(1,3)] # B[(1,3)])
            """
            return self.parent().coproduct(self)

        def counit(self):
            """
            Returns the counit of ``self``

            EXAMPLES::

                sage: A = HopfAlgebrasWithBasis(QQ).example(); A
                An example of Hopf algebra with basis: the group algebra of the Dihedral group of order 6 as a permutation group over Rational Field
                sage: [a,b] = A.algebra_generators()
                sage: a, a.counit()
                (B[(1,2,3)], 1)
                sage: b, b.counit()
                (B[(1,3)], 1)
            """
            return self.parent().counit(self)

    class TensorProducts(TensorProductsCategory):

        @cached_method
        def extra_super_categories(self):
            """
            EXAMPLES::

                sage: Coalgebras(QQ).TensorProducts().extra_super_categories()
                [Category of coalgebras over Rational Field]
                sage: Coalgebras(QQ).TensorProducts().super_categories()
                [Category of tensor products of vector spaces over Rational Field,
                 Category of coalgebras over Rational Field]

            Meaning: a tensor product of coalgebras is a coalgebra
            """
            return [self.base_category()]

        class ParentMethods:
            # TODO: provide this default implementation of one if one_basis is not implemented
            #def one(self):
            #    return tensor(module.one() for module in self.modules)
            pass

        class ElementMethods:
            pass

    class DualObjects(DualObjectsCategory):

        def extra_super_categories(self):
            r"""
            Return the dual category.

            EXAMPLES:

            The category of coalgebras over the Rational Field is dual
            to the category of algebras over the same field::

                sage: C = Coalgebras(QQ)
                sage: C.dual()
                Category of duals of coalgebras over Rational Field
                sage: C.dual().super_categories() # indirect doctest
                [Category of algebras over Rational Field, Category of duals of vector spaces over Rational Field]

            .. WARNING::

                This is only correct in certain cases (finite dimension, ...).
                See :trac:`15647`.
            """
            from sage.categories.algebras import Algebras
            return [Algebras(self.base_category().base_ring())]

    class Super(SuperModulesCategory):
        def extra_super_categories(self):
            """
            EXAMPLES::

                sage: Coalgebras(ZZ).Super().extra_super_categories()
                [Join of Category of graded modules over Integer Ring
                    and Category of coalgebras over Integer Ring]
                sage: Coalgebras(ZZ).Super().super_categories()
                [Category of super modules over Integer Ring,
                 Category of coalgebras over Integer Ring]
<<<<<<< HEAD
=======

            Compare this with the situation for bialgebras::

                sage: Bialgebras(ZZ).Super().extra_super_categories()
                []
                sage: Bialgebras(ZZ).Super().super_categories()
                [Category of super algebras over Integer Ring,
                 Category of super coalgebras over Integer Ring]

            The category of bialgebras does not occur in these results,
            since super bialgebras are not bialgebras.
>>>>>>> aec22cc5
            """
            return [self.base_category().Graded()]

    class WithRealizations(WithRealizationsCategory):

        class ParentMethods:

            def coproduct(self, x):
                r"""
                Returns the coproduct of ``x``.

                EXAMPLES::

                    sage: N = NonCommutativeSymmetricFunctions(QQ)
                    sage: S = N.complete()
                    sage: N.coproduct.__module__
                    'sage.categories.coalgebras'
                    sage: N.coproduct(S[2])
                    S[] # S[2] + S[1] # S[1] + S[2] # S[]
                """
                return self.a_realization()(x).coproduct()

            def counit(self, x):
                r"""
                Returns the counit of ``x``.

                EXAMPLES::

                    sage: Sym = SymmetricFunctions(QQ)
                    sage: s = Sym.schur()
                    sage: f = s[2,1]
                    sage: f.counit.__module__
                    'sage.categories.coalgebras'
                    sage: f.counit()
                    0

                ::

                    sage: N = NonCommutativeSymmetricFunctions(QQ)
                    sage: N.counit.__module__
                    'sage.categories.coalgebras'
                    sage: N.counit(N.one())
                    1
                    sage: x = N.an_element(); x
                    2*S[] + 2*S[1] + 3*S[1, 1]
                    sage: N.counit(x)
                    2
                """
                return self.a_realization()(x).counit()

    class Realizations(RealizationsCategory):

        class ParentMethods:

            def coproduct_by_coercion(self, x):
                r"""
                Returns the coproduct by coercion if coproduct_by_basis is not implemented.

                EXAMPLES::

                    sage: Sym = SymmetricFunctions(QQ)
                    sage: m = Sym.monomial()
                    sage: f = m[2,1]
                    sage: f.coproduct.__module__
                    'sage.categories.coalgebras'
                    sage: m.coproduct_on_basis
                    NotImplemented
                    sage: m.coproduct == m.coproduct_by_coercion
                    True
                    sage: f.coproduct()
                    m[] # m[2, 1] + m[1] # m[2] + m[2] # m[1] + m[2, 1] # m[]

                ::

                    sage: N = NonCommutativeSymmetricFunctions(QQ)
                    sage: R = N.ribbon()
                    sage: R.coproduct_by_coercion.__module__
                    'sage.categories.coalgebras'
                    sage: R.coproduct_on_basis
                    NotImplemented
                    sage: R.coproduct == R.coproduct_by_coercion
                    True
                    sage: R[1].coproduct()
                    R[] # R[1] + R[1] # R[]
                """
                R = self.realization_of().a_realization()
                return self.tensor_square()(R(x).coproduct())<|MERGE_RESOLUTION|>--- conflicted
+++ resolved
@@ -191,8 +191,6 @@
                 sage: Coalgebras(ZZ).Super().super_categories()
                 [Category of super modules over Integer Ring,
                  Category of coalgebras over Integer Ring]
-<<<<<<< HEAD
-=======
 
             Compare this with the situation for bialgebras::
 
@@ -204,7 +202,6 @@
 
             The category of bialgebras does not occur in these results,
             since super bialgebras are not bialgebras.
->>>>>>> aec22cc5
             """
             return [self.base_category().Graded()]
 
