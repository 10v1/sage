--- conflicted
+++ resolved
@@ -10,7 +10,6 @@
 #******************************************************************************
 
 from sage.categories.graded_modules import GradedModulesCategory
-from sage.categories.category_with_axiom import CategoryWithAxiom_over_base_ring
 
 class GradedModulesWithBasis(GradedModulesCategory):
     """
@@ -31,225 +30,7 @@
         sage: TestSuite(C).run()
     """
     class ParentMethods:
-<<<<<<< HEAD
-
-        # TODO: which syntax do we prefer?
-        # A.basis(degree = 3)
-        # A.basis().subset(degree=3)
-
-        # This is related to the following design question:
-        # If F = (f_i)_{i\in I} is a family, should ``F.subset(degree = 3)``
-        # be the elements of F of degree 3 or those whose index is of degree 3?
-
-        def basis(self, d=None):
-            """
-            Return the basis for (an homogeneous component of) ``self``.
-
-            INPUT:
-
-            - `d` -- non negative integer or ``None``, optional (default: ``None``)
-
-            If `d` is None, returns a basis of the module.
-            Otherwise, returns the basis of the homogeneous component of degree `d`.
-
-            EXAMPLES::
-
-                sage: A = GradedModulesWithBasis(ZZ).example()
-                sage: A.basis(4)
-                Lazy family (Term map from Partitions to An example of a graded module with basis: the free module on partitions over Integer Ring(i))_{i in Partitions of the integer 4}
-
-            Without arguments, the full basis is returned::
-
-                sage: A.basis()
-                Lazy family (Term map from Partitions to An example of a graded module with basis: the free module on partitions over Integer Ring(i))_{i in Partitions}
-                sage: A.basis()
-                Lazy family (Term map from Partitions to An example of a graded module with basis: the free module on partitions over Integer Ring(i))_{i in Partitions}
-            """
-            if d is None:
-                from sage.sets.family import Family
-                return Family(self._indices, self.monomial)
-            else:
-                return self.graded_component_basis(d)
-
-        def graded_component_basis(self, d):
-            """
-            Return a basis for the ``d``-th graded component of ``self``.
-
-            EXAMPLES::
-
-                sage: A = GradedModulesWithBasis(ZZ).example()
-                sage: A.graded_component_basis(4)
-                Lazy family (Term map from Partitions to An example of a graded module with basis: the free module on partitions over Integer Ring(i))_{i in Partitions of the integer 4}
-            """
-            from sage.sets.family import Family
-            return Family(self._indices.subset(size=d), self.monomial)
-
-        def graded_component(self, d):
-            """
-            Return the ``d``-th graded component of ``self``.
-
-            EXAMPLES::
-
-                sage: A = GradedModulesWithBasis(ZZ).example()
-                sage: A.graded_component(4)
-                Degree 4 component of An example of a graded module with
-                 basis: the free module on partitions over Integer Ring
-            """
-            from sage.categories.modules_with_basis import ModulesWithBasis
-            category = ModulesWithBasis(self.category().base_ring())
-            M = self.submodule(self.graded_component_basis(d),
-                               category=category,
-                               already_echelonized=True)
-            M.rename("Degree {} component of {}".format(d, self))
-            return M
-
-    class ElementMethods:
-        def is_homogeneous(self):
-            """
-            Return whether this element is homogeneous.
-
-            EXAMPLES::
-
-                sage: A = GradedModulesWithBasis(ZZ).example()
-                sage: x=A(Partition((3,2,1)))
-                sage: y=A(Partition((4,4,1)))
-                sage: z=A(Partition((2,2,2)))
-                sage: (3*x).is_homogeneous()
-                True
-                sage: (x - y).is_homogeneous()
-                False
-                sage: (x+2*z).is_homogeneous()
-                True
-            """
-            degree_on_basis = self.parent().degree_on_basis
-            degree = None
-            for m in self.support():
-                if degree is None:
-                    degree = degree_on_basis(m)
-                else:
-                    if degree != degree_on_basis(m):
-                        return False
-            return True
-
-        def degree(self):
-            """
-            The degree of this element in the graded module.
-
-            .. note::
-
-                This raises an error if the element is not homogeneous.
-                Another implementation option would be to return the
-                maximum of the degrees of the homogeneous summands.
-
-            EXAMPLES::
-
-                sage: A = GradedModulesWithBasis(ZZ).example()
-                sage: x = A(Partition((3,2,1)))
-                sage: y = A(Partition((4,4,1)))
-                sage: z = A(Partition((2,2,2)))
-                sage: x.degree()
-                6
-                sage: (x + 2*z).degree()
-                6
-                sage: (y - x).degree()
-                Traceback (most recent call last):
-                ...
-                ValueError: Element is not homogeneous.
-            """
-            if not self.support():
-                raise ValueError("The zero element does not have a well-defined degree.")
-            if self.is_homogeneous():
-                return self.parent().degree_on_basis(self.leading_support())
-            else:
-                raise ValueError("Element is not homogeneous.")
-
-        def homogeneous_component(self, n):
-            """
-            Return the homogeneous component of degree ``n`` of this
-            element.
-
-            EXAMPLES::
-
-                sage: A = GradedModulesWithBasis(ZZ).example()
-                sage: x = A.an_element(); x
-                2*P[] + 2*P[1] + 3*P[2]
-                sage: x.homogeneous_component(-1)
-                0
-                sage: x.homogeneous_component(0)
-                2*P[]
-                sage: x.homogeneous_component(1)
-                2*P[1]
-                sage: x.homogeneous_component(2)
-                3*P[2]
-                sage: x.homogeneous_component(3)
-                0
-
-            TESTS:
-
-            Check that this really return ``A.zero()`` and not a plain ``0``::
-
-                sage: x.homogeneous_component(3).parent() is A
-                True
-            """
-            degree_on_basis = self.parent().degree_on_basis
-            return self.parent().sum_of_terms((i, c)
-                                              for (i, c) in self
-                                              if degree_on_basis(i) == n)
-
-        def truncate(self, n):
-            """
-            Return the sum of the homogeneous components of degree ``< n`` of this element
-
-            EXAMPLES::
-
-                sage: A = GradedModulesWithBasis(ZZ).example()
-                sage: x = A.an_element(); x
-                2*P[] + 2*P[1] + 3*P[2]
-                sage: x.truncate(0)
-                0
-                sage: x.truncate(1)
-                2*P[]
-                sage: x.truncate(2)
-                2*P[] + 2*P[1]
-                sage: x.truncate(3)
-                2*P[] + 2*P[1] + 3*P[2]
-
-            TESTS:
-
-            Check that this really return ``A.zero()`` and not a plain ``0``::
-
-                sage: x.truncate(0).parent() is A
-                True
-            """
-            degree_on_basis = self.parent().degree_on_basis
-            return self.parent().sum_of_terms((i, c) for (i, c) in self
-                                              if degree_on_basis(i) < n)
-
-    class FiniteDimensional(CategoryWithAxiom_over_base_ring):
-        class ParentMethods:
-            def graded_component_basis(self, d):
-                """
-                Return a basis for the ``d``-th graded component of ``self``.
-
-                EXAMPLES::
-
-                    sage: cat = GradedModulesWithBasis(ZZ).FiniteDimensional()
-                    sage: C = CombinatorialFreeModule(ZZ, ['a', 'b'], category=cat)
-                    sage: C.degree_on_basis = lambda x: 1 if x == 'a' else 2
-                    sage: C.graded_component_basis(1)
-                    Finite family {'a': B['a']}
-                    sage: C.graded_component_basis(2)
-                    Finite family {'b': B['b']}
-                """
-                from sage.sets.family import Family
-                try:
-                    S = self._indices.subset(size=d)
-                except (AttributeError, ValueError, TypeError):
-                    S = [i for i in self._indices if self.degree_on_basis(i) == d]
-                return Family(S, self.monomial)
-=======
         pass
 
     class ElementMethods:
         pass
->>>>>>> 6cc8b846
