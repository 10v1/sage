--- conflicted
+++ resolved
@@ -18,11 +18,7 @@
 from copy import copy
 
 from sage.categories.algebras_with_basis import AlgebrasWithBasis
-<<<<<<< HEAD
 from sage.categories.hopf_algebras_with_basis import HopfAlgebrasWithBasis
-=======
-from sage.categories.graded_hopf_algebras_with_basis import GradedHopfAlgebrasWithBasis
->>>>>>> dfaaaeb6
 from sage.categories.modules_with_basis import ModuleMorphismByLinearity
 from sage.categories.poor_man_map import PoorManMap
 from sage.rings.all import ZZ
@@ -551,14 +547,10 @@
         self._graded = graded
         R = Q.base_ring()
         if category is None:
-<<<<<<< HEAD
-            category = AlgebrasWithBasis(R).Super()
-=======
             if graded:
                 category = AlgebrasWithBasis(R.category()).Graded()
             else:
                 category = AlgebrasWithBasis(R.category()).Filtered()
->>>>>>> dfaaaeb6
         indices = SubsetsSorted(range(Q.dim()))
         CombinatorialFreeModule.__init__(self, R, indices, category=category)
         self._assign_names(names)
@@ -1153,16 +1145,11 @@
         f = lambda x: self.prod(self._from_dict( {(j,): m[j,i] for j in range(n)},
                                                  remove_zeros=True )
                                 for i in x)
-<<<<<<< HEAD
-        return Cl.module_morphism(on_basis=f, codomain=self,
-                                  category=AlgebrasWithBasis(self.base_ring()).Graded())
-=======
         cat = AlgebrasWithBasis(self.base_ring()).Filtered()
         # .. TODO::
         #     And if the Clifford is graded, we don't use .Graded()?
         #     Also, why self.base_ring() and not self.base_ring().category()?
         return Cl.module_morphism(on_basis=f, codomain=self, category=cat)
->>>>>>> dfaaaeb6
 
     def lift_isometry(self, m, names=None):
         r"""
@@ -1226,17 +1213,12 @@
         f = lambda x: Cl.prod(Cl._from_dict( {(j,): m[j,i] for j in range(n)},
                                              remove_zeros=True )
                               for i in x)
-<<<<<<< HEAD
-        return self.module_morphism(on_basis=f, codomain=Cl,
-                                    category=AlgebrasWithBasis(self.base_ring()).Super())
-=======
 
         cat = AlgebrasWithBasis(self.base_ring()).Filtered()
         # .. TODO::
         #     And if the Clifford is graded, we don't use .Graded()?
         #     Also, why self.base_ring() and not self.base_ring().category()?
         return self.module_morphism(on_basis=f, codomain=Cl, category=cat)
->>>>>>> dfaaaeb6
 
     # This is a general method for finite dimensional algebras with bases
     #   and should be moved to the corresponding category once there is
@@ -1539,12 +1521,8 @@
             sage: E.<x,y,z> = ExteriorAlgebra(QQ)
             sage: TestSuite(E).run()
         """
-<<<<<<< HEAD
-        CliffordAlgebra.__init__(self, QuadraticForm(R, len(names)), names, HopfAlgebrasWithBasis(R).Super())
-=======
         cat = GradedHopfAlgebrasWithBasis(R.category())
         CliffordAlgebra.__init__(self, QuadraticForm(R, len(names)), names, cat)
->>>>>>> dfaaaeb6
         # TestSuite will fail if the HopfAlgebra classes will ever have tests for
         # the coproduct being an algebra morphism -- since this is really a
         # Hopf superalgebra, not a Hopf algebra.
@@ -1688,13 +1666,9 @@
         f = lambda x: E.prod(E._from_dict( {(j,): phi[j,i] for j in range(n)},
                                            remove_zeros=True )
                              for i in x)
-<<<<<<< HEAD
-        return self.module_morphism(on_basis=f, codomain=E, category=AlgebrasWithBasis(R).Super())
-=======
         return self.module_morphism(on_basis=f, codomain=E, category=GradedHopfAlgebrasWithBasis(R))
         # .. TODO::
         #    not R.category()?
->>>>>>> dfaaaeb6
 
     def volume_form(self):
         """
