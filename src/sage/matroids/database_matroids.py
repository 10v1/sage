# sage_setup: distribution = sagemath-modules
r"""
Database of matroids

This module contains the implementation and documentation for all matroids in
the database, accessible through :mod:`matroids. <sage.matroids.>` and
:mod:`matroids.catalog. <sage.matroids.catalog>` (type those lines followed by
:kbd:`Tab` for a list).

AUTHORS:

- Michael Welsh, Stefan van Zwam (2013-04-01): initial version
- Giorgos Mousa, Andreas Triantafyllos (2023-12-08): more matroids

REFERENCES:

For more information on the matroids that belong to Oxley's matroid collection,
as well as for most parametrized matroids, see [Oxl2011]_.

For more information on the matroids that belong to Brettell's matroid
collection, see the associated publications, [Bre2023]_ and [BP2023]_.

.. NOTE::

    The grouping of the matroids into collections can be viewed in the
    :mod:`catalog of matroids <sage.matroids.matroids_catalog>`.
"""

# ****************************************************************************
#       Copyright (C) 2013 Michael Welsh <michael@welsh.co.nz>
#       Copyright (C) 2013 Stefan van Zwam <stefanvanzwam@gmail.com>
#       Copyright (C) 2023 Giorgos Mousa <gmousa@proton.me>
#
#  Distributed under the terms of the GNU General Public License (GPL)
#  as published by the Free Software Foundation; either version 2 of
#  the License, or (at your option) any later version.
#                  https://www.gnu.org/licenses/
# ****************************************************************************

from sage.matrix.constructor import Matrix
from sage.matroids.constructor import Matroid
from sage.matroids.linear_matroid import (
    RegularMatroid,
    BinaryMatroid,
    TernaryMatroid,
    QuaternaryMatroid
)
from sage.rings.integer_ring import ZZ
from sage.rings.finite_rings.finite_field_constructor import GF
from sage.schemes.projective.projective_space import ProjectiveSpace


# **************************** #
#  Oxley's matroid collection  #
#                              #
# **************************** #


# The order is the same as in Oxley.


def U24(groundset='abcd'):
    r"""
    The uniform matroid of rank `2` on `4` elements.

    The `4`-point line; isomorphic to `\mathcal{W}^2` , the rank-`2` whirl.
    The unique excluded minor for the class of binary matroids.

    EXAMPLES::

        sage: M = matroids.catalog.U24(); M
        U(2, 4): Matroid of rank 2 on 4 elements with circuit-closures
        {2: {{'a', 'b', 'c', 'd'}}}
        sage: N = matroids.Uniform(2, 4)
        sage: M.is_isomorphic(N)
        True
        sage: M.automorphism_group().structure_description()
        'S4'

    `U_{2,4}` is isomorphic to `\mathcal{W}^2`::

        sage: W2 = matroids.Whirl(2)
        sage: W2.is_isomorphic(M)
        True

    identically self-dual::

        sage: M.equals(M.dual())
        True

    and `3`-connected::

        sage: M.is_3connected()
        True

    REFERENCES:

    [Oxl2011]_, p. 639.

    TESTS::

        sage: M = matroids.catalog.U24(range(4))
        sage: sorted(M.groundset())
        [0, 1, 2, 3]
        sage: M.is_isomorphic(matroids.catalog.U24())
        True
    """
    M = Uniform(2, 4)
    M = _rename_and_relabel(M, "U(2, 4)", groundset)
    return M


def U25(groundset='abcde'):
    """
    The uniform matroid of rank `2` on `5` elements.

    `U_{2,5}` is the `5`-point line. Dual to `U_{3,5}`.

    EXAMPLES::

        sage: U25 = matroids.catalog.U25(); U25
        U(2, 5): Matroid of rank 2 on 5 elements with circuit-closures
<<<<<<< HEAD
        {2: {{0, 1, 2, 3, 4}}}
        sage: U25.is_graphic() or U25.is_regular()
        False
=======
        {2: {{'a', 'b', 'c', 'd', 'e'}}}
>>>>>>> acfc9625
        sage: U35 = matroids.catalog.U35()
        sage: U25.is_isomorphic(U35.dual())
        True

    REFERENCES:

    [Oxl2011]_, p. 640.

    TESTS::

        sage: M = matroids.catalog.U25(range(5))
        sage: sorted(M.groundset())
        [0, 1, 2, 3, 4]
    """
    M = Uniform(2, 5)
    M = _rename_and_relabel(M, "U(2, 5)", groundset)
    return M


def U35(groundset='abcde'):
    """
    The uniform matroid of rank `3` on `5` elements.

    `U_{3,5}` is five points freely placed in the plane. Dual to `U_{2,5}`.

    EXAMPLES::

        sage: U35 = matroids.catalog.U35(); U35
        U(3, 5): Matroid of rank 3 on 5 elements with circuit-closures
<<<<<<< HEAD
        {3: {{0, 1, 2, 3, 4}}}
        sage: U35.is_graphic() or U35.is_regular()
        False
=======
        {3: {{'a', 'b', 'c', 'd', 'e'}}}
>>>>>>> acfc9625
        sage: U25 = matroids.catalog.U25()
        sage: U35.is_isomorphic(U25.dual())
        True

    REFERENCES:

    [Oxl2011]_, p. 640.

    TESTS::

        sage: M = matroids.catalog.U35(range(5))
        sage: sorted(M.groundset())
        [0, 1, 2, 3, 4]
    """
    M = Uniform(3, 5)
    M = _rename_and_relabel(M, "U(3, 5)", groundset)
    return M


def K4(groundset='abcdef'):
    r"""
    The graphic matroid of the complete graph `K_4`.

    EXAMPLES::

        sage: M = matroids.catalog.K4(); M
        M(K4): Graphic matroid of rank 3 on 6 elements
        sage: M.is_graphic()
        True

    `M(K_4)` is isomorphic to `M(\mathcal{W}_3)`, the rank-`3` wheel::

        sage: W3 = matroids.Wheel(3)
        sage: M.is_isomorphic(W3)
        True

    and to the tipless binary `3`-spike::

        sage: Z = matroids.Z(3, False)
        sage: M.is_isomorphic(Z)
        True

    It has a transitive automorphism group::

        sage: M.automorphism_group().is_transitive()
        True

    REFERENCES:

    [Oxl2011]_, p. 640.

    TESTS::

        sage: M = matroids.catalog.K4(range(6))
        sage: sorted(M.groundset())
        [0, 1, 2, 3, 4, 5]
    """
    M = CompleteGraphic(4)
    M = _rename_and_relabel(M, "M(K4)", groundset)
    return M


def Whirl3(groundset='abcdef'):
    r"""
    The rank-`3` whirl.

    The unique relaxation of `M(K_4)`. Self-dual but not identically self-dual.

    EXAMPLES::

        sage: W = matroids.catalog.Whirl3(); W
        Whirl(3): Ternary matroid of rank 3 on 6 elements, type 0-
        sage: W.equals(W.dual())
        False
        sage: W.is_isomorphic(W.dual())
        True
        sage: W.automorphism_group().is_transitive()
        False

    For all elements `e`, neither `\mathcal{W}_3 \setminus \{e\}` nor `\mathcal{W}_3 / \{e\}`
    is `3`-connected::

        sage: import random
        sage: e = random.choice(list(W.groundset()))
        sage: W.delete(e).is_3connected()
        False
        sage: W.contract(e).is_3connected()
        False

    REFERENCES:

    [Oxl2011]_, p. 641.

    TESTS::

        sage: W = matroids.catalog.Whirl3(range(6))
        sage: sorted(W.groundset())
        [0, 1, 2, 3, 4, 5]
    """
    M = Whirl(3)
    M = _rename_and_relabel(M, "Whirl(3)", groundset)
    return M


def Q6(groundset='abcdef'):
    """
    Return the matroid `Q_6`, represented over `GF(4)`.

    The matroid `Q_6` is a `6`-element matroid of rank-`3`.
    It is representable over a field if and only if that field has at least
    four elements. It is the unique relaxation of the rank-`3` whirl.

    EXAMPLES::

        sage: from sage.matroids.advanced import setprint
        sage: M = matroids.catalog.Q6(); M
        Q6: Quaternary matroid of rank 3 on 6 elements
        sage: setprint(M.hyperplanes())
        [{'a', 'b', 'd'}, {'a', 'c'}, {'a', 'e'}, {'a', 'f'}, {'b', 'c', 'e'},
         {'b', 'f'}, {'c', 'd'}, {'c', 'f'}, {'d', 'e'}, {'d', 'f'},
         {'e', 'f'}]
        sage: M.nonspanning_circuits() == M.noncospanning_cocircuits()
        False
        sage: M.automorphism_group().is_transitive()
        False

    REFERENCES:

    [Oxl2011]_, p. 641.
    """
    F = GF(4, 'x')
    x = F.gens()[0]
    A = Matrix(F, [[1, 0, 0, 1, 0, 1], [0, 1, 0, 1, 1, x], [0, 0, 1, 0, 1, 1]])
    M = QuaternaryMatroid(A, groundset)
    M = _rename_and_relabel(M, "Q6")
    return M


def P6(groundset=None):
    """
    Return the matroid `P_6`, represented as circuit closures.

    The matroid `P_6` is a `6`-element matroid of rank-`3`. It is
    representable over a field if and only if that field has at least five
    elements. It is the unique relaxation of `Q_6`. It is an excluded minor
    for the class of quaternary matroids.

    EXAMPLES::

        sage: M = matroids.catalog.P6(); M
        P6: Matroid of rank 3 on 6 elements with circuit-closures
        {2: {{'a', 'b', 'c'}}, 3: {{'a', 'b', 'c', 'd', 'e', 'f'}}}
        sage: len(set(M.nonspanning_circuits()).difference(M.nonbases())) == 0
        True
        sage: Matroid(matrix=random_matrix(GF(4, 'a'), ncols=5, nrows=5)).has_minor(M)
        False
        sage: M.is_valid()
        True
        sage: M.automorphism_group().is_transitive()
        False

    REFERENCES:

    [Oxl2011]_, p. 641-2.
    """
    CC = {2: ['abc'], 3: ['abcdef']}
    M = Matroid(circuit_closures=CC)
    M = _rename_and_relabel(M, "P6", groundset)
    return M


def U36(groundset='abcdef'):
    """
    The uniform matroid of rank `3` on `6` elements.

    Six points freely placed in the plane; the tipless free `3`-spike.
    Identically self-dual.

    EXAMPLES::

        sage: U36 = matroids.catalog.U36(); U36
        U(3, 6): Matroid of rank 3 on 6 elements with circuit-closures
        {3: {{'a', 'b', 'c', 'd', 'e', 'f'}}}
        sage: Z = matroids.Spike(3, False)
        sage: U36.is_isomorphic(Z)
        True
        sage: U36.equals(U36.dual())
        True
        sage: U36.automorphism_group().structure_description()
        'S6'

    REFERENCES:

    [Oxl2011]_, p. 642.

    TESTS::

        sage: M = matroids.catalog.U36(range(6))
        sage: sorted(M.groundset())
        [0, 1, 2, 3, 4, 5]
        sage: M.is_isomorphic(matroids.catalog.U36())
        True
    """
    M = Uniform(3, 6)
    M = _rename_and_relabel(M, "U(3, 6)", groundset)
    return M


def R6(groundset='abcdef'):
    """
    Return the matroid `R_6`, represented over `GF(3)`.

    The matroid `R_6` is a `6`-element matroid of rank-`3`. It is
    representable over a field if and only if that field has at least three
    elements. It is isomorphic to the `2`-sum of two copies of `U_{2, 4}`.

    EXAMPLES::

        sage: M = matroids.catalog.R6(); M
        R6: Ternary matroid of rank 3 on 6 elements, type 2+
        sage: M.equals(M.dual())
        True
        sage: M.is_connected()
        True
        sage: M.is_3connected()
        False
        sage: M.automorphism_group().is_transitive()
        True

    REFERENCES:

    [Oxl2011]_, p. 642.
    """
    A = Matrix(
        GF(3), [[1, 0, 0, 1, 1, 1], [0, 1, 0, 1, 2, 1], [0, 0, 1, 1, 0, 2]]
    )
    M = TernaryMatroid(A, groundset)
    M = _rename_and_relabel(M, "R6")
    return M


def Fano(groundset='abcdefg'):
    r"""
    Return the Fano matroid, represented over `GF(2)`.

    The Fano matroid, or Fano plane, or `F_7`, is a `7`-element matroid of
    rank-`3`. It is representable over a field if and only if that field has
    characteristic two.

    EXAMPLES::

        sage: from sage.matroids.advanced import setprint
        sage: M = matroids.catalog.Fano(); M
        Fano: Binary matroid of rank 3 on 7 elements, type (3, 0)
        sage: M.automorphism_group().is_transitive()
        True
        sage: M.automorphism_group().structure_description()
        'PSL(3,2)'

    Every single-element deletion of `F_7` is isomorphic to `M(K_4)`::

        sage: setprint(sorted(M.nonspanning_circuits()))
        [{'a', 'b', 'f'}, {'a', 'c', 'e'}, {'a', 'd', 'g'}, {'b', 'c', 'd'},
         {'b', 'e', 'g'}, {'c', 'f', 'g'}, {'d', 'e', 'f'}]
        sage: M.delete(M.groundset_list()[randrange(0,
        ....:                  7)]).is_isomorphic(matroids.CompleteGraphic(4))
        True

    It is also the projective plane of order two, i.e. `PG(2, 2)`::

        sage: M.is_isomorphic(matroids.PG(2, 2))
        True

    `F_7` is isomorphic to the unique binary `3`-spike::

        sage: M.is_isomorphic(matroids.Z(3))
        True

    REFERENCES:

    [Oxl2011]_, p. 643.
    """
    A = Matrix(
        GF(2),
        [[1, 0, 0, 0, 1, 1, 1], [0, 1, 0, 1, 0, 1, 1], [0, 0, 1, 1, 1, 0, 1]]
    )
    M = BinaryMatroid(A, groundset)
    M = _rename_and_relabel(M, "Fano")
    return M


def FanoDual(groundset='abcdefg'):
    """
    Return the dual of the Fano matroid.

    `F_7^*` is a `7`-element matroid of rank-`3`.

    EXAMPLES::

        sage: F7 = matroids.catalog.Fano()
        sage: F7D = matroids.catalog.FanoDual(); F7D
        F7*: Binary matroid of rank 4 on 7 elements, type (3, 7)
        sage: F7.is_isomorphic(F7D.dual())
        True
        sage: F7D.automorphism_group().is_transitive()
        True
        sage: F7D.automorphism_group().structure_description()
        'PSL(3,2)'

    Every single-element deletion of `F_7^*` is isomorphic to `M(K_{2, 3})`::

        sage: K2_3 = Matroid(graphs.CompleteBipartiteGraph(2, 3))
        sage: import random
        sage: e = random.choice(list(F7D.groundset()))
        sage: F7D.delete(e).is_isomorphic(K2_3)
        True

    REFERENCES:

    [Oxl2011]_, p. 643.

    TESTS::

        sage: F7D = matroids.catalog.FanoDual(range(7))
        sage: sorted(F7D.groundset())
        [0, 1, 2, 3, 4, 5, 6]
    """
    M = Fano().dual()
    M = _rename_and_relabel(M, "F7*", groundset)
    return M


def NonFano(groundset='abcdefg'):
    """
    Return the non-Fano matroid, represented over `GF(3)`.

    The non-Fano matroid, or `F_7^-`, is a `7`-element matroid of rank-`3`. It
    is representable over a field if and only if that field has characteristic
    other than two. It is the unique relaxation of `F_7`.

    EXAMPLES::

        sage: from sage.matroids.advanced import setprint
        sage: M = matroids.catalog.NonFano(); M
        NonFano: Ternary matroid of rank 3 on 7 elements, type 0-
        sage: setprint(M.nonbases())
        [{'a', 'b', 'f'}, {'a', 'c', 'e'}, {'a', 'd', 'g'},
         {'b', 'c', 'd'}, {'b', 'e', 'g'}, {'c', 'f', 'g'}]
        sage: M.delete('f').is_isomorphic(matroids.CompleteGraphic(4))
        True
        sage: M.delete('g').is_isomorphic(matroids.CompleteGraphic(4))
        False

    REFERENCES:

    [Oxl2011]_, p. 643-4.
    """
    A = Matrix(
        GF(3),
        [[1, 0, 0, 0, 1, 1, 1], [0, 1, 0, 1, 0, 1, 1], [0, 0, 1, 1, 1, 0, 1]]
    )
    M = TernaryMatroid(A, groundset)
    M = _rename_and_relabel(M, "NonFano")
    return M


def NonFanoDual(groundset='abcdefg'):
    r"""
    Return the dual of the non-Fano matroid.

    `(F_7^-)^*` is a `7`-element matroid of rank-`3`. Every single-element
    contraction of `(F_7 )^*` is isomorphic to `M(K_4)` or `\mathcal{W}^3`.

    EXAMPLES::

        sage: M = matroids.catalog.NonFanoDual(); M
        NonFano*: Ternary matroid of rank 4 on 7 elements, type 0-
        sage: sorted(M.groundset())
        ['a', 'b', 'c', 'd', 'e', 'f', 'g']

    Every single-element contraction of `(F_7^-)^*` is isomorphic to `M(K_4)` or
    `\mathcal{W}^3`::

        sage: import random
        sage: e = random.choice(list(M.groundset()))
        sage: N = M.contract(e)
        sage: K4 = matroids.catalog.K4()
        sage: W3 = matroids.catalog.Whirl3()
        sage: N.is_isomorphic(K4) or N.is_isomorphic(W3)
        True

    REFERENCES:

    [Oxl2011]_, p. 643-4.

    TESTS::

        sage: M = matroids.catalog.NonFanoDual(range(7))
        sage: sorted(M.groundset())
        [0, 1, 2, 3, 4, 5, 6]
        sage: M.is_isomorphic(matroids.catalog.NonFanoDual())
        True
    """
    M = NonFano().dual()
    M = _rename_and_relabel(M, "NonFano*", groundset)
    return M


def O7(groundset='abcdefg'):
    """
    Return the matroid `O_7`, represented over `GF(3)`.

    The matroid `O_7` is a `7`-element matroid of rank-`3`. It is representable
    over a field if and only if that field has at least three elements. It is
    obtained by freely adding a point to any line of `M(K_4)`.

    EXAMPLES::

        sage: M = matroids.catalog.O7(); M
        O7: Ternary matroid of rank 3 on 7 elements, type 0+
        sage: M.delete('e').is_isomorphic(matroids.CompleteGraphic(4))
        True
        sage: M.tutte_polynomial()
        y^4 + x^3 + x*y^2 + 3*y^3 + 4*x^2 + 5*x*y + 5*y^2 + 4*x + 4*y

    REFERENCES:

    [Oxl2011]_, p. 644.
    """
    A = Matrix(
        GF(3),
        [[1, 0, 0, 1, 1, 1, 1], [0, 1, 0, 0, 1, 2, 2], [0, 0, 1, 1, 0, 1, 0]]
    )
    M = TernaryMatroid(A, groundset)
    M = _rename_and_relabel(M, "O7")
    return M


def P7(groundset='abcdefg'):
    """
    Return the matroid `P_7`, represented over `GF(3)`.

    The matroid `P_7` is a `7`-element matroid of rank-`3`. It is
    representable over a field if and only if that field has at least three
    elements. It is one of two ternary `3`-spikes, with the other being
    `F_7^-`.

    EXAMPLES::

        sage: M = matroids.catalog.P7(); M
        P7: Ternary matroid of rank 3 on 7 elements, type 1+
        sage: M.whitney_numbers2()
        [1, 7, 11, 1]
        sage: M.has_minor(matroids.CompleteGraphic(4))
        False
        sage: M.is_valid()
        True

    REFERENCES:

    [Oxl2011]_, p. 644-5.
    """
    A = Matrix(
        GF(3),
        [[1, 0, 0, 2, 1, 1, 0], [0, 1, 0, 1, 1, 0, 1], [0, 0, 1, 1, 0, 1, 1]]
    )
    M = TernaryMatroid(A, groundset)
    M = _rename_and_relabel(M, "P7")
    return M


def AG32(groundset='abcdefgh'):
    """
    Return the matroid `AG(3, 2)`.

    The binary affine cube.

    EXAMPLES::

        sage: M = matroids.catalog.AG32(); M
        AG(3, 2): Binary matroid of rank 4 on 8 elements, type (4, 0)
        sage: M.is_valid() and M.is_3connected()
        True

    `AG(3, 2)` is isomorphic to the unique tipless binary `4`-spike::

        sage: M.is_isomorphic(matroids.Z(4, False))
        True

    and it is identically self-dual::

        sage: M.equals(M.dual())
        True

    Every single-element deletion is isomorphic to `F_7^*` and every single-element
    contraction is isomorphic to `F_7`::

        sage: F7 = matroids.catalog.Fano()
        sage: F7D = matroids.catalog.FanoDual()
        sage: import random
        sage: e = random.choice(list(M.groundset()))
        sage: M.delete(e).is_isomorphic(F7D)
        True
        sage: M.contract(e).is_isomorphic(F7)
        True

    REFERENCES:

    [Oxl2011]_, p. 645.
    """
    M = AG(3, 2)
    M = _rename_and_relabel(M, "AG(3, 2)", groundset)
    return M


def AG32prime(groundset=None):
    """
    Return the matroid `AG(3, 2)'`, represented as circuit closures.

    The matroid `AG(3, 2)'` is an `8`-element matroid of rank-`4`. It is a
    smallest non-representable matroid. It is the unique relaxation of
    `AG(3, 2)`.

    EXAMPLES::

        sage: from sage.matroids.advanced import setprint
        sage: M = matroids.catalog.AG32prime(); M
        AG(3, 2)': Matroid of rank 4 on 8 elements with circuit-closures
        {3: {{'a', 'b', 'c', 'h'}, {'a', 'b', 'd', 'e'}, {'a', 'b', 'f', 'g'},
             {'a', 'c', 'd', 'f'}, {'a', 'c', 'e', 'g'}, {'a', 'd', 'g', 'h'},
             {'a', 'e', 'f', 'h'}, {'b', 'c', 'd', 'g'}, {'b', 'c', 'e', 'f'},
             {'b', 'e', 'g', 'h'}, {'c', 'd', 'e', 'h'}, {'c', 'f', 'g', 'h'},
             {'d', 'e', 'f', 'g'}},
         4: {{'a', 'b', 'c', 'd', 'e', 'f', 'g', 'h'}}}
        sage: setprint(M.noncospanning_cocircuits())
        [{'a', 'b', 'c', 'h'}, {'a', 'b', 'd', 'e'}, {'a', 'b', 'f', 'g'},
         {'a', 'c', 'd', 'f'}, {'a', 'd', 'g', 'h'}, {'a', 'e', 'f', 'h'},
         {'b', 'c', 'd', 'g'}, {'b', 'c', 'e', 'f'}, {'b', 'd', 'f', 'h'},
         {'b', 'e', 'g', 'h'}, {'c', 'd', 'e', 'h'}, {'c', 'f', 'g', 'h'},
         {'d', 'e', 'f', 'g'}]
        sage: M.is_valid()
        True
        sage: M.automorphism_group().is_transitive()
        False

    Self-dual but not identically self-dual::

        sage: M.is_isomorphic(M.dual()) and not M.equals(M.dual())
        True

    Every single-element deletion is isomorphic to `F_7^*` or `(F_7^-)^*` and every
    single-element contraction is isomorphic to `F_7` or `F_7^-`::

        sage: F7 = matroids.catalog.Fano()
        sage: F7D = matroids.catalog.FanoDual()
        sage: F7m = matroids.catalog.NonFano()
        sage: F7mD = matroids.catalog.NonFanoDual()
        sage: import random
        sage: e = random.choice(list(M.groundset()))
        sage: M.delete(e).is_isomorphic(F7D) or M.delete(e).is_isomorphic(F7mD)
        True
        sage: Me = M.contract(e)
        sage: Me.is_isomorphic(F7) or Me.is_isomorphic(F7m)
        True

    REFERENCES:

    [Oxl2011]_, p. 646.
    """
    CC = {
        3: [
            'abfg', 'bcdg', 'defg', 'cdeh', 'aefh', 'abch', 'abed',
            'cfgh', 'bcef', 'adgh', 'acdf', 'begh', 'aceg',
        ],
        4: ['abcdefgh'],
    }
    M = Matroid(circuit_closures=CC)
    M = _rename_and_relabel(M, "AG(3, 2)'", groundset)
    return M


def R8(groundset='abcdefgh'):
    """
    Return the matroid `R_8`, represented over `GF(3)`.

    The matroid `R_8` is an `8`-element matroid of rank-`4`. It is
    representable over a field if and only if the characteristic of that field
    is not two. It is the real affine cube.

    EXAMPLES::

        sage: M = matroids.catalog.R8(); M
        R8: Ternary matroid of rank 4 on 8 elements, type 0+
        sage: M.contract(M.groundset_list()[randrange(0,
        ....:            8)]).is_isomorphic(matroids.catalog.NonFano())
        True
        sage: M.equals(M.dual())
        True
        sage: M.has_minor(matroids.catalog.Fano())
        False
        sage: M.automorphism_group().is_transitive()
        True

    Every single-element deletion is isomorphic to (F_7^-)^* and every
    single-element contraction is isomorphic to F_7^-::

        sage: F7m = matroids.catalog.NonFano()
        sage: F7mD = matroids.catalog.NonFanoDual()
        sage: import random
        sage: e = random.choice(list(M.groundset()))
        sage: M.delete(e).is_isomorphic(F7mD)
        True
        sage: M.contract(e).is_isomorphic(F7m)
        True

    REFERENCES:

    [Oxl2011]_, p. 646.
    """
    A = Matrix(
        GF(3),
        [
            [1, 0, 0, 0, 2, 1, 1, 1],
            [0, 1, 0, 0, 1, 2, 1, 1],
            [0, 0, 1, 0, 1, 1, 2, 1],
            [0, 0, 0, 1, 1, 1, 1, 2],
        ],
    )
    M = TernaryMatroid(A, groundset)
    M = _rename_and_relabel(M, "R8")
    return M


def F8(groundset=None):
    """
    Return the matroid `F_8`, represented as circuit closures.

    The matroid `F_8` is an `8`-element matroid of rank-`4`. It is a smallest
    non-representable matroid.

    EXAMPLES::

        sage: from sage.matroids.advanced import *
        sage: M = matroids.catalog.F8(); M
        F8: Matroid of rank 4 on 8 elements with circuit-closures
        {3: {{'a', 'b', 'c', 'h'}, {'a', 'b', 'd', 'e'}, {'a', 'b', 'f', 'g'},
             {'a', 'c', 'd', 'f'}, {'a', 'c', 'e', 'g'}, {'a', 'd', 'g', 'h'},
             {'a', 'e', 'f', 'h'}, {'b', 'c', 'd', 'g'}, {'b', 'c', 'e', 'f'},
             {'c', 'd', 'e', 'h'}, {'c', 'f', 'g', 'h'}, {'d', 'e', 'f', 'g'}},
         4: {{'a', 'b', 'c', 'd', 'e', 'f', 'g', 'h'}}}
        sage: D = get_nonisomorphic_matroids([M.contract(i) for i in M.groundset()])
        sage: len(D)
        3
        sage: [N.is_isomorphic(matroids.catalog.Fano()) for N in D]
        [...True...]
        sage: [N.is_isomorphic(matroids.catalog.NonFano()) for N in D]
        [...True...]
        sage: M.is_valid() and M.is_paving()
        True
        sage: M.is_isomorphic(M.dual()) and not M.equals(M.dual())
        True
        sage: M.automorphism_group().is_transitive()
        False

    REFERENCES:

    [Oxl2011]_, p. 647.
    """
    CC = {
        3: [
            'abfg', 'bcdg', 'defg', 'cdeh',
            'aefh', 'abch', 'abed', 'cfgh',
            'bcef', 'adgh', 'acdf', 'aceg',
        ],
        4: ['abcdefgh'],
    }
    M = Matroid(circuit_closures=CC)
    M = _rename_and_relabel(M, "F8", groundset)
    return M


def Q8(groundset=None):
    """
    Return the matroid `Q_8`, represented as circuit closures.

    The matroid `Q_8` is an `8`-element matroid of rank-`4`. It is a smallest
    non-representable matroid.

    EXAMPLES::

        sage: from sage.matroids.advanced import setprint
        sage: M = matroids.catalog.Q8(); M
        Q8: Matroid of rank 4 on 8 elements with circuit-closures
        {3: {{'a', 'b', 'c', 'h'}, {'a', 'b', 'd', 'e'}, {'a', 'b', 'f', 'g'},
             {'a', 'c', 'd', 'f'}, {'a', 'd', 'g', 'h'}, {'a', 'e', 'f', 'h'},
             {'b', 'c', 'd', 'g'}, {'b', 'c', 'e', 'f'}, {'c', 'd', 'e', 'h'},
             {'c', 'f', 'g', 'h'}, {'d', 'e', 'f', 'g'}},
         4: {{'a', 'b', 'c', 'd', 'e', 'f', 'g', 'h'}}}
        sage: setprint(M.flats(3))
        [{'a', 'b', 'c', 'h'}, {'a', 'b', 'd', 'e'}, {'a', 'b', 'f', 'g'},
         {'a', 'c', 'd', 'f'}, {'a', 'c', 'e'}, {'a', 'c', 'g'},
         {'a', 'd', 'g', 'h'}, {'a', 'e', 'f', 'h'}, {'a', 'e', 'g'},
         {'b', 'c', 'd', 'g'}, {'b', 'c', 'e', 'f'}, {'b', 'd', 'f'},
         {'b', 'd', 'h'}, {'b', 'e', 'g'}, {'b', 'e', 'h'}, {'b', 'f', 'h'},
         {'b', 'g', 'h'}, {'c', 'd', 'e', 'h'}, {'c', 'e', 'g'},
         {'c', 'f', 'g', 'h'}, {'d', 'e', 'f', 'g'}, {'d', 'f', 'h'},
         {'e', 'g', 'h'}]
        sage: M.is_valid()  # long time
        True
        sage: M.is_isomorphic(M.dual()) and not M.equals(M.dual())
        True
        sage: M.automorphism_group().is_transitive()
        False

    REFERENCES:

    [Oxl2011]_, p. 647.
    """
    CC = {
        3: [
            'abfg', 'bcdg', 'defg', 'cdeh', 'aefh', 'abch',
            'abed', 'cfgh', 'bcef', 'adgh', 'acdf',
        ],
        4: ['abcdefgh'],
    }
    M = Matroid(circuit_closures=CC)
    M = _rename_and_relabel(M, "Q8", groundset)
    return M


def L8(groundset=None):
    """
    Return the matroid `L_8`, represented as circuit closures.

    The matroid `L_8` is an `8`-element matroid of rank-`4`. It is
    representable over all fields with at least five elements. It is a cube,
    yet it is not a tipless spike.

    EXAMPLES::

        sage: from sage.matroids.advanced import setprint
        sage: M = matroids.catalog.L8(); M
        L8: Matroid of rank 4 on 8 elements with circuit-closures
        {3: {{'a', 'b', 'c', 'h'}, {'a', 'b', 'f', 'g'}, {'a', 'c', 'e', 'g'},
             {'a', 'e', 'f', 'h'}, {'b', 'c', 'd', 'g'}, {'b', 'd', 'f', 'h'},
             {'c', 'd', 'e', 'h'}, {'d', 'e', 'f', 'g'}},
         4: {{'a', 'b', 'c', 'd', 'e', 'f', 'g', 'h'}}}
        sage: M.equals(M.dual())
        True
        sage: M.is_valid()  # long time
        True
        sage: M.automorphism_group().is_transitive()
        True

    Every single-element contraction is isomorphic to the free extension of
    `M(K_4)`::

        sage: K4 = matroids.catalog.K4(range(6))
        sage: Bext = [list(b) for b in K4.bases()] + [list(I)+[6] for I in
        ....:                                         K4.independent_r_sets(2)]
        sage: K4ext = Matroid(bases=Bext)
        sage: import random
        sage: e = random.choice(list(M.groundset()))
        sage: M.contract(e).is_isomorphic(K4ext)
        True

    REFERENCES:

    [Oxl2011]_, p. 648.
    """
    CC = {3: ['abfg', 'bcdg', 'defg', 'cdeh', 'aefh', 'abch', 'aceg', 'bdfh'],
          4: ['abcdefgh']}
    M = Matroid(circuit_closures=CC)
    M = _rename_and_relabel(M, "L8", groundset)
    return M


def S8(groundset='abcdefgh'):
    """
    Return the matroid `S_8`, represented over `GF(2)`.

    The matroid `S_8` is an `8`-element matroid of rank-`4`. It is
    representable over a field if and only if that field has characteristic
    two. It is the unique deletion of a non-tip element from the binary
    `4`-spike.

    EXAMPLES::

        sage: from sage.matroids.advanced import *
        sage: M = matroids.catalog.S8(); M
        S8: Binary matroid of rank 4 on 8 elements, type (2, 0)
        sage: M.contract('d').is_isomorphic(matroids.catalog.Fano())
        True
        sage: M.delete('d').is_isomorphic(matroids.catalog.FanoDual())
        False
        sage: M.delete('h').is_isomorphic(matroids.catalog.FanoDual())
        True
        sage: M.is_graphic()
        False
        sage: D = get_nonisomorphic_matroids(
        ....:       list(matroids.catalog.Fano().linear_coextensions(cosimple=True)))
        sage: len(D)
        2
        sage: [N.is_isomorphic(M) for N in D]
        [...True...]
        sage: M.is_isomorphic(M.dual()) and not M.equals(M.dual())
        True
        sage: M.automorphism_group().is_transitive()
        False

    REFERENCES:

    [Oxl2011]_, p. 648.
    """
    A = Matrix(
        GF(2),
        [
            [1, 0, 0, 0, 0, 1, 1, 1],
            [0, 1, 0, 0, 1, 0, 1, 1],
            [0, 0, 1, 0, 1, 1, 0, 1],
            [0, 0, 0, 1, 1, 1, 1, 1],
        ],
    )
    M = BinaryMatroid(A, groundset)
    M = _rename_and_relabel(M, "S8")
    return M


def Vamos(groundset=None):
    r"""
    Return the `V\acute{a}mos` matroid, represented as circuit closures.

    The `V\acute{a}mos` matroid, or `V\acute{a}mos` cube, or `V_8` is an
    `8`-element matroid of rank-`4`. It violates Ingleton's condition for
    representability over a division ring. It is not algebraic.

    EXAMPLES::

        sage: from sage.matroids.advanced import setprint
        sage: M = matroids.catalog.Vamos(); M
        Vamos: Matroid of rank 4 on 8 elements with circuit-closures
        {3: {{'a', 'b', 'c', 'd'}, {'a', 'b', 'e', 'f'}, {'a', 'b', 'g', 'h'},
             {'c', 'd', 'e', 'f'}, {'e', 'f', 'g', 'h'}},
         4: {{'a', 'b', 'c', 'd', 'e', 'f', 'g', 'h'}}}
        sage: setprint(M.nonbases())
        [{'a', 'b', 'c', 'd'}, {'a', 'b', 'e', 'f'}, {'a', 'b', 'g', 'h'},
         {'c', 'd', 'e', 'f'}, {'e', 'f', 'g', 'h'}]
        sage: M.is_dependent(['c', 'd', 'g', 'h'])
        False
        sage: M.is_valid() and M.is_paving()  # long time
        True
        sage: M.is_isomorphic(M.dual()) and not M.equals(M.dual())
        True
        sage: M.automorphism_group().is_transitive()
        False

    REFERENCES:

    [Oxl2011]_, p. 649.
    """
    CC = {3: ['abcd', 'abef', 'cdef', 'abgh', 'efgh'], 4: ['abcdefgh']}
    M = Matroid(circuit_closures=CC)
    M = _rename_and_relabel(M, "Vamos", groundset)
    return M


def T8(groundset='abcdefgh'):
    """
    Return the matroid `T_8`, represented over `GF(3)`.

    The matroid `T_8` is an `8`-element matroid of rank-`4`. It is
    representable over a field if and only if that field has characteristic
    three. It is an excluded minor for the dyadic matroids.

    EXAMPLES::

        sage: M = matroids.catalog.T8(); M
        T8: Ternary matroid of rank 4 on 8 elements, type 0-
        sage: M.truncation().is_isomorphic(matroids.Uniform(3, 8))
        True
        sage: M.contract('e').is_isomorphic(matroids.catalog.P7())
        True
        sage: M.has_minor(matroids.Uniform(3, 8))
        False
        sage: M.is_isomorphic(M.dual()) and not M.equals(M.dual())
        True
        sage: M.automorphism_group().is_transitive()
        False

    REFERENCES:

    [Oxl2011]_, p. 649.
    """
    A = Matrix(
        GF(3),
        [
            [1, 0, 0, 0, 0, 1, 1, 1],
            [0, 1, 0, 0, 1, 0, 1, 1],
            [0, 0, 1, 0, 1, 1, 0, 1],
            [0, 0, 0, 1, 1, 1, 1, 0],
        ],
    )
    M = TernaryMatroid(A, groundset)
    M = _rename_and_relabel(M, "T8")
    return M


def J(groundset='abcdefgh'):
    """
    Return the matroid `J`, represented over `GF(3)`.

    The matroid `J` is an `8`-element matroid of rank-`4`. It is representable
    over a field if and only if that field has at least three elements.

    EXAMPLES::

        sage: from sage.matroids.advanced import setprint
        sage: M = matroids.catalog.J(); M
        J: Ternary matroid of rank 4 on 8 elements, type 0-
        sage: setprint(M.truncation().nonbases())
        [{'a', 'b', 'f'}, {'a', 'c', 'g'}, {'a', 'd', 'h'}]
        sage: M.is_isomorphic(M.dual()) and not M.equals(M.dual())
        True
        sage: M.has_minor(matroids.CompleteGraphic(4))
        False
        sage: M.is_valid()
        True
        sage: M.automorphism_group().is_transitive()
        False

    REFERENCES:

    [Oxl2011]_, p. 650.
    """
    A = Matrix(
        GF(3),
        [
            [1, 0, 0, 0, 0, 1, 1, 1],
            [0, 1, 0, 0, 1, 1, 0, 0],
            [0, 0, 1, 0, 1, 0, 1, 0],
            [0, 0, 0, 1, 1, 0, 0, 1],
        ],
    )
    M = TernaryMatroid(A, groundset)
    M = _rename_and_relabel(M, "J")
    return M


def P8(groundset='abcdefgh'):
    """
    Return the matroid `P_8`, represented over `GF(3)`.

    The matroid `P_8` is an `8`-element matroid of rank-`4`. It is uniquely
    representable over all fields of characteristic other than two. It is an
    excluded minor for all fields of characteristic two with four or more
    elements.

    EXAMPLES::

        sage: M = matroids.catalog.P8(); M
        P8: Ternary matroid of rank 4 on 8 elements, type 2+
        sage: M.is_isomorphic(M.dual()) and not M.equals(M.dual())
        True
        sage: Matroid(matrix=random_matrix(GF(4, 'a'), ncols=5, nrows=5)).has_minor(M)
        False
        sage: M.bicycle_dimension()
        2

    REFERENCES:

    [Oxl2011]_, p. 650-1.
    """
    A = Matrix(
        GF(3),
        [
            [1, 0, 0, 0, 2, 1, 1, 0],
            [0, 1, 0, 0, 1, 1, 0, 1],
            [0, 0, 1, 0, 1, 0, 1, 1],
            [0, 0, 0, 1, 0, 1, 1, 2],
        ],
    )
    M = TernaryMatroid(A, groundset)
    M = _rename_and_relabel(M, "P8")
    return M


def P8pp(groundset=None):
    """
    Return the matroid `P_8^=`, represented as circuit closures.

    The matroid `P_8^=` is an `8`-element matroid of rank-`4`. It can be
    obtained from `P_8` by relaxing the unique pair of disjoint
    circuit-hyperplanes. It is an excluded minor for `GF(4)`-representability.
    It is representable over all fields with at least five elements.

    EXAMPLES::

        sage: from sage.matroids.advanced import *
        sage: M = matroids.catalog.P8pp(); M
        P8'': Matroid of rank 4 on 8 elements with 8 nonspanning circuits
        sage: M.is_isomorphic(M.dual()) and not M.equals(M.dual())
        True
        sage: len(get_nonisomorphic_matroids([M.contract(i) for i in M.groundset()]))
        1
        sage: M.is_valid() and M.is_paving()
        True

    REFERENCES:

    [Oxl2011]_, p. 651.
    """
    NSC = ['abfh', 'bceg', 'cdfh', 'adeg', 'acef', 'bdfg', 'acgh', 'bdeh']
    M = Matroid(rank=4, nonspanning_circuits=NSC)
    M = _rename_and_relabel(M, "P8''", groundset)
    return M


def Wheel4(groundset='abcdefgh'):
    """
    Return the rank-`4` wheel.

    A regular, graphic, and cographic matroid. Self-dual but not identically
    self-dual.

    EXAMPLES::

        sage: M = matroids.catalog.Wheel4(); M
        Wheel(4): Regular matroid of rank 4 on 8 elements with 45 bases
        sage: M.is_valid() and M.is_graphic() and M.dual().is_graphic()
        True
        sage: M.is_isomorphic(M.dual()) and not M.equals(M.dual())
        True
        sage: M.automorphism_group().is_transitive()
        False

    REFERENCES:

    [Oxl2011]_, p. 651-2.
    """
    M = Wheel(4)
    M = _rename_and_relabel(M, "Wheel(4)", groundset)
    return M


def Whirl4(groundset='abcdefgh'):
    """
    Return the rank-`4` whirl.

    A matroid which is not graphic, not cographic, and not regular. Self-dual
    but not identically self-dual.

    EXAMPLES::

        sage: M = matroids.catalog.Whirl4(); M
        Whirl(4): Ternary matroid of rank 4 on 8 elements, type 0+
        sage: M.is_valid()
        True
        sage: M.is_isomorphic(M.dual()) and not M.equals(M.dual())
        True
        sage: M.automorphism_group().is_transitive()
        False

    REFERENCES:

    [Oxl2011]_, p. 652.
    """
    M = Whirl(4)
    M = _rename_and_relabel(M, "Whirl(4)", groundset)
    return M


def K33dual(groundset='abcdefghi'):
    """
    Return the matroid `M*(K_{3, 3})`, represented over the regular partial
    field.

    The matroid `M*(K_{3, 3})` is a `9`-element matroid of rank-`4`. It is an
    excluded minor for the class of graphic matroids. It is the graft matroid
    of the `4`-wheel with every vertex except the hub being coloured.

    EXAMPLES::

        sage: M = matroids.catalog.K33dual(); M
        M*(K3, 3): Regular matroid of rank 4 on 9 elements with 81 bases
        sage: any(N.is_3connected() for N in M.linear_extensions(simple=True))
        False
        sage: M.is_valid()
        True
        sage: M.automorphism_group().is_transitive()
        True

    REFERENCES:

    [Oxl2011]_, p. 652-3.
    """
    from sage.graphs.graph_generators import graphs

    G = graphs.CompleteBipartiteGraph(3, 3)
    M = Matroid(groundset=groundset, graph=G, regular=True)
    M = M.dual()
    M = _rename_and_relabel(M, "M*(K3, 3)")
    return M


def K33(groundset='abcdefghi'):
    r"""
    Return the graphic matroid `M(K_{3,3})`.

    `M(K_{3,3})` is an excluded minor for the class of cographic matroids.

    EXAMPLES::

        sage: M = matroids.catalog.K33(); M
        M(K3, 3): Regular matroid of rank 5 on 9 elements with 81 bases
        sage: M.is_valid()
        True
        sage: G1 = M.automorphism_group()
        sage: G2 = matroids.catalog.K33dual().automorphism_group()
        sage: G1.is_isomorphic(G2)
        True

    REFERENCES:

    [Oxl2011]_, p. 652-3.
    """
    from sage.graphs.graph_generators import graphs

    G = graphs.CompleteBipartiteGraph(3, 3)
    M = Matroid(groundset=groundset, graph=G, regular=True)
    M = _rename_and_relabel(M, "M(K3, 3)")
    return M


def AG23(groundset='abcdefghi'):
    """
    Return the matroid `AG(2, 3)`.

    The ternary affine plane. A matroid which is not graphic, not cographic,
    and not regular.

    EXAMPLES::

        sage: M = matroids.catalog.AG23(); M
        AG(2, 3): Ternary matroid of rank 3 on 9 elements, type 3+
        sage: M.is_valid() and M.is_3connected() and M.is_ternary()
        True
        sage: M.has_minor(matroids.catalog.K4())
        False
        sage: import random
        sage: e = random.choice(list(M.groundset()))
        sage: M.delete(e).is_isomorphic(matroids.catalog.AG23minus())
        True
        sage: M.automorphism_group().is_transitive()
        True

    REFERENCES:

    [Oxl2011]_, p. 653.
    """
    M = AG(2, 3)
    M = _rename_and_relabel(M, "AG(2, 3)", groundset)
    return M


def TernaryDowling3(groundset='abcdefghi'):
    r"""
    Return the matroid `Q_3(GF(3)^\times)`, represented over `GF(3)`.

    The matroid `Q_3(GF(3)^\times)` is a `9`-element matroid of rank-`3`. It
    is the rank-`3` ternary Dowling geometry. It is representable over a field
    if and only if that field does not have characteristic two.

    EXAMPLES::

        sage: M = matroids.catalog.TernaryDowling3(); M
        Q3(GF(3)x): Ternary matroid of rank 3 on 9 elements, type 0-
        sage: len(list(M.linear_subclasses()))
        72
        sage: M.fundamental_cycle('abc', 'd')
        {'a': 2, 'b': 1, 'd': 1}
        sage: M.automorphism_group().is_transitive()
        False

    REFERENCES:

    [Oxl2011]_, p. 654.
    """
    A = Matrix(
        GF(3),
        [
            [1, 0, 0, 1, 1, 0, 0, 1, 1],
            [0, 1, 0, 2, 1, 1, 1, 0, 0],
            [0, 0, 1, 0, 0, 2, 1, 2, 1],
        ],
    )
    M = TernaryMatroid(A, groundset)
    M = _rename_and_relabel(M, "Q3(GF(3)x)")
    return M


def R9(groundset=None):
    """
    Return the matroid `R_9`.

    The ternary Reid geometry. The only `9`-element rank-`3` simple ternary
    matroids are `R_9`, `Q_3(GF(3)^\times)`, and `AG(2, 3)`. It is not graphic,
    not cographic, and not regular.

    EXAMPLES::

        sage: M = matroids.catalog.R9(); M
        R9: Matroid of rank 3 on 9 elements with 15 nonspanning circuits
        sage: M.is_valid()
        True
        sage: len(M.nonspanning_circuits())
        15
        sage: M.is_simple() and M.is_ternary()
        True
        sage: M.automorphism_group().is_transitive()
        False

    REFERENCES:

    [Oxl2011]_, p. 654.
    """
    NSC = ['abc', 'abd', 'acd', 'aef', 'agh', 'bcd', 'bfh', 'bgi',
           'ceg', 'cfi', 'deh', 'dei', 'dfg', 'dhi', 'ehi']
    M = Matroid(rank=3, nonspanning_circuits=NSC)
    M = _rename_and_relabel(M, "R9", groundset)
    return M


def Pappus(groundset=None):
    """
    Return the Pappus matroid.

    The Pappus matroid is a `9`-element matroid of rank-`3`. It is
    representable over a field if and only if that field either has 4 elements
    or more than 7 elements. It is an excluded minor for the class of
    GF(5)-representable matroids.

    EXAMPLES::

        sage: from sage.matroids.advanced import setprint
        sage: M = matroids.catalog.Pappus(); M
        Pappus: Matroid of rank 3 on 9 elements with 9 nonspanning circuits
        sage: setprint(M.nonspanning_circuits())
        [{'a', 'b', 'c'}, {'a', 'e', 'i'}, {'a', 'f', 'h'}, {'b', 'd', 'i'},
         {'b', 'f', 'g'}, {'c', 'd', 'h'}, {'c', 'e', 'g'}, {'d', 'e', 'f'},
         {'g', 'h', 'i'}]
        sage: M.is_dependent(['d', 'e', 'f'])
        True
        sage: M.is_valid()
        True
        sage: M.automorphism_group().is_transitive()
        True

    REFERENCES:

    [Oxl2011]_, p. 655.
    """
    NSC = ['abc', 'def', 'ceg', 'bfg', 'cdh', 'afh', 'bdi', 'aei', 'ghi']
    M = Matroid(rank=3, nonspanning_circuits=NSC)
    M = _rename_and_relabel(M, "Pappus", groundset)
    return M


def NonPappus(groundset=None):
    """
    Return the non-Pappus matroid.

    The non-Pappus matroid is a `9`-element matroid of rank-`3`. It is not
    representable over any commutative field. It is the unique relaxation of
    the Pappus matroid.

    EXAMPLES::

        sage: M = matroids.catalog.NonPappus(); M
        NonPappus: Matroid of rank 3 on 9 elements with 8 nonspanning circuits
        sage: NSC = set([('a', 'b', 'c'), ('a', 'e', 'i'), ('a', 'f', 'h'),
        ....:            ('b', 'd', 'i'), ('b', 'f', 'g'), ('c', 'd', 'h'),
        ....:            ('c', 'e', 'g'), ('g', 'h', 'i')])
        sage: NSC == set(tuple(sorted(C)) for C in M.nonspanning_circuits())
        True
        sage: M.is_dependent(['d', 'e', 'f'])
        False
        sage: M.is_valid() and M.is_paving()
        True
        sage: M.automorphism_group().is_transitive()
        False

    REFERENCES:

    [Oxl2011]_, p. 655.
    """
    NSC = ['abc', 'ceg', 'bfg', 'cdh', 'afh', 'bdi', 'aei', 'ghi']
    M = Matroid(rank=3, nonspanning_circuits=NSC)
    M = _rename_and_relabel(M, "NonPappus", groundset)
    return M


def K5(groundset='abcdefghij'):
    """
    Return the graphic matroid `M(K_5)`.

    `M(K_5)` is an excluded minor for the class of cographic matroids. It is
    the `3`-dimensional Desargues conﬁguration.

    EXAMPLES::

        sage: M = matroids.catalog.K5(); M
        M(K5): Graphic matroid of rank 4 on 10 elements
        sage: M.is_valid()
        True
        sage: M.automorphism_group().is_transitive()
        True

    REFERENCES:

    [Oxl2011]_, p. 656.
    """
    M = CompleteGraphic(5)
    M = _rename_and_relabel(M, "M(K5)", groundset)
    return M


def K5dual(groundset='abcdefghij'):
    """
    Return the matroid `M^*(K_5)`.

    `M^*(K_5)` is an excluded minor for the class of graphic matroids.

    EXAMPLES::

        sage: M = matroids.catalog.K5dual(); M
        M*(K5): Matroid of rank 6 on 10 elements with 15 circuits
        sage: M.is_3connected()
        True
        sage: G1 = M.automorphism_group()
        sage: G2 = matroids.catalog.K5().automorphism_group()
        sage: G1.is_isomorphic(G2)
        True

    REFERENCES:

    [Oxl2011]_, p. 656.
    """
    M = CompleteGraphic(5).dual()
    M = Matroid(circuits=list(M.circuits()))
    M = _rename_and_relabel(M, "M*(K5)", groundset)
    return M


def R10(groundset='abcdefghij'):
    """
    Return the matroid `R_{10}`, represented over the regular partial field.

    The NonDesargues matroid is a `10`-element matroid of rank-5. It is the
    unique splitter for the class of regular matroids. It is the graft matroid
    of `K_{3, 3}` in which every vertex is coloured.

    EXAMPLES::

        sage: M = matroids.catalog.R10(); M
        R10: Regular matroid of rank 5 on 10 elements with 162 bases
        sage: cct = []
        sage: for i in M.circuits():
        ....:     cct.append(len(i))
        sage: Set(cct)
        {4, 6}
        sage: M.is_isomorphic(M.dual()) and not M.equals(M.dual())
        True
        sage: M.is_valid()
        True
        sage: M.automorphism_group().is_transitive()
        True

    Every single-element deletion is isomorphic to `M(K_{3, 3})`, and every
    single-element contraction is isomorphic to `M^*(K_{3, 3})`::

        sage: K33 = matroids.catalog.K33()
        sage: K33D = matroids.catalog.K33dual()
        sage: import random
        sage: e = random.choice(list(M.groundset()))
        sage: M.delete(e).is_isomorphic(K33)
        True
        sage: M.contract(e).is_isomorphic(K33D)
        True

    Check the splitter property::

        sage: matroids.catalog.R10().linear_extensions(simple=True)
        []

    REFERENCES:

    [Oxl2011]_, p. 656-7.
    """
    A = Matrix(
        ZZ,
        [
            [1, 0, 0, 0, 0, -1, 1, 0, 0, 1],
            [0, 1, 0, 0, 0, 1, -1, 1, 0, 0],
            [0, 0, 1, 0, 0, 0, 1, -1, 1, 0],
            [0, 0, 0, 1, 0, 0, 0, 1, -1, 1],
            [0, 0, 0, 0, 1, 1, 0, 0, 1, -1],
        ],
    )
    M = RegularMatroid(A, groundset)
    M = _rename_and_relabel(M, "R10")
    return M


def NonDesargues(groundset=None):
    """
    Return the NonDesargues matroid.

    The NonDesargues matroid is a `10`-element matroid of rank-`3`. It is not
    representable over any division ring. It is not graphic, not cographic, and
    not regular.

    EXAMPLES::

        sage: M = matroids.catalog.NonDesargues(); M
        NonDesargues: Matroid of rank 3 on 10 elements with 9 nonspanning circuits
        sage: M.is_valid()
        True
        sage: M.automorphism_group().is_transitive()
        False

    REFERENCES:

    [Oxl2011]_, p. 657.
    """
    NSC = ['acj', 'aef', 'bce', 'bfj', 'bgi', 'chi', 'dfg', 'dij', 'egh']
    M = Matroid(rank=3, nonspanning_circuits=NSC)
    M = _rename_and_relabel(M, "NonDesargues", groundset)
    return M


def R12(groundset='abcdefghijkl'):
    """
    Return the matroid `R_{12}`, represented over the regular partial field.

    The matroid `R_{12}` is a `12`-element regular matroid of rank-`6`. It
    induces a `3`-separation in its `3`-connected majors within the class of
    regular matroids. An excluded minor for the class of graphic or cographic
    matroids.

    EXAMPLES::

        sage: M = matroids.catalog.R12(); M
        R12: Regular matroid of rank 6 on 12 elements with 441 bases
        sage: M.is_isomorphic(M.dual()) and not M.equals(M.dual())
        True
        sage: M.is_valid()
        True
        sage: M.automorphism_group().is_transitive()
        False

    REFERENCES:

    [Oxl2011]_, p. 657.
    """
    A = Matrix(
        ZZ,
        [
            [1, 0, 0, 0, 0, 0, 1, 1, 1, 0, 0, 0],
            [0, 1, 0, 0, 0, 0, 1, 1, 0, 1, 0, 0],
            [0, 0, 1, 0, 0, 0, 1, 0, 0, 0, 1, 0],
            [0, 0, 0, 1, 0, 0, 0, 1, 0, 0, 0, 1],
            [0, 0, 0, 0, 1, 0, 0, 0, 1, 0, -1, -1],
            [0, 0, 0, 0, 0, 1, 0, 0, 0, 1, -1, -1],
        ],
    )
    M = RegularMatroid(A, groundset)
    M = _rename_and_relabel(M, "R12")
    return M


def ExtendedTernaryGolayCode(groundset='abcdefghijkl'):
    """
    Return the matroid of the extended ternary Golay code.

    This is the unique Steiner system `S(5, 6, 12)`.

    EXAMPLES::

        sage: M = matroids.catalog.ExtendedTernaryGolayCode(); M
        Extended Ternary Golay Code: Ternary matroid of rank 6 on 12 elements,
        type 6+
        sage: C = LinearCode(M.representation())
        sage: C.is_permutation_equivalent(codes.GolayCode(GF(3)))
        True
        sage: M.is_valid()
        True

    The automorphism group is the `5`-transitive Mathieu group `M12`:

        sage: # long time
        sage: G = M.automorphism_group()
        sage: G.is_transitive()
        True
        sage: G.structure_description()
        'M12'

    `S(5, 6, 12)` is an identically self-dual matroid::

        sage: M.equals(M.dual())
        True

    Every contraction of three elements is isomorphic to `AG(2, 3)`; every
    contraction of two elements and deletion of two elements is isomorphic to
    `P8`::

        sage: import random, itertools
        sage: C = list(itertools.combinations(M.groundset(), 3))
        sage: elements = random.choice(C)
        sage: N = M.contract(elements)
        sage: N.is_isomorphic(matroids.catalog.AG23())
        True
        sage: C = list(itertools.combinations(M.groundset(), 4))
        sage: elements = list(random.choice(C))
        sage: random.shuffle(elements)
        sage: N = M.contract(elements[:2]).delete(elements[2:4])
        sage: N.is_isomorphic(matroids.catalog.P8())
        True

    .. SEEALSO::

        :class:`GolayCode <sage.coding.golay_code.GolayCode>`

    REFERENCES:

    [Oxl2011]_, p. 658.
    """
    A = Matrix(GF(3), [
        [1, 0, 0, 0, 0, 0, 1, 1, 1, 2, 2, 0],
        [0, 1, 0, 0, 0, 0, 1, 1, 2, 1, 0, 2],
        [0, 0, 1, 0, 0, 0, 1, 2, 1, 0, 1, 2],
        [0, 0, 0, 1, 0, 0, 1, 2, 0, 1, 2, 1],
        [0, 0, 0, 0, 1, 0, 1, 0, 2, 2, 1, 1],
        [0, 0, 0, 0, 0, 1, 0, 1, 1, 1, 1, 1]
    ])
    M = TernaryMatroid(A, groundset)
    M = _rename_and_relabel(M, "Extended Ternary Golay Code")
    return M


def T12(groundset='abcdefghijkl'):
    """
    Return the matroid `T_{12}`.

    The edges of the Petersen graph can be labeled by the `4`-circuits of
    `T_{12}` so that two edges are adjacent if and only if the corresponding
    `4`-circuits overlap in exactly two elements. Relaxing a
    circuit-hyperplane yields an excluded minor for the class of matroids that
    are either binary or ternary.

    EXAMPLES::

        sage: M = matroids.catalog.T12(); M
        T12: Binary matroid of rank 6 on 12 elements, type (2, None)
        sage: M.is_valid()
        True
        sage: M.is_isomorphic(M.dual()) and not M.equals(M.dual())
        True
        sage: M.automorphism_group().is_transitive()
        True

    REFERENCES:

    [Oxl2011]_, p. 658-9.
    """
    A = Matrix(
        GF(2),
        [
            [1, 0, 0, 0, 0, 0, 0, 1, 1, 1, 1, 1],
            [0, 1, 0, 0, 0, 0, 1, 1, 0, 0, 0, 1],
            [0, 0, 1, 0, 0, 0, 1, 1, 1, 0, 0, 0],
            [0, 0, 0, 1, 0, 0, 1, 0, 1, 1, 0, 0],
            [0, 0, 0, 0, 1, 0, 1, 0, 0, 1, 1, 0],
            [0, 0, 0, 0, 0, 1, 1, 0, 0, 0, 1, 1],
        ],
    )
    M = BinaryMatroid(A, groundset)
    M = _rename_and_relabel(M, "T12")
    return M


def PG23(groundset=None):
    """
    Return the matroid `PG23`.

    The second smallest projective plane. Not graphic, not cographic, not
    regular, not near-regular.

    EXAMPLES::

        sage: M = matroids.catalog.PG23(); M
        PG(2, 3): Ternary matroid of rank 3 on 13 elements, type 3+
        sage: M.is_3connected()
        True
        sage: M.automorphism_group().is_transitive()
        True

    REFERENCES:

    [Oxl2011]_, p. 659.
    """
    M = PG(2, 3)
    M = _rename_and_relabel(M, groundset=groundset)
    return M


def Wheel(r, field=None, ring=None, groundset=None):
    r"""
    Return the rank-`r` wheel.

    INPUT:

    - ``r`` -- a positive integer; the rank of the desired matroid
    - ``ring`` -- any ring; if provided, output will be a linear matroid
      over the ring or field ``ring``. If the ring is `\ZZ`, then output
      will be a regular matroid.
    - ``field`` -- any field; same as ``ring``, but only fields are allowed
    - ``groundset`` -- a string (optional); the groundset of the matroid

    OUTPUT: the rank-`r` wheel matroid, represented as a regular matroid

    EXAMPLES::

        sage: M = matroids.Wheel(5); M
        Wheel(5): Regular matroid of rank 5 on 10 elements with 121 bases
        sage: M.tutte_polynomial()
        x^5 + y^5 + 5*x^4 + 5*x^3*y + 5*x^2*y^2 + 5*x*y^3 + 5*y^4 + 10*x^3 +
        15*x^2*y + 15*x*y^2 + 10*y^3 + 10*x^2 + 16*x*y + 10*y^2 + 4*x + 4*y
        sage: M.is_valid()
        True
        sage: M = matroids.Wheel(3)
        sage: M.is_isomorphic(matroids.CompleteGraphic(4))
        True
        sage: M.is_isomorphic(matroids.Wheel(3, field=GF(3)))
        True
        sage: M = matroids.Wheel(3, field=GF(3)); M
        Wheel(3): Ternary matroid of rank 3 on 6 elements, type 0+

    For `r \ge 2`, the wheel is self-dual but not identically self-dual, and
    for `r \ge 4` it has a non-transitive automorphism group::

        sage: import random
        sage: r = random.choice(range(4, 8))
        sage: M = matroids.Wheel(r)
        sage: M.is_isomorphic(M.dual()) and not M.equals(M.dual())
        True
        sage: M.automorphism_group().is_transitive()
        False

    REFERENCES:

    [Oxl2011]_, p. 659-60.
    """
    base_ring = ZZ
    if field is not None and ring is not None:
        raise ValueError("only one of ring and field can be specified.")
    if field is not None:
        base_ring = field
        try:
            if not base_ring.is_field():
                raise TypeError("specified ``field`` is not a field.")
        except AttributeError:
            raise TypeError("specified ``field`` is not a field.")
    if ring is not None:
        base_ring = ring
    A = Matrix(base_ring, r, 2 * r, sparse=True)
    for i in range(r):
        A[i, i] = 1
        A[i, r + i] = 1
        if i != 0:
            A[i, i + r - 1] = -1
        else:
            A[i, 2 * r - 1] = -1
    if base_ring is ZZ:
        M = RegularMatroid(A)
    else:
        M = Matroid(A)
    M = _rename_and_relabel(M, f'Wheel({r})', groundset)
    return M


def Whirl(r, groundset=None):
    r"""
    Return the rank-`r` whirl.

    The whirl is the unique relaxation of the wheel.

    INPUT:

    - ``r`` -- a positive integer; the rank of the desired matroid.
    - ``groundset`` -- a string (optional); the groundset of the matroid

    OUTPUT: the rank-`r` whirl matroid, represented as a ternary matroid

    EXAMPLES::

        sage: M = matroids.Whirl(5); M
        Whirl(5): Ternary matroid of rank 5 on 10 elements, type 0-
        sage: M.is_valid()
        True
        sage: M.tutte_polynomial()
        x^5 + y^5 + 5*x^4 + 5*x^3*y + 5*x^2*y^2 + 5*x*y^3 + 5*y^4 + 10*x^3 + 15*x^2*y +
         15*x*y^2 + 10*y^3 + 10*x^2 + 15*x*y + 10*y^2 + 5*x + 5*y
        sage: M.is_isomorphic(matroids.Wheel(5))
        False
        sage: M = matroids.Whirl(3)
        sage: M.is_isomorphic(matroids.CompleteGraphic(4))
        False

    For `r \ge 3`, the whirl is self-dual but not identically self-dual::

        sage: import random
        sage: r = random.choice(range(3, 10))
        sage: M = matroids.Whirl(r)
        sage: M.is_isomorphic(M.dual()) and not M.equals(M.dual())
        True

    Except for `\mathcal{W}^2`, which is isomorphic to `U_{2, 4}`, these
    matroids have non-transitive automorphism groups::

        sage: r = random.choice(range(3, 8))
        sage: M = matroids.Whirl(r)
        sage: M.automorphism_group().is_transitive()
        False

    .. TODO::

        Optional arguments ``ring`` and ``x``, such that the resulting matroid
        is represented over ``ring`` by a reduced matrix like
        ``[-1  0  x]``
        ``[ 1 -1  0]``
        ``[ 0  1 -1]``

    REFERENCES:

    [Oxl2011]_, p. 659-60.
    """
    A = Matrix(GF(3), r, 2 * r, sparse=True)
    for i in range(r):
        A[i, i] = 1
        A[i, r + i] = 1
        if i != 0:
            A[i, i + r - 1] = -1
        else:
            A[i, 2 * r - 1] = 1
    M = TernaryMatroid(A)
    M = _rename_and_relabel(M, f'Whirl({r})', groundset)
    return M


def Uniform(r, n, groundset=None):
    """
    Return the uniform matroid of rank `r` on `n` elements.

    All subsets of size `r` or less are independent; all larger subsets are
    dependent. Representable when the field is sufficiently large. The precise
    bound is the subject of the MDS conjecture from coding theory.

    INPUT:

    - ``r`` -- a nonnegative integer; the rank of the uniform matroid
    - ``n`` -- a nonnegative integer; the number of elements of the uniform
      matroid
    - ``groundset`` -- a string (optional); the groundset of the matroid

    OUTPUT: the uniform matroid `U_{r,n}`

    EXAMPLES::

        sage: from sage.matroids.advanced import setprint
        sage: M = matroids.Uniform(2, 5); M
        U(2, 5): Matroid of rank 2 on 5 elements with circuit-closures
        {2: {{0, 1, 2, 3, 4}}}
        sage: M.dual().is_isomorphic(matroids.Uniform(3, 5))
        True
        sage: setprint(M.hyperplanes())
        [{0}, {1}, {2}, {3}, {4}]
        sage: M.has_line_minor(6)
        False
        sage: M.is_valid()
        True

    Check that bug :issue:`15292` was fixed::

        sage: M = matroids.Uniform(4,4)
        sage: len(M.circuit_closures())
        0

    REFERENCES:

    [Oxl2011]_, p. 660.
    """
    E = range(n)
    if r < n:
        CC = {r: [E]}
    else:
        CC = {}
    M = Matroid(groundset=E, circuit_closures=CC)
    M = _rename_and_relabel(M, f'U({r}, {n})', groundset)
    return M


def PG(n, q, x=None, groundset=None):
    """
    Return the projective geometry of dimension ``n`` over the finite field
    of order ``q``.

    INPUT:

    - ``n`` -- a positive integer; the dimension of the projective space. This
      is one less than the rank of the resulting matroid.
    - ``q`` -- a positive integer that is a prime power; the order of the
      finite field
    - ``x`` -- a string (default: ``None``); the name of the generator of a
      non-prime field, used for non-prime fields. If not supplied, ``'x'`` is
      used.
    - ``groundset`` -- a string (optional); the groundset of the matroid

    OUTPUT: a linear matroid whose elements are the points of `PG(n, q)`

    EXAMPLES::

        sage: M = matroids.PG(2, 2)
        sage: M.is_isomorphic(matroids.catalog.Fano())
        True
        sage: matroids.PG(5, 4, 'z').size() == (4^6 - 1) / (4 - 1)
        True
        sage: M = matroids.PG(4, 7); M
        PG(4, 7): Linear matroid of rank 5 on 2801 elements represented over the Finite Field
         of size 7

    REFERENCES:

    [Oxl2011]_, p. 660.
    """
    if x is None:
        x = 'x'
    F = GF(q, x)
    P = ProjectiveSpace(n, F)
    A = Matrix(F, [list(p) for p in list(P)]).transpose()
    M = Matroid(A)
    M = _rename_and_relabel(M, f'PG({n}, {q})', groundset)
    return M


def AG(n, q, x=None, groundset=None):
    r"""
    Return the affine geometry of dimension ``n`` over the finite field of
    order ``q``.

    The affine geometry can be obtained from the projective geometry by
    removing a hyperplane.

    INPUT:

    - ``n`` -- a positive integer; the dimension of the projective space. This
      is one less than the rank of the resulting matroid.
    - ``q`` -- a positive integer that is a prime power; the order of the
      finite field
    - ``x`` -- a string (default: ``None``); the name of the generator of a
      non-prime field, used for non-prime fields. If not supplied, ``'x'`` is
      used.
    - ``groundset`` -- a string (optional); the groundset of the matroid

    OUTPUT: a linear matroid whose elements are the points of `AG(n, q)`

    EXAMPLES::

        sage: M = matroids.AG(2, 3).delete(8)
        sage: M.is_isomorphic(matroids.catalog.AG23minus())
        True
        sage: matroids.AG(5, 4, 'z').size() == ((4 ^ 6 - 1) / (4 - 1) - (4 ^ 5 - 1)/(4 - 1))
        True
        sage: M = matroids.AG(4, 2); M
        AG(4, 2): Binary matroid of rank 5 on 16 elements, type (5, 0)

    REFERENCES:

    [Oxl2011]_, p. 661.
    """
    if x is None:
        x = 'x'
    F = GF(q, x)
    P = ProjectiveSpace(n, F)
    A = Matrix(
        F, [list(p) for p in list(P) if not list(p)[0] == 0]
    ).transpose()
    M = Matroid(A)
    M = _rename_and_relabel(M, f'AG({n}, {q})', groundset)
    return M


def Z(r, t=True, groundset=None):
    r"""
    Return the unique rank-`r` binary spike.

    Defined for all `r \ge 3`.

    INPUT:

    - ``r`` -- an integer (`r \ge 3`); the rank of the spike
    - ``t`` -- boolean (default: ``True``); whether the spike is tipped
    - ``groundset`` -- a string (optional); the groundset of the matroid

    OUTPUT: a matroid; the unique rank-`r` binary spike (tipped or tipless)

    EXAMPLES::

        sage: matroids.Z(8)
        Z_8: Binary matroid of rank 8 on 17 elements, type (7, 1)
        sage: matroids.Z(9)
        Z_9: Binary matroid of rank 9 on 19 elements, type (9, None)
        sage: matroids.Z(20, False)
        Z_20\t: Binary matroid of rank 20 on 40 elements, type (20, 0)

    It holds that `Z_3 \setminus e \cong M(K4)`, for all `e`::

        sage: import random
        sage: Z3 = matroids.Z(3)
        sage: E = sorted(Z3.groundset()); E
        ['t', 'x1', 'x2', 'x3', 'y1', 'y2', 'y3']
        sage: e = random.choice(E)
        sage: Z3.delete(e).is_isomorphic(matroids.catalog.K4())
        True

    `Z_3 \cong F_7`::

        sage: F7 = matroids.catalog.Fano()
        sage: Z3.is_isomorphic(F7)
        True

    `Z_4 \setminus t \cong AG(3, 2)`::

        sage: Z4 = matroids.Z(4, False)
        sage: Z4.is_isomorphic(matroids.catalog.AG32())
        True

    and `Z_4 \setminus e \cong S_8`, for all `e \neq t`::

        sage: Z4 = matroids.Z(4)
        sage: E = sorted(Z4.groundset())
        sage: E.remove('t')
        sage: e = random.choice(E)
        sage: S8 = matroids.catalog.S8()
        sage: Z4.delete(e).is_isomorphic(S8)
        True
        sage: Z4.delete('t').is_isomorphic(S8)
        False

    The tipless binary spike is self-dual; it is identically self-dual if and
    only if r is even. It also has a transitive automorphism group::

        sage: r = random.choice(range(3, 8))
        sage: Z = matroids.Z(r, False)
        sage: Z.is_isomorphic(Z.dual())
        True
        sage: Z.equals(Z.dual()) != (r % 2 == 1)  # XOR
        True
        sage: Z.automorphism_group().is_transitive()  # long time
        True

    REFERENCES:

    [Oxl2011]_, p. 661-2.
    """
    from sage.matrix.special import identity_matrix, ones_matrix
    Id = Matrix(GF(2), identity_matrix(r))
    J = Matrix(GF(2), ones_matrix(r))
    tip = Matrix(GF(2), ones_matrix(r, 1))
    A = Id.augment(J-Id).augment(tip)

    M = Matroid(A)
    X = [f'x{i}' for i in range(1, r + 1)]
    Y = [f'y{i}' for i in range(1, r + 1)]
    if t:
        M = M.relabel(X + Y + ['t'])
        M.rename(f'Z_{r}: ' + repr(M))
    else:
        M = M.delete(2 * r)
        M = M.relabel(X + Y)
        M.rename(f'Z_{r}\\t: ' + repr(M))
    M = _rename_and_relabel(M, groundset=groundset)
    return M


def Spike(r, t=True, C3=[], groundset=None):
    r"""
    Return a rank-`r` spike.

    Defined for all `r \ge 3`; a rank-`r` spike with tip `t` and legs `L_1,
    L_2, \ldots, L_r`, where `L_i = \{t, x_i , y_i\}`. Deleting `t` gives a
    tipless rank-`r` spike.

    The groundset is `E = \{t, x_1, x_2, \ldots, x_r, y_1, y_2, \ldots,
    y_r\}` with `r(E) = r`.

    The nonspanning circuits are `\{L_1, L_2, \ldots, L_r\}`, all sets of the
    form `(L_i \cup L_j) \setminus t` for `1 \le i < j \le r`, and some
    (possibly empty) collection `C_3` of sets of the form `\{z_1, z_2, \ldots,
    z_r\}` where `z_i \in \{x_i, y_i\}` for all `i`, and no two members of
    `C_3` have more than `r-2` common elements.

    INPUT:

    - ``r`` -- an integer (`r \ge 3`); the rank of the spike
    - ``t`` -- boolean (default: ``True``); whether the spike is tipped
    - ``C3`` -- a list (default: ``[]``); a list of extra nonspanning circuits.
      The default (i.e. the empty list) results in a free `r`-spike
    - ``groundset`` -- a string (optional); the groundset of the matroid

    OUTPUT: a matroid; a rank-`r` spike (tipped or tipless)

    EXAMPLES::

        sage: M = matroids.Spike(3, False); M
        Free 3-spike\t: M \ {'t'}, where M is Matroid of rank 3 on 7 elements with 3
         nonspanning circuits
        sage: M.is_isomorphic(matroids.Uniform(3, 6))
        True
        sage: len(matroids.Spike(8).bases())
        4864
        sage: import random
        sage: r = random.choice(range(3, 20))
        sage: M = matroids.Spike(r)
        sage: M.is_3connected()
        True

    Each of `F_7`, `F_7^-`, and `P_7`, is a 3-spike. After inspection of the
    nonspanning circuits of these matroids, it becomes clear that they indeed
    constitute tipped 3-spikes. This can be verified by using an appropriate
    choice of extra circuits in `C_3`::

        sage: M = matroids.Spike(3, C3=[['x1', 'x2', 'y3'],
        ....:                           ['x1', 'x3', 'y2'],
        ....:                           ['x2', 'x3', 'y1'],
        ....:                           ['y1', 'y2', 'y3']])
        sage: M.is_isomorphic(matroids.catalog.Fano())
        True
        sage: M = matroids.Spike(3, C3=[['x1', 'x2', 'x3'],
        ....:                           ['x1', 'y2', 'y3'],
        ....:                           ['x2', 'y1', 'y3']])
        sage: M.is_isomorphic(matroids.catalog.NonFano())
        True
        sage: M = matroids.Spike(3, C3=[['x1', 'x2', 'y3'],
        ....:                           ['x3', 'y1', 'y2']])
        sage: M.is_isomorphic(matroids.catalog.P7())
        True

    Deleting any element gives a self-dual matroid. The tipless free spike
    (i.e., when `C_3` is empty) is identically self-dual::

        sage: M = matroids.Spike(6)
        sage: e = random.choice(list(M.groundset()))
        sage: Minor = M.delete(e)
        sage: Minor.is_isomorphic(Minor.dual())
        True
        sage: r = random.choice(range(3, 8))
        sage: M = matroids.Spike(r, False)
        sage: M.equals(M.dual())
        True

    REFERENCES:

    [Oxl2011]_, p. 662.
    """
    if not (r >= 3):
        raise ValueError("The r-spike is defined for r >= 3.")

    E = ['t']
    X, Y = [], []
    for i in range(1, r + 1):
        X.append(f'x{i}')
        Y.append(f'y{i}')
    E += X
    E += Y

    if C3 == [] and r > 3:
        # free spike (can be defined fast through circuit closures)
        lines = [['t', f'x{i}', f'y{i}'] for i in range(1, r + 1)]
        planes = [['t', f'x{i}', f'y{i}', f'x{j}', f'y{j}']
                  for i in range(1, r + 1) for j in range(i + 1, r + 1)]
        CC = {2: lines, 3: planes, r: [E]}
        M = Matroid(circuit_closures=CC)
    else:
        for S in C3:
            for xy in S:
                if xy not in X+Y:
                    raise ValueError(
                        "The sets in C3 must contain elements xi and yi only."
                    )
            for T in C3:
                if S != T and len(set(S).intersection(set(T))) > r - 2:
                    raise ValueError(
                        "Every pair of sets in C3 must not have more than "
                        + "r - 2 common elements."
                    )

        NSC = []  # nonspanning_circuits
        NSC += C3
        for i in range(1, r + 1):
            NSC += [['t', f'x{i}', f'y{i}']]
            for j in range(i + 1, r + 1):
                NSC += [[f'x{i}', f'y{i}', f'x{j}', f'y{j}']]

        M = Matroid(rank=r, nonspanning_circuits=NSC)

    free = "Free " if C3 == [] else ""
    tip = "" if t else "\\t"
    M = M if t else M.delete('t')
    M = _rename_and_relabel(M, f'{free}{r}-spike{tip}', groundset)
    return M


# Q_r(A)


def Theta(n, groundset=None):
    r"""
    Return the matroid `\Theta_n`.

    Defined for all `n \ge 2`. `\Theta_2 \cong U_{1,2} \bigoplus U_{1,2}` and
    `\Theta_3 \cong M(K_4)`.

    INPUT:

    - ``n`` -- an integer (`n \ge 2`); the rank of the matroid
    - ``groundset`` -- a string (optional); the groundset of the matroid

    OUTPUT: a matroid (`\Theta_n`)

    EXAMPLES::

        sage: matroids.Theta(30)
        Theta_30: Matroid of rank 30 on 60 elements with 16270 circuits
        sage: M = matroids.Theta(2)
        sage: U12 = matroids.Uniform(1, 2)
        sage: U = U12.direct_sum(U12)
        sage: M.is_isomorphic(U)
        True
        sage: M = matroids.Theta(3)
        sage: M.is_isomorphic(matroids.catalog.K4())
        True

    `\Theta_n` is self-dual; identically self-dual if and only if `n = 2`::

        sage: M = matroids.Theta(2)
        sage: M.equals(M.dual())
        True
        sage: import random
        sage: n = random.choice(range(3, 7))
        sage: M = matroids.Theta(n)
        sage: M.is_isomorphic(M.dual()) and not M.equals(M.dual())
        True

    For `n \le 3`, its automorphism group is transitive, while for `n \ge 4` it is not::

        sage: n = random.choice(range(4, 8))
        sage: M = matroids.Theta(2 + n % 2)
        sage: M.automorphism_group().is_transitive()
        True
        sage: M = matroids.Theta(n)
        sage: M.automorphism_group().is_transitive()
        False

    REFERENCES:

    [Oxl2011]_, p. 663-4.
    """
    X = [f'x{i}' for i in range(n)]
    Y = [f'y{i}' for i in range(n)]

    import itertools
    C = []
    C += list(itertools.combinations(X, 3))
    for i in range(n):
        Yi = [Y[j] for j in range(len(Y)) if j != i]
        C += [Yi + [f'x{i}']]

    for u in range(n):
        for s in range(n):
            for t in range(s + 1, n):
                if u != s and u != t and s != t:
                    Yu = [Y[i] for i in range(len(Y)) if i != u]
                    C += [Yu + [f'x{s}'] + [f'x{t}']]

    M = Matroid(circuits=C)
    M = _rename_and_relabel(M, f'Theta_{n}', groundset)
    return M


def Psi(r, groundset=None):
    r"""
    Return the matroid `\Psi_r`.

    The rank-`r` free swirl; defined for all `r \ge 3`.

    INPUT:

    - ``r`` -- an integer (`r \ge 3`); the rank of the matroid
    - ``groundset`` -- a string (optional); the groundset of the matroid

    OUTPUT: a matroid (`\Psi_r`)

    EXAMPLES::

        sage: matroids.Psi(7)
        Psi_7: Matroid of rank 7 on 14 elements with 105 nonspanning circuits

    The matroid `\Psi_r` is `3`-connected but, for all `r \ge 4`, not `4`-connected::

        sage: M = matroids.Psi(3)
        sage: M.is_4connected()
        True
        sage: import random
        sage: r = random.choice(range(4, 8))
        sage: M = matroids.Psi(r)
        sage: M.is_4connected()
        False

    `\Psi_3 \cong U_{3, 6}`::

        sage: M = matroids.Psi(3)
        sage: M.is_isomorphic(matroids.catalog.U36())
        True

    It is identically self-dual with a transitive automorphism group::

        sage: M = matroids.Psi(r)
        sage: M.equals(M.dual())
        True
        sage: M.automorphism_group().is_transitive()  # long time
        True

    REFERENCES:

    [Oxl2011]_, p. 664.
    """
    A = [f'a{i}' for i in range(0, r)]
    B = [f'b{i}' for i in range(0, r)]
    E = A + B

    def generate_binary_strings(bit_count):
        binary_strings = []

        def genbin(n, bs=""):
            if len(bs) == n:
                binary_strings.append(bs)
            else:
                genbin(n, bs + 'a')
                genbin(n, bs + 'b')

        genbin(bit_count)
        return binary_strings

    NSC = []  # nonspanning circuits
    for i in range(0, r):
        for k in range(1, r - 2):
            I0 = [f'a{i}', f'b{i}']
            IK = [f'a{(i+k) % r}', f'b{(i+k) % r}']
            for AB in generate_binary_strings(k - 1):
                C = []
                C += I0 + IK
                j = 1
                for z in AB:
                    C += [f'{z}{(i+j) % r}']
                    j += 1
                NSC += [C]

    M = Matroid(groundset=E, rank=r, nonspanning_circuits=NSC)
    M = _rename_and_relabel(M, f'Psi_{r}', groundset)
    return M


# ******************************* #
#  Brettell's matroid collection  #
#                                 #
# ******************************* #


# 7 elements:


def RelaxedNonFano(groundset=None):
    """
    Return the relaxed NonFano matroid.

    An excluded minor for `2`-regular matroids. UPF is `K_2`.

    EXAMPLES::

        sage: M = matroids.catalog.RelaxedNonFano(); M
        F7=: Quaternary matroid of rank 3 on 7 elements
        sage: M.is_valid()
        True
    """
    GF4 = GF(4, 'w')
    w = GF4('w')
    A = Matrix(GF4, [[1, 1, 0, 1], [1, 0, 1, 1], [0, 1, w, 1]])
    M = QuaternaryMatroid(reduced_matrix=A)
    M = _rename_and_relabel(M, "F7=", groundset)
    return M


def TippedFree3spike(groundset=None):
    """
    Return the tipped free `3`-spike.

    Unique 3-connected extension of
    :func:`U36 <sage.matroids.database_matroids.U36>`. Stabilizer for `K_2`.

    EXAMPLES::

        sage: M = matroids.catalog.TippedFree3spike(); M
        Tipped rank-3 free spike: Quaternary matroid of rank 3 on 7 elements
        sage: M.has_minor(matroids.Uniform(3,6))
        True
    """
    GF4 = GF(4, 'w')
    w = GF4('w')
    A = Matrix(GF4, [[1, 1, 1, 1], [1, w + 1, 0, w], [1, 0, w + 1, w]])
    M = QuaternaryMatroid(
        reduced_matrix=A, groundset=[0, 3, 5, 1, 4, 6, 2]
    )
    M = _rename_and_relabel(M, "Tipped rank-3 free spike", groundset)
    return M


# 8 elements:


def AG23minusDY(groundset=None):
    r"""
    Return the matroid `AG23minusDY`.

    The matroid obtained from a `AG(2, 3)\setminus e` by a single `\delta-Y`
    exchange on a triangle. An excluded minor for near-regular matroids. UPF
    is `S`.

    EXAMPLES::

        sage: M = matroids.catalog.AG23minusDY(); M
        Delta-Y of AG(2,3)\e: Ternary matroid of rank 4 on 8 elements, type 0-
        sage: M.is_valid()
        True
    """
    A = Matrix(GF(3), [[1, 1, 1, 1], [1, 0, 1, 2], [2, 0, 1, 2], [2, 1, 1, 0]])
    M = TernaryMatroid(reduced_matrix=A)
    M = _rename_and_relabel(M, "Delta-Y of AG(2,3)\\e", groundset)
    return M


def TQ8(groundset=None):
    """
    Return the matroid `TQ8`.

    An excluded minor for `2`-regular matroids. UPF is `K_2`. Self-dual.

    EXAMPLES::

        sage: M = matroids.catalog.TQ8(); M
        TQ8: Quaternary matroid of rank 4 on 8 elements
        sage: M.is_isomorphic(M.dual())
        True
    """
    GF4 = GF(4, 'w')
    w = GF4('w')
    A = Matrix(
        GF4, [[0, w, 1, 1], [1, 0, w, w + 1], [1, w, 0, w], [1, w + 1, 1, 0]]
    )
    M = QuaternaryMatroid(
        reduced_matrix=A, groundset=[1, 7, 5, 3, 8, 6, 4, 2]
    )
    M = _rename_and_relabel(M, "TQ8", groundset)
    return M


def P8p(groundset=None):
    """
    Return the matroid `P8^-`.

    `P8^-` is obtained by relaxing one of the disjoint circuit-hyperplanes of
    :func:`P8 <sage.matroids.database_matroids.P8>`. An excluded minor for
    `2`-regular matroids. UPF is `K_2`. Self-dual.

    EXAMPLES::

        sage: M = matroids.catalog.P8p(); M
        P8-: Quaternary matroid of rank 4 on 8 elements
        sage: M.is_isomorphic(M.dual())
        True
    """
    GF4 = GF(4, 'w')
    w = GF4('w')
    A = Matrix(
        GF4, [[1, 1, 1, w], [1, w + 1, 1, 0], [1, 0, w, w], [0, 1, 1, 1]]
    )
    M = QuaternaryMatroid(
        reduced_matrix=A, groundset=['a', 'c', 'b', 'f', 'd', 'e', 'g', 'h']
    )
    M = _rename_and_relabel(M, "P8-", groundset)
    return M


def KP8(groundset=None):
    """
    Return the matroid `KP8`.

    An excluded minor for `K_2`-representable matroids. UPF is `G`. Self-dual.
    Uniquely `GF(5)`-representable. (An excluded minor for `H_2`-representable
    matroids.)

    EXAMPLES::

        sage: M = matroids.catalog.KP8(); M
        KP8: Quaternary matroid of rank 4 on 8 elements
        sage: M.is_isomorphic(M.dual())
        True
    """
    GF4 = GF(4, 'w')
    w = GF4('w')
    A = Matrix(
        GF4, [[0, 1, 1, 1], [1, 0, w, w], [1, 1, 1, 1 + w], [1, 1, 1 + w, 0]]
    )
    M = QuaternaryMatroid(
        reduced_matrix=A, groundset=[1, 4, 3, 5, 6, 7, 0, 2]
    )
    M = _rename_and_relabel(M, "KP8", groundset)
    return M


def Sp8(groundset=None):
    """
    Return the matroid `Sp8`.

    An excluded minor for `G`- and `K_2`-representable matroids. UPF is
    `U_1^{(2)}`. Self-dual. (An excluded minor for `H_2`- and
    `GF(5)`-representable matroids.)

    EXAMPLES::

        sage: M = matroids.catalog.Sp8(); M
        Sp8: Quaternary matroid of rank 4 on 8 elements
        sage: M.is_isomorphic(M.dual())
        True
    """
    GF4 = GF(4, 'w')
    w = GF4('w')
    A = Matrix(
        GF4, [[1, 1, w + 1, 0], [1, 1, 0, w + 1], [1, 0, w, w], [0, 1, 1, 1]]
    )
    M = QuaternaryMatroid(
        reduced_matrix=A, groundset=[1, 2, 3, 5, 4, 6, 7, 8]
    )
    M = _rename_and_relabel(M, "Sp8", groundset)
    return M


def Sp8pp(groundset=None):
    """
    Return the matroid `Sp8=`.

    An excluded minor for `G`- and `K_2`-representable matroids. UPF is
    `(GF(2)(a,b),<a,b,a+1,b+1,ab+a+b>)`. Self-dual. (An excluded minor for
    `H_2`- and `GF(5)`-representable matroids.)

    EXAMPLES::

        sage: M = matroids.catalog.Sp8pp(); M
        Sp8=: Quaternary matroid of rank 4 on 8 elements
        sage: M.is_isomorphic(M.dual())
        True
    """
    GF4 = GF(4, 'w')
    w = GF4('w')
    A = Matrix(GF4, [[1, w, 1, 0], [1, 1, 1, 1], [w, 0, 1, w], [0, w, 1, 1]])
    M = QuaternaryMatroid(
        reduced_matrix=A, groundset=[1, 5, 6, 7, 2, 3, 4, 8]
    )
    M = _rename_and_relabel(M, "Sp8=", groundset)
    return M


def LP8(groundset=None):
    """
    Return the matroid `LP8`.

    An excluded minor for `G`- and `K_2`-representable matroids. Self-dual.
    UPF is `W`. (Also an excluded minor for `H_2`- and `GF(5)`-representable
    matroids.)

    EXAMPLES::

        sage: M = matroids.catalog.LP8(); M
        LP8: Quaternary matroid of rank 4 on 8 elements
        sage: M.is_isomorphic(M.dual())
        True
    """
    GF4 = GF(4, 'w')
    w = GF4('w')
    A = Matrix(
        GF4, [[1, 1, 1, 1], [w + 1, w, 0, 1], [1, 0, w + 1, 1], [0, w, w, 1]]
    )
    M = QuaternaryMatroid(
        reduced_matrix=A, groundset=['a', 'b', 'd', 'e', 'c', 'f', 'g', 'h']
    )
    M = _rename_and_relabel(M, "LP8", groundset)
    return M


def WQ8(groundset=None):
    r"""
    Return the matroid `WQ8`.

    An excluded minor for `G`, `K_2`, `H_4`, and `GF(5)`-representable
    matroids. Self-dual. UPF is `(Z[\zeta,a], <\zeta,a-\zeta>)` where `\zeta`
    is solution to `x^2-x+1 = 0` and `a` is an indeterminate.

    EXAMPLES::

        sage: M = matroids.catalog.WQ8(); M
        WQ8: Quaternary matroid of rank 4 on 8 elements
        sage: M.is_isomorphic(M.dual())
        True
    """
    GF4 = GF(4, 'w')
    w = GF4('w')
    A = Matrix(
        GF4, [[1, 0, 1, w + 1], [1, 1, 1, 1], [w, 1, 1, 0], [0, w, 1, 1]]
    )
    M = QuaternaryMatroid(
        reduced_matrix=A, groundset=[0, 1, 3, 4, 2, 5, 6, 7]
    )
    M = _rename_and_relabel(M, "WQ8", groundset)
    return M


# 9 elements:


def BB9(groundset=None):
    """
    Return the matroid `BB9`.

    An excluded minor for `K_2`-representable matroids, and a restriction of
    the Betsy Ross matroid. The UPF is `G`. Uniquely `GF(5)`-representable.
    (An excluded minor for `H_2`-representable matroids.)

    EXAMPLES::

        sage: BB = matroids.catalog.BB9(); BB
        BB9: Quaternary matroid of rank 3 on 9 elements
        sage: BR = matroids.catalog.BetsyRoss()
        sage: from itertools import combinations
        sage: pairs = combinations(sorted(BR.groundset()), 2)
        sage: for pair in pairs:
        ....:     if BR.delete(pair).is_isomorphic(BB):
        ....:         print(pair)
        ('a', 'h')
        ('b', 'i')
        ('c', 'j')
        ('d', 'f')
        ('e', 'g')
    """
    GF4 = GF(4, 'w')
    w = GF4('w')
    A = Matrix(
        GF4, [[1, 0, 1, 1, 1, 1],
              [0, 1, w, 1, 0, w],
              [w + 1, 1, w + 1, 1, w, 0]]
    )
    M = QuaternaryMatroid(
        reduced_matrix=A,
        groundset=['i', 'b', 'd', 'j', 'h', 'f', 'c', 'a', 'k']
    )
    M = _rename_and_relabel(M, "BB9", groundset)
    return M


def TQ9(groundset=None):
    """
    Return the matroid `TQ9`.

    An excluded minor for `K_2`-representable matroids, and a single-element
    extension of :func:`TQ8 <sage.matroids.database_matroids.TQ8>`.
    The UPF is `G`. Uniquely `GF(5)`-representable. (An excluded minor for
    `H_2`-representable matroids.)

    EXAMPLES::

        sage: TQ8 = matroids.catalog.TQ8()
        sage: TQ9 = matroids.catalog.TQ9(); TQ9
        TQ9: Quaternary matroid of rank 4 on 9 elements
        sage: for M in TQ8.extensions():
        ....:     if M.is_isomorphic(TQ9):
        ....:         print(True)
        ....:         break
        True
    """
    GF4 = GF(4, 'w')
    w = GF4('w')
    A = Matrix(
        GF4, [[1, 0, w, 1, 1],
              [w + 1, 0, 0, w, 1],
              [1, w, 0, 0, w + 1],
              [1, 1, 1, 1, 0]],
    )
    M = QuaternaryMatroid(
        reduced_matrix=A, groundset=[1, 4, 6, 0, 2, 5, 3, 7, 8]
    )
    M = _rename_and_relabel(M, "TQ9", groundset)
    return M


def TQ9p(groundset=None):
    """
    Return the matroid `TQ9^-`.

    An excluded minor for `G`- and `K_2`-representable matroids, and a
    single-element extension of
    :func:`TQ8 <sage.matroids.database_matroids.TQ8>`. UPF is
    `U_1^{(2)}`. (An excluded minor for `H_2`- and `GF(5)`-representable
    matroids.)

    EXAMPLES::

        sage: TQ8 = matroids.catalog.TQ8()
        sage: TQ9p = matroids.catalog.TQ9p(); TQ9p
        TQ9': Quaternary matroid of rank 4 on 9 elements
        sage: for M in TQ8.extensions():
        ....:     if M.is_isomorphic(TQ9p):
        ....:         print(True)
        ....:         break
        True
    """
    GF4 = GF(4, 'w')
    w = GF4('w')
    A = Matrix(
        GF4,
        [
            [1, 1, 1, w + 1, 1],
            [w + 1, w, w + 1, w + 1, w + 1],
            [w, 0, w, 1, w + 1],
            [0, 1, w + 1, w + 1, 0],
        ],
    )
    M = QuaternaryMatroid(
        reduced_matrix=A, groundset=[1, 4, 7, 8, 0, 6, 5, 2, 3]
    )
    M = _rename_and_relabel(M, "TQ9'", groundset)
    return M


def M8591(groundset=None):
    r"""
    Return the matroid `M8591`.

    An excluded minor for `K_2`-representable matroids. A `Y-\delta` exchange
    on the unique triad gives :func:`A9 <sage.matroids.database_matroids.A9>`.
    The UPF is `P_4`.

    EXAMPLES::

        sage: M = matroids.catalog.M8591(); M
        M8591: Quaternary matroid of rank 4 on 9 elements
        sage: M.is_valid()
        True
    """
    GF4 = GF(4, 'w')
    w = GF4('w')
    A = Matrix(
        GF4, [[1, 1, 0, w, 1],
              [0, 1, 1, w, w + 1],
              [1, 0, w, w, 1],
              [0, 0, 1, 1, 0]]
    )
    M = QuaternaryMatroid(reduced_matrix=A)
    M = _rename_and_relabel(M, "M8591", groundset)
    return M


def PP9(groundset=None):
    """
    Return the matroid `PP9`.

    An excluded minor for `K_2`-representable matroids. A single-element
    extension of `P8^-`. The UPF is `P_4`. Has a
    :func:`P8p <sage.matroids.database_matroids.P8p>`-minor (delete `z`).
    Uniquely `GF(5)`-representable. (An excluded minor for `H_2`-representable
    matroids.)

    EXAMPLES::

        sage: P8p = matroids.catalog.P8p()
        sage: PP9 = matroids.catalog.PP9(); PP9
        PP9: Quaternary matroid of rank 4 on 9 elements
        sage: for M in P8p.extensions():
        ....:     if M.is_isomorphic(PP9):
        ....:         print(True)
        ....:         break
        True
        sage: M = PP9.delete('z')
        sage: M.is_isomorphic(P8p)
        True
    """
    GF4 = GF(4, 'w')
    w = GF4('w')
    A = Matrix(
        GF4, [[1, 1, 1, w, w],
              [1, 1 + w, 1, 0, w],
              [1, 0, w, w, w],
              [0, 1, 1, 1, 1]]
    )
    M = QuaternaryMatroid(
        reduced_matrix=A,
        groundset=['a', 'c', 'b', 'f', 'd', 'e', 'g', 'h', 'z']
    )
    M = _rename_and_relabel(M, "PP9", groundset)
    return M


def BB9gDY(groundset=None):
    r"""
    Return the matroid `BB9gDY`.

    An excluded minor for `K_2`-representable matroids. The UPF is `G`. In a
    `DY^*`-equivalence class of 4 matroids, one of which can be obtained from
    :func:`BB9 <sage.matroids.database_matroids.BB9>` by a segment-cosegment
    exchange on `\{a,d,i,j\}`. Uniquely `GF(5)`-representable. (An excluded
    minor for `H_2`-representable matroids.)

    EXAMPLES::

        sage: M = matroids.catalog.BB9gDY(); M
        Segment cosegment exchange on BB9: Quaternary matroid of rank 5 on 9 elements
        sage: M.is_valid()
        True
    """
    GF4 = GF(4, 'w')
    w = GF4('w')
    A = Matrix(
        GF4,
        [
            [w, w, w + 1, 1],
            [w, 1, 0, 0],
            [w + 1, 1, 0, 0],
            [1, w, w + 1, w],
            [w, 0, 1, 1],
        ],
    )
    # M9573
    M = QuaternaryMatroid(
        reduced_matrix=A,
        groundset=['c', 'd', 'i', 'f', 'h', 'a', 'j', 'k', 'b']
    )
    M = _rename_and_relabel(M, "Segment cosegment exchange on BB9", groundset)
    return M


def A9(groundset=None):
    """
    Return the matroid `A9`.

    An excluded minor for `K_2`-representable matroids. The UPF is `P_4`.
    Uniquely `GF(5)`-representable. (An excluded minor for `H_2`-representable
    matroids.)

    EXAMPLES::

        sage: M = matroids.catalog.A9(); M
        A9: Quaternary matroid of rank 3 on 9 elements
        sage: M.is_valid()
        True
    """
    GF4 = GF(4, 'w')
    w = GF4('w')
    A = Matrix(
        GF4, [[w + 1, 1, w, w, w, w],
              [0, 1, 1, w + 1, 0, w],
              [w, 0, 1, w + 1, w, 1]]
    )
    M = QuaternaryMatroid(
        reduced_matrix=A, groundset=[6, 5, 4, 1, 2, 3, 7, 8, 0]
    )
    M = _rename_and_relabel(M, "A9", groundset)
    return M


def FN9(groundset=None):
    """
    Return the matroid `FN9`.

    An excluded minor for `G`- and `K_2`-representable matroids. In a
    `DY^*`-equivalence class of `10` matroids. UPF is `U_1^{(2)}`. (An
    excluded minor for `H_2`- and `GF(5)`-representable matroids.)

    EXAMPLES::

        sage: M = matroids.catalog.FN9(); M
        FN9: Quaternary matroid of rank 3 on 9 elements
        sage: M.is_valid()
        True
    """
    GF4 = GF(4, 'w')
    w = GF4('w')
    A = Matrix(
        GF4,
        [
            [w + 1, w, w + 1, w, 1, 0],
            [1, w + 1, 0, 1, w + 1, 1],
            [w + 1, w + 1, w, w + 1, 1, 1],
        ],
    )
    # M3209
    M = QuaternaryMatroid(
        reduced_matrix=A,
        groundset=['b0', 'a', 'y', 'z', 'x', "c0", 'b', 'c', 'a0']
    )
    M = _rename_and_relabel(M, "FN9", groundset)
    return M


def FX9(groundset=None):
    """
    Return the matroid `FX9`.

    An excluded minor for `G`- and `K_2`-representable matroids. UPF is
    `(Q(a,b), <-1,a,b,a-1,b-1,a-b,a+b,a+b-2,a+b-2ab>)`. (An excluded minor for
    `H_2`- and `GF(5)`-representable matroids.)

    EXAMPLES::

        sage: M = matroids.catalog.FX9(); M
        FX9: Quaternary matroid of rank 4 on 9 elements
        sage: M.is_valid()
        True
    """
    GF4 = GF(4, 'w')
    w = GF4('w')
    A = Matrix(
        GF4,
        [
            [0, w + 1, 0, w, 1],
            [1, w, 1, w + 1, 1],
            [w + 1, w + 1, w, w + 1, w + 1],
            [w, w, w + 1, w + 1, 1],
        ],
    )
    # M48806
    M = QuaternaryMatroid(reduced_matrix=A)
    M = _rename_and_relabel(M, "FX9", groundset)
    return M


def KR9(groundset=None):
    """
    Return the matroid `KR9`.

    An excluded minor for `G`-representable matroids (and
    `GF(5)`-representable matroids.) In a `DY`-equivalence class of `4`
    matroids. Has a :func:`KP8 <sage.matroids.database_matroids.KP8>`-minor
    (delete `8`). UPF is `GF(4)`.

    EXAMPLES::

        sage: KR9 = matroids.catalog.KR9(); KR9
        KR9: Quaternary matroid of rank 4 on 9 elements
        sage: KP8 = matroids.catalog.KP8()
        sage: KP8.is_isomorphic(KR9.delete(8))
        True
    """
    GF4 = GF(4, 'w')
    w = GF4('w')
    A = Matrix(
        GF4,
        [
            [w + 1, w, w + 1, w, 1],
            [0, 1, w + 1, w, 1],
            [w, w + 1, 1, 1, 1],
            [w + 1, w + 1, w, w + 1, 0],
        ],
    )
    M = QuaternaryMatroid(
        reduced_matrix=A, groundset=[2, 4, 0, 6, 1, 5, 3, 7, 8]
    )
    M = _rename_and_relabel(M, "KR9", groundset)
    return M


def KQ9(groundset=None):
    """
    Return the matroid `KQ9`.

    An excluded minor for `G`-representable matroids (and
    `GF(5)`-representable matroids.) Has a
    :func:`TQ8 <sage.matroids.database_matroids.TQ8>`-minor` (delete `6`) and a
    :func:`KP8 <sage.matroids.database_matroids.KP8>`-minor (delete `8`). UPF
    is `GF(4)`.

    EXAMPLES::

        sage: KQ9 = matroids.catalog.KQ9(); KQ9
        KQ9: Quaternary matroid of rank 4 on 9 elements
        sage: TQ8 = matroids.catalog.TQ8()
        sage: TQ8.is_isomorphic(KQ9.delete(6))
        True
        sage: KP8 = matroids.catalog.KP8()
        sage: KP8.is_isomorphic(KQ9.delete(8))
        True
    """
    GF4 = GF(4, 'w')
    w = GF4('w')
    A = Matrix(
        GF4,
        [
            [w + 1, w, w + 1, 1, w + 1],
            [1, 0, w + 1, w + 1, 1],
            [0, 1, w, w + 1, 1],
            [1, 1, w + 1, 0, w + 1],
        ],
    )
    M = QuaternaryMatroid(
        reduced_matrix=A, groundset=[5, 0, 4, 3, 2, 6, 8, 7, 1]
    )
    M = _rename_and_relabel(M, "KQ9", groundset)
    return M


# 10 elements:


def UG10(groundset=None):
    """
    Return the matroid `UG10`.

    An excluded minor for `K_2`- and `P_4`-representable matroids. Self-dual.
    An excluded minor for `H_3`- and `H_2`-representable matroids. Uniquely
    `GF(5)`-representable. Although not `P_4`-representable, it is
    `O`-representable, and hence is representable over all fields of size at
    least four.

    EXAMPLES::

        sage: M = matroids.catalog.UG10(); M
        UG10: Quaternary matroid of rank 5 on 10 elements
        sage: M.is_isomorphic(M.dual())
        True
    """
    GF4 = GF(4, 'w')
    w = GF4('w')
    A = Matrix(
        GF4,
        [
            [1, 0, 1, w, w + 1],
            [1, 1, 1, 1, 1],
            [1, 0, w, 1, w + 1],
            [1, w + 1, w, 1, 0],
            [1, 1, 1, 0, 0],
        ],
    )
    M = QuaternaryMatroid(reduced_matrix=A)
    M = _rename_and_relabel(M, "UG10", groundset)
    return M


def FF10(groundset=None):
    """
    Return the matroid `FF10`.

    An excluded minor for `K_2`-representable matroids. UPF is `P_4`.
    Self-dual.

    EXAMPLES::

        sage: M = matroids.catalog.FF10(); M
        FF10: Quaternary matroid of rank 5 on 10 elements
        sage: M.is_isomorphic(M.dual())
        True
    """
    GF4 = GF(4, 'w')
    w = GF4('w')
    A = Matrix(
        GF4,
        [
            [0, 0, 1, 1, 1],
            [1, 0, 0, 1, 1],
            [1 + w, 1, 0, 0, 1],
            [1, 1, w, 0, 1],
            [1 + w, 1 + w, w, w, 1 + w],
        ],
    )
    M = QuaternaryMatroid(
        reduced_matrix=A, groundset=[0, 1, 2, 3, 4, 5, 6, 7, 8, 9]
    )
    M = _rename_and_relabel(M, "FF10", groundset)
    return M


def GP10(groundset=None):
    """
    Return the matroid `GP10`.

    An excluded minor for `K_2`-representable matroids. UPF is `G`. Self-dual.

    EXAMPLES::

        sage: M = matroids.catalog.GP10(); M
        GP10: Quaternary matroid of rank 5 on 10 elements
        sage: M.is_isomorphic(M.dual())
        True
    """
    GF4 = GF(4, 'w')
    w = GF4('w')
    A = Matrix(
        GF4,
        [
            [w + 1, w, 0, 1, 1],
            [w, w, 0, 0, 1],
            [0, 0, w + 1, w, 1],
            [1, 0, w, 0, 1],
            [1, 1, 1, 1, 0],
        ],
    )
    M = QuaternaryMatroid(reduced_matrix=A)
    M = _rename_and_relabel(M, "GP10", groundset)
    return M


def FZ10(groundset=None):
    """
    Return the matroid `FZ10`.

    An excluded minor for `K_2`- and `G`-representable matroids (and `H_2`-
    and `GF(5)`-representable matroids). UPF is `W`. Not self-dual.

    EXAMPLES::

        sage: M = matroids.catalog.FZ10(); M
        FZ10: Quaternary matroid of rank 5 on 10 elements
        sage: M.is_isomorphic(M.dual())
        False
    """
    GF4 = GF(4, 'w')
    w = GF4('w')
    A = Matrix(
        GF4,
        [
            [0, 0, 1, w, 1],
            [1, 0, w, w + 1, w + 1],
            [1, 1, w, w, w],
            [0, 1, 0, w, w],
            [1, 1, w + 1, 1, w],
        ],
    )
    M = QuaternaryMatroid(reduced_matrix=A)
    M = _rename_and_relabel(M, "FZ10", groundset)
    return M


def UQ10(groundset=None):
    """
    Return the matroid `UQ10`.

    An excluded minor for `K_2`- and `G`-representable matroids (and `H_2`-
    and `GF(5)`-representable matroids). Self-dual. UPF is
    `(Q(a,b), <-1,a,b,a-1,b-1,a-b,a+b,a+1,ab+b-1,ab-b+1>)`.

    EXAMPLES::

        sage: M = matroids.catalog.UQ10(); M
        UQ10: Quaternary matroid of rank 5 on 10 elements
        sage: M.is_isomorphic(M.dual())
        True
    """
    GF4 = GF(4, 'w')
    w = GF4('w')
    A = Matrix(
        GF4,
        [
            [0, 0, 1, w, 1],
            [1, 1, 1, 1, 0],
            [1, w + 1, 0, 1, 0],
            [w + 1, w, 0, 0, 1],
            [1, 1, 1, w + 1, 1],
        ],
    )
    M = QuaternaryMatroid(reduced_matrix=A)
    M = _rename_and_relabel(M, "UQ10", groundset)
    return M


def FP10(groundset=None):
    """
    Return the matroid `FP10`.

    An excluded minor for `K_2`- and `G`-representable matroids (and `H_2`-
    and `GF(5)`-representable matroids). UPF is `U_1^{(2)}`. Self-dual.

    EXAMPLES::

        sage: M = matroids.catalog.FP10(); M
        FP10: Quaternary matroid of rank 5 on 10 elements
        sage: M.is_isomorphic(M.dual())
        True
    """
    GF4 = GF(4, 'w')
    w = GF4('w')
    A = Matrix(
        GF4,
        [
            [1, 1, 1, 1, 1],
            [0, 1, 1, 1, 0],
            [w, w, w + 1, 0, 0],
            [0, 1, 1, 0, w],
            [1, w, 1, w, 1],
        ],
    )
    M = QuaternaryMatroid(reduced_matrix=A)
    M = _rename_and_relabel(M, "FP10", groundset)
    return M


def TQ10(groundset=None):
    """
    Return the matroid `TQ10`.

    An excluded minor for `K_2`-representable matroids. UPF is `G`. Self-dual.
    Has :func:`TQ8 <sage.matroids.database_matroids.TQ8>` as a minor (delete
    'd' and contract 'c').

    EXAMPLES::

        sage: M = matroids.catalog.TQ10(); M
        TQ10: Quaternary matroid of rank 5 on 10 elements
        sage: M.is_isomorphic(M.dual())
        True
        sage: N = M.delete('d').contract('c')
        sage: N.is_isomorphic(matroids.catalog.TQ8())
        True
    """
    GF4 = GF(4, 'w')
    w = GF4('w')
    A = Matrix(
        GF4,
        [
            [1, w, 0, w + 1, 1],
            [w + 1, w + 1, w + 1, w, 1],
            [w + 1, w, 1, 0, 1],
            [1, 1, 0, w + 1, 0],
            [w + 1, 0, w, w + 1, 0],
        ],
    )
    M = QuaternaryMatroid(
        reduced_matrix=A, groundset=[1, 6, 8, 'c', 3, 7, 'd', 2, 5, 4]
    )
    M = _rename_and_relabel(M, "TQ10", groundset)
    return M


def FY10(groundset=None):
    """
    Return the matroid `FY10`.

    An excluded minor for `P_4`-representable matroids. UPF is `G`. Not
    self-dual.

    EXAMPLES::

        sage: M = matroids.catalog.FY10(); M
        FY10: Quaternary matroid of rank 5 on 10 elements
        sage: M.is_isomorphic(M.dual())
        False
    """
    GF4 = GF(4, 'w')
    w = GF4('w')
    A = Matrix(
        GF4,
        [
            [1, 1, 1, 0, 0],
            [0, 1, w + 1, 1, 0],
            [1, 1, 1, w + 1, 1],
            [0, 0, w, 1, 1],
            [1, w + 1, 1, 1, w],
        ],
    )
    M = QuaternaryMatroid(reduced_matrix=A)
    M = _rename_and_relabel(M, "FY10", groundset)
    return M


def PP10(groundset=None):
    """
    Return the matroid `PP10`.

    An excluded minor for `P_4`-representable matroids. UPF is `U_1^{(2)}`.
    Has a :func:`TQ8 <sage.matroids.database_matroids.TQ8>`-minor (e.g. delete
    'a' and contract 'e') and a
    :func:`PP9 <sage.matroids.database_matroids.PP9>` (and hence
    :func:`P8p <sage.matroids.database_matroids.P8p>`) minor (contract 'x').

    EXAMPLES::

        sage: PP10 = matroids.catalog.PP10(); PP10
        PP10: Quaternary matroid of rank 5 on 10 elements
        sage: M = PP10.delete('a').contract('e')
        sage: M.is_isomorphic(matroids.catalog.TQ8())
        True
        sage: M = PP10.contract('x')
        sage: M.is_isomorphic(matroids.catalog.PP9())
        True
    """
    GF4 = GF(4, 'w')
    w = GF4('w')
    A = Matrix(
        GF4,
        [
            [w + 1, 0, w + 1, 0, w],
            [w, w, 1, w, 1],
            [w + 1, w + 1, 0, w + 1, 1],
            [1, 0, 1, w + 1, 1],
            [w, 1, w + 1, w, w + 1],
        ],
    )
    M = QuaternaryMatroid(
        reduced_matrix=A,
        groundset=['z', 'f', 'c', 'g', 'e', 'b', 'a', 'h', 'd', 'x']
    )
    M = _rename_and_relabel(M, "PP10", groundset)
    return M


def FU10(groundset=None):
    """
    Return the matroid `FU10`.

    An excluded minor for `P_4`-representable matroids. UPF is `G`. Self-dual.

    EXAMPLES::

        sage: M = matroids.catalog.FU10(); M
        FU10: Quaternary matroid of rank 5 on 10 elements
        sage: M.is_isomorphic(M.dual())
        True
    """
    GF4 = GF(4, 'w')
    w = GF4('w')
    A = Matrix(
        GF4,
        [
            [0, 1, w, 1, 1],
            [w, w + 1, 1, 1, w],
            [1, 1, 0, w + 1, 0],
            [1, 1, 0, w, w + 1],
            [w + 1, w, w + 1, w, 0],
        ],
    )
    M = QuaternaryMatroid(reduced_matrix=A)
    M = _rename_and_relabel(M, "FU10", groundset)
    return M


def D10(groundset=None):
    """
    Return the matroid `D10`.

    An excluded minor for `P_4`-representable matroids. UPF is `G`. Has a
    :func:`TQ8 <sage.matroids.database_matroids.TQ8>`-minor. In a
    `DY^*`-equivalence class of `13` matroids.

    EXAMPLES::

        sage: M = matroids.catalog.D10(); M
        D10: Quaternary matroid of rank 4 on 10 elements
        sage: M.has_minor(matroids.catalog.TQ8())
        True
    """
    GF4 = GF(4, 'w')
    w = GF4('w')
    A = Matrix(
        GF4,
        [
            [w, 1, w, 1, w + 1, w],
            [w, 0, w + 1, w + 1, w, w],
            [w + 1, 0, 0, w + 1, w + 1, w + 1],
            [w + 1, 1, 0, 1, w, 0],
        ],
    )
    M = QuaternaryMatroid(reduced_matrix=A)
    M = _rename_and_relabel(M, "D10", groundset)
    return M


def UK10(groundset=None):
    """
    Return the matroid `UK10`.

    An excluded minor for `G`-representable matroids (and
    `GF(5)`-representable matroids). Not self-dual. UPF is `GF(4)`.

    EXAMPLES::

        sage: M = matroids.catalog.UK10(); M
        UK10: Quaternary matroid of rank 5 on 10 elements
        sage: M.is_isomorphic(M.dual())
        False
    """
    GF4 = GF(4, 'w')
    w = GF4('w')
    A = Matrix(
        GF4,
        [
            [1, w, w + 1, w, w + 1],
            [1, w, w, w + 1, w],
            [1, w + 1, w + 1, 0, w],
            [1, 1, w, 0, w],
            [w + 1, 0, 0, 1, w],
        ],
    )
    M = QuaternaryMatroid(reduced_matrix=A)
    M = _rename_and_relabel(M, "UK10", groundset)
    return M


def PK10(groundset=None):
    """
    Return the matroid `PK10`.

    An excluded minor for `G`-representable matroids (and
    `GF(5)`-representable matroids). Not self-dual. UPF is `GF(4)`.

    EXAMPLES::

        sage: M = matroids.catalog.PK10(); M
        PK10: Quaternary matroid of rank 5 on 10 elements
        sage: M.is_isomorphic(M.dual())
        False
    """
    GF4 = GF(4, 'w')
    w = GF4('w')
    A = Matrix(
        GF4,
        [
            [1, 1, w, 0, w + 1],
            [0, 1, 1, 1, 1],
            [w + 1, w, w, w + 1, w],
            [0, 1, w, w + 1, 1],
            [w + 1, w + 1, 0, 0, 1],
        ],
    )
    M = QuaternaryMatroid(reduced_matrix=A)
    M = _rename_and_relabel(M, "PK10", groundset)
    return M


def GK10(groundset=None):
    """
    Return the matroid `GK10`.

    An excluded minor for `G`-representable matroids (and
    `GF(5)`-representable matroids). Not self-dual. UPF is `GF(4)`.

    EXAMPLES::

        sage: M = matroids.catalog.GK10(); M
        GK10: Quaternary matroid of rank 5 on 10 elements
        sage: M.is_isomorphic(M.dual())
        False
    """
    GF4 = GF(4, 'w')
    w = GF4('w')
    A = Matrix(
        GF4,
        [
            [1, 1, 0, 1, 1],
            [1, 0, 0, w, w],
            [w, w + 1, 1, 1, 0],
            [w, w + 1, w + 1, w + 1, w + 1],
            [1, w, w, w + 1, 1],
        ],
    )
    M = QuaternaryMatroid(reduced_matrix=A)
    M = _rename_and_relabel(M, "GK10", groundset)
    return M


def FT10(groundset=None):
    """
    Return the matroid `FT10`.

    An excluded minor for `G`-representable matroids (and
    `GF(5)`-representable matroids). Self-dual. UPF is `GF(4)`.

    EXAMPLES::

        sage: M = matroids.catalog.FT10(); M
        FT10: Quaternary matroid of rank 5 on 10 elements
        sage: M.is_isomorphic(M.dual())
        True
    """
    GF4 = GF(4, 'w')
    w = GF4('w')
    A = Matrix(
        GF4,
        [
            [w, 0, w, w + 1, w + 1],
            [0, 1, w + 1, w, 1],
            [w, 1, 0, w + 1, w + 1],
            [w, 1, 0, 0, w],
            [0, 1, w, 0, 1],
        ],
    )
    M = QuaternaryMatroid(reduced_matrix=A)
    M = _rename_and_relabel(M, "FT10", groundset)
    return M


def TK10(groundset=None):
    """
    Return the matroid `TK10`.

    An excluded minor for `G`-representable matroids (and
    `GF(5)`-representable matroids). Self-dual. UPF is `GF(4)`.

    EXAMPLES::

        sage: M = matroids.catalog.TK10(); M
        TK10: Quaternary matroid of rank 5 on 10 elements
        sage: M.is_isomorphic(M.dual())
        True
    """
    GF4 = GF(4, 'w')
    w = GF4('w')
    A = Matrix(
        GF4,
        [
            [1, 1, 0, 0, w],
            [0, w, 0, w + 1, 1],
            [w + 1, 0, w + 1, w, w + 1],
            [w, 0, 1, 0, w],
            [0, w, 1, w, 0],
        ],
    )
    M = QuaternaryMatroid(reduced_matrix=A)
    M = _rename_and_relabel(M, "TK10", groundset)
    return M


def KT10(groundset=None):
    """
    Return the matroid `KT10`.

    An excluded minor for `G`-representable matroids (and
    `GF(5)`-representable matroids). Self-dual. UPF is `GF(4)`.

    EXAMPLES::

        sage: M = matroids.catalog.KT10(); M
        KT10: Quaternary matroid of rank 5 on 10 elements
        sage: M.is_isomorphic(M.dual())
        True
    """
    GF4 = GF(4, 'w')
    w = GF4('w')
    A = Matrix(
        GF4,
        [
            [0, 1, 1, w, 0],
            [0, 1, 0, w + 1, 1],
            [w + 1, 0, 1, w + 1, w + 1],
            [w, w + 1, w + 1, 1, w],
            [w + 1, w + 1, w + 1, 1, 1],
        ],
    )
    M = QuaternaryMatroid(reduced_matrix=A)
    M = _rename_and_relabel(M, "KT10", groundset)
    return M


def TU10(groundset=None):
    """
    Return the matroid `TU10`.

    An excluded minor for `G`-representable matroids (and
    `GF(5)`-representable matroids). Self-dual. UPF is `GF(4)`.

    EXAMPLES::

        sage: M = matroids.catalog.TU10(); M
        TU10: Quaternary matroid of rank 5 on 10 elements
        sage: M.is_isomorphic(M.dual())
        True
    """
    GF4 = GF(4, 'w')
    w = GF4('w')
    A = Matrix(
        GF4,
        [
            [1, w + 1, 1, 0, w],
            [w, 0, 1, w + 1, w + 1],
            [w, w, w + 1, w + 1, 1],
            [w + 1, 0, w + 1, 1, w + 1],
            [w + 1, w + 1, 1, w, 1],
        ],
    )
    M = QuaternaryMatroid(reduced_matrix=A)
    M = _rename_and_relabel(M, "TU10", groundset)
    return M


def UT10(groundset=None):
    """
    Return the matroid `UT10`.

    An excluded minor for `G`-representable matroids (and
    `GF(5)`-representable matroids). Self-dual. UPF is `I`.

    EXAMPLES::

        sage: M = matroids.catalog.UT10(); M
        UT10: Quaternary matroid of rank 5 on 10 elements
        sage: M.is_isomorphic(M.dual())
        True
    """
    GF4 = GF(4, 'w')
    w = GF4('w')
    A = Matrix(
        GF4,
        [
            [w, w + 1, 0, w + 1, 0],
            [w + 1, w + 1, 1, w, 1],
            [1, 0, 1, w + 1, w + 1],
            [w + 1, w + 1, 1, 1, w],
            [1, w + 1, 1, w, w + 1],
        ],
    )
    M = QuaternaryMatroid(reduced_matrix=A)
    M = _rename_and_relabel(M, "UT10", groundset)
    return M


def FK10(groundset=None):
    """
    Return the matroid `FK10`.

    An excluded minor for `G`-representable matroids (and
    `GF(5)`-representable matroids). Self-dual. UPF is `GF(4)`.

    EXAMPLES::

        sage: M = matroids.catalog.FK10(); M
        FK10: Quaternary matroid of rank 5 on 10 elements
        sage: M.is_isomorphic(M.dual())
        True
    """
    GF4 = GF(4, 'w')
    w = GF4('w')
    A = Matrix(
        GF4,
        [
            [0, 0, 1, 1, w],
            [w, 1, w, 1, 1],
            [1, 1, 0, 0, w + 1],
            [w + 1, 0, w + 1, 0, 1],
            [w + 1, w + 1, 1, 1, w + 1],
        ],
    )
    M = QuaternaryMatroid(reduced_matrix=A)
    M = _rename_and_relabel(M, "FK10", groundset)
    return M


def KF10(groundset=None):
    """
    Return the matroid `KF10`.

    An excluded minor for `G`-representable matroids (and
    `GF(5)`-representable matroids). Self-dual. UPF is `GF(4)`.

    EXAMPLES::

        sage: M = matroids.catalog.KF10(); M
        KF10: Quaternary matroid of rank 5 on 10 elements
        sage: M.is_isomorphic(M.dual())
        True
    """
    GF4 = GF(4, 'w')
    w = GF4('w')
    A = Matrix(
        GF4,
        [
            [w + 1, w + 1, 1, w, 1],
            [0, w + 1, w, 1, 0],
            [0, w, 0, 1, w + 1],
            [w + 1, 0, w, w + 1, 1],
            [w + 1, 1, 0, w + 1, 0],
        ],
    )
    M = QuaternaryMatroid(reduced_matrix=A)
    M = _rename_and_relabel(M, "KF10", groundset)
    return M


# 11 elements:


def FA11(groundset=None):
    """
    Return the matroid `FA11`.

    An excluded minor for `P_4`-representable matroids. UPF is `PT`. In a
    `DY^*`-equivalence class of `6` matroids. Has an
    :func:`FF10 <sage.matroids.database_matroids.FF10>`-minor (delete `10`).

    EXAMPLES::

        sage: FA11 = matroids.catalog.FA11(); FA11
        FA11: Quaternary matroid of rank 5 on 11 elements
        sage: FF10 = matroids.catalog.FF10()
        sage: FF10.is_isomorphic(FA11.delete(10))
        True
    """
    GF4 = GF(4, 'w')
    w = GF4('w')
    A = Matrix(
        GF4,
        [
            [w, 0, w, w, 1, 0],
            [1, w, 0, w, w, 1],
            [0, w, 1, w + 1, 0, w],
            [0, w, 0, w + 1, 0, 1],
            [w + 1, w + 1, w + 1, 0, w, 0],
        ],
    )
    M = QuaternaryMatroid(
        reduced_matrix=A, groundset=[1, 3, 4, 2, 8, 7, 9, 0, 5, 10, 6]
    )
    M = _rename_and_relabel(M, "FA11", groundset)
    return M


# 12 elements:


def FR12(groundset=None):
    """
    Return the matroid `FR12`.

    An excluded minor for `K_2`-representable matroids. UPF is `P_4`.
    Self-dual.

    EXAMPLES::

        sage: M = matroids.catalog.FR12(); M
        FR12: Quaternary matroid of rank 6 on 12 elements
        sage: M.is_isomorphic(M.dual())
        True
    """
    GF4 = GF(4, 'w')
    w = GF4('w')
    A = Matrix(
        GF4,
        [
            [0, 1, 1, 1, 0, 1],
            [1, 1, 1, 0, 1, 1],
            [1, 1, 0, 0, 0, 1],
            [1, 0, 0, 0, w + 1, 1],
            [0, 1, 0, w + 1, 0, 1],
            [1, 1, 1, 1, 1, w + 1],
        ],
    )
    M = QuaternaryMatroid(reduced_matrix=A)
    M = _rename_and_relabel(M, "FR12", groundset)
    return M


def GP12(groundset=None):
    """
    Return the matroid `GP12`.

    An excluded minor for `K_2`-representable matroids. UPF is `G`. Not
    self-dual.

    EXAMPLES::

        sage: M = matroids.catalog.GP12(); M
        GP12: Quaternary matroid of rank 6 on 12 elements
        sage: M.is_isomorphic(M.dual())
        False
    """
    GF4 = GF(4, 'w')
    w = GF4('w')
    A = Matrix(
        GF4,
        [
            [1 + w, 1 + w, w, 1 + w, 0, 0],
            [1, 0, w, 1 + w, 0, 0],
            [1, 0, 1, 0, 1 + w, 1 + w],
            [1, 1, 0, 1, w, w],
            [1, 0, 1, 1, 0, 1 + w],
            [1, 1, 1, 1, 1, 1 + w],
        ],
    )
    M = QuaternaryMatroid(reduced_matrix=A)
    M = _rename_and_relabel(M, "GP12", groundset)
    return M


def FQ12(groundset=None):
    """
    Return the matroid `FQ12`.

    An excluded minor for `P_4`-representable matroids. UPF is `PT`. Has` a
    :func:`PP9 <sage.matroids.database_matroids.PP9>`-minor (contract `4` and
    `7`, delete `6`) and
    :func:`FF10 <sage.matroids.database_matroids.FF10>`-minor (contract 'c'
    and delete 'd').

    EXAMPLES::

        sage: FQ12 = matroids.catalog.FQ12(); FQ12
        FQ12: Quaternary matroid of rank 6 on 12 elements
        sage: PP9 = matroids.catalog.PP9()
        sage: PP9.is_isomorphic(FQ12.contract([4,7]).delete(6))
        True
        sage: FF10 = matroids.catalog.FF10()
        sage: FF10.is_isomorphic(FQ12.contract('c').delete('d'))
        True
    """
    GF4 = GF(4, 'w')
    w = GF4('w')
    A = Matrix(
        GF4,
        [
            [0, 0, w, w, 1, 0],
            [0, 0, w + 1, w + 1, 1, 1],
            [1, 1, w, 1, 1, 1],
            [w, 0, 1, 1, 0, 0],
            [w, w, w + 1, w + 1, 1, 1],
            [0, 1, 1, w, w + 1, 1],
        ],
    )
    M = QuaternaryMatroid(
        reduced_matrix=A, groundset=[7, 4, 5, 9, 2, 1, 0, 6, 'd', 'c', 8, 3]
    )
    M = _rename_and_relabel(M, "FQ12", groundset)
    return M


def FF12(groundset=None):
    """
    Return the matroid `FF12`.

    An excluded minor for `P_4`-representable matroids. Self-dual. UPF is
    `(Q(a,b),<-1,a,b,a-2,a-1,a+1,b-1,ab-a+b,ab-a-b,ab-a-2b>)`. Has an
    :func:`FF10 <sage.matroids.database_matroids.FF10>`-minor (contract 'c'
    and delete 'd').

    EXAMPLES::

        sage: M = matroids.catalog.FF12(); M
        FF12: Quaternary matroid of rank 6 on 12 elements
        sage: M.is_isomorphic(M.dual())
        True
        sage: FF10 = matroids.catalog.FF10()
        sage: FF10.is_isomorphic(M.contract('c').delete('d'))
        True
    """
    GF4 = GF(4, 'w')
    w = GF4('w')
    A = Matrix(
        GF4,
        [
            [1, 1, 0, 1, 0, 0],
            [1, 1, w, 1, 0, 1],
            [w, w + 1, 1, 0, 1, 1],
            [1, 1, w, 1, w + 1, 0],
            [1, 1, 0, 0, w + 1, 0],
            [1, w + 1, 1, 0, w + 1, w],
        ],
    )
    M = QuaternaryMatroid(
        reduced_matrix=A, groundset=[0, 4, 'c', 3, 5, 'd', 8, 9, 2, 7, 1, 6]
    )
    M = _rename_and_relabel(M, "FF12", groundset)
    return M


def FZ12(groundset=None):
    """
    Return the matroid `FZ12`.

    An excluded minor for `K_2`- and `G`-representable matroids (and `H_2`-
    and `GF(5)`-representable matroids). UPF is `W`. Not self-dual.

    EXAMPLES::

        sage: M = matroids.catalog.FZ12(); M
        FZ12: Quaternary matroid of rank 6 on 12 elements
        sage: M.is_isomorphic(M.dual())
        False
    """
    GF4 = GF(4, 'w')
    w = GF4('w')
    A = Matrix(
        GF4,
        [
            [1, w + 1, 0, w + 1, 0, w + 1],
            [w + 1, w + 1, w, 0, w, 1],
            [w, 1, 0, w, 0, w],
            [w + 1, 1, 1, w + 1, 1, w],
            [w, w, 1, 0, 0, 0],
            [w + 1, 1, 0, w, 1, w],
        ],
    )
    M = QuaternaryMatroid(reduced_matrix=A)
    M = _rename_and_relabel(M, "FZ12", groundset)
    return M


def UQ12(groundset=None):
    """
    Return the matroid `UQ12`.

    An excluded minor for `K_2` and `G`-representable matroids (and `H2` and
    `GF(5)`-representable matroids). UPF is `P_{pappus}`. Self-dual.

    EXAMPLES::

        sage: M = matroids.catalog.UQ12(); M
        UQ12: Quaternary matroid of rank 6 on 12 elements
        sage: M.is_isomorphic(M.dual())
        True
    """
    GF4 = GF(4, 'w')
    w = GF4('w')
    A = Matrix(
        GF4,
        [
            [1, 0, 0, w + 1, 1, 0],
            [w + 1, w, w + 1, 1, 1, 1],
            [w + 1, w, w + 1, w + 1, w, 1],
            [1, 0, 0, w, 1, w + 1],
            [1, 0, 1, w, 1, w],
            [1, 1, 1, w, 1, w + 1],
        ],
    )
    M = QuaternaryMatroid(reduced_matrix=A)
    M = _rename_and_relabel(M, "UQ12", groundset)
    return M


def FP12(groundset=None):
    """
    Return the matroid `FP12`.

    An excluded minor for `K_2`- and `G`-representable matroids (and `H_2`-
    and `GF(5)`-representable matroids). UPF is `W`. Self-dual.

    EXAMPLES::

        sage: M = matroids.catalog.FP12(); M
        FP12: Quaternary matroid of rank 6 on 12 elements
        sage: M.is_isomorphic(M.dual())
        True
    """
    GF4 = GF(4, 'w')
    w = GF4('w')
    A = Matrix(
        GF4,
        [
            [0, w + 1, 1, 0, 1, w],
            [0, w + 1, 1, 0, w + 1, 0],
            [w + 1, 1, w, 0, w + 1, w],
            [w, 1, w, 1, w, w + 1],
            [w + 1, 0, w + 1, w, w + 1, 0],
            [w, 0, w + 1, w + 1, w, 0],
        ],
    )
    M = QuaternaryMatroid(reduced_matrix=A)
    M = _rename_and_relabel(M, "FP12", groundset)
    return M


def FS12(groundset=None):
    """
    Return the matroid `FS12`.

    An excluded minor for `G`-representable matroids (and
    `GF(5)`-representable matroids). Rank `5`. UPF is `GF(4)`.

    EXAMPLES::

        sage: M = matroids.catalog.FS12(); M
        FS12: Quaternary matroid of rank 5 on 12 elements
        sage: M.rank()
        5
    """
    GF4 = GF(4, 'w')
    w = GF4('w')
    A = Matrix(
        GF4,
        [
            [1, 1, 1, 1, 1, 0, 1],
            [0, 1, w + 1, w, w + 1, 1, 1],
            [w, w + 1, 0, 0, w + 1, 0, 0],
            [0, 0, w + 1, 0, 0, 1, w],
            [1, 0, w, w, w, 1, 0],
        ],
    )
    M = QuaternaryMatroid(reduced_matrix=A)
    M = _rename_and_relabel(M, "FS12", groundset)
    return M


def UK12(groundset=None):
    """
    Return the matroid `UK12`.

    An excluded minor for `G`-representable matroids (and
    `GF(5)`-representable matroids). Self-dual. UPF is `I`.

    EXAMPLES::

        sage: M = matroids.catalog.UK12(); M
        UK12: Quaternary matroid of rank 6 on 12 elements
        sage: M.is_isomorphic(M.dual())
        True
    """
    GF4 = GF(4, 'w')
    w = GF4('w')
    A = Matrix(
        GF4,
        [
            [0, w + 1, 1, 0, 0, w],
            [w, 1, w, w + 1, w, w + 1],
            [1, w + 1, w + 1, 0, 0, 0],
            [0, w, 1, 1, w + 1, 1],
            [0, w, 1, 1, 0, w + 1],
            [w, w, w + 1, w, w, 1],
        ],
    )
    M = QuaternaryMatroid(reduced_matrix=A)
    M = _rename_and_relabel(M, "UK12", groundset)
    return M


def UA12(groundset=None):
    """
    Return the matroid `UA12`.

    An excluded minor for `G`-representable matroids (and
    `GF(5)`-representable matroids). Not self-dual. UPF is `GF(4)`.

    EXAMPLES::

        sage: M = matroids.catalog.UA12(); M
        UA12: Quaternary matroid of rank 6 on 12 elements
        sage: M.is_isomorphic(M.dual())
        False
    """
    GF4 = GF(4, 'w')
    w = GF4('w')
    A = Matrix(
        GF4,
        [
            [0, w + 1, w, w + 1, w + 1, 0],
            [1, 1, 1, w + 1, w, 1],
            [1, w + 1, 0, 1, w + 1, 1],
            [0, 0, 0, w + 1, w, 1],
            [0, w + 1, 0, w, w + 1, 1],
            [1, w, w + 1, w + 1, w, 1],
        ],
    )
    M = QuaternaryMatroid(reduced_matrix=A)
    M = _rename_and_relabel(M, "UA12", groundset)
    return M


def AK12(groundset=None):
    """
    Return the matroid `AK12`.

    An excluded minor for `G`-representable matroids (and
    `GF(5)`-representable matroids). Not self-dual. UPF is `GF(4)`.

    EXAMPLES::

        sage: M = matroids.catalog.AK12(); M
        AK12: Quaternary matroid of rank 6 on 12 elements
        sage: M.is_isomorphic(M.dual())
        False
    """
    GF4 = GF(4, 'w')
    w = GF4('w')
    A = Matrix(
        GF4,
        [
            [0, w, 0, 0, w + 1, w],
            [w + 1, w, 0, w, w + 1, w + 1],
            [0, w, w + 1, 0, w, 0],
            [1, 0, w, 0, 0, w + 1],
            [0, 1, 0, 1, 1, 0],
            [1, 0, 1, 1, 0, 1],
        ],
    )
    M = QuaternaryMatroid(reduced_matrix=A)
    M = _rename_and_relabel(M, "AK12", groundset)
    return M


def FK12(groundset=None):
    """
    Return the matroid `FK12`.

    An excluded minor for `G`-representable matroids (and
    `GF(5)`-representable matroids). Self-dual. UPF is `GF(4)`.

    EXAMPLES::

        sage: M = matroids.catalog.FK12(); M
        FK12: Quaternary matroid of rank 6 on 12 elements
        sage: M.is_isomorphic(M.dual())
        True
    """
    GF4 = GF(4, 'w')
    w = GF4('w')
    A = Matrix(
        GF4,
        [
            [w + 1, w, w, 0, w, w + 1],
            [w, 1, 1, w + 1, w + 1, w],
            [1, w + 1, w, 0, w + 1, 0],
            [w, 1, 1, w, w + 1, w + 1],
            [w + 1, w + 1, w, 0, w, 0],
            [1, w, w, w, 1, 1],
        ],
    )
    M = QuaternaryMatroid(reduced_matrix=A)
    M = _rename_and_relabel(M, "FK12", groundset)
    return M


def KB12(groundset=None):
    """
    Return the matroid `KB12`.

    An excluded minor for `G`-representable matroids (and
    `GF(5)`-representable matroids). Self-dual. UPF is `GF(4)`.

    EXAMPLES::

        sage: M = matroids.catalog.KB12(); M
        KB12: Quaternary matroid of rank 6 on 12 elements
        sage: M.is_isomorphic(M.dual())
        True
    """
    GF4 = GF(4, 'w')
    w = GF4('w')
    A = Matrix(
        GF4,
        [
            [1, 0, w, 0, 0, 1],
            [1, w, 0, w, 1, w + 1],
            [1, 1, w + 1, 0, 1, w + 1],
            [w, w, 1, w, 0, 0],
            [1, 1, 1, 0, 0, 0],
            [w, w, 1, w, 1, 1],
        ],
    )
    M = QuaternaryMatroid(reduced_matrix=A)
    M = _rename_and_relabel(M, "KB12", groundset)
    return M


def AF12(groundset=None):
    """
    Return the matroid `AF12`.

    An excluded minor for `G`-representable matroids (and
    `GF(5)`-representable matroids). Self-dual. UPF is `GF(4)`.

    EXAMPLES::

        sage: M = matroids.catalog.AF12(); M
        AF12: Quaternary matroid of rank 6 on 12 elements
        sage: M.is_isomorphic(M.dual())
        True
    """
    GF4 = GF(4, 'w')
    w = GF4('w')
    A = Matrix(
        GF4,
        [
            [1, 0, 0, 0, 1, 1],
            [0, 1, 0, w, w, w + 1],
            [0, 1, 0, 0, w + 1, w + 1],
            [w, 1, 1, 0, 0, 1],
            [0, 1, w + 1, w, w, 1],
            [1, 1, 1, w + 1, w + 1, w],
        ],
    )
    M = QuaternaryMatroid(reduced_matrix=A)
    M = _rename_and_relabel(M, "AF12", groundset)
    return M


def NestOfTwistedCubes(groundset=None):
    r"""
    Return the NestOfTwistedCubes matroid.

    A matroid with no `U(2,4)`-detachable pairs (only `\{e_i,f_i\}` pairs are
    detachable).

    EXAMPLES::

        sage: M = matroids.catalog.NestOfTwistedCubes(); M
        NestOfTwistedCubes: Matroid of rank 6 on 12 elements with 57 circuits
        sage: M.is_3connected()
        True
    """
    # utility function
    def complement(groundset, subset):
        return list(set(groundset).difference(subset))

    gs = ["e1", "e2", "e3", "e4", "e5", "e6",
          "f1", "f2", "f3", "f4", "f5", "f6"]
    M = Matroid(
        groundset=gs,
        circuit_closures={
            3: [
                ["e1", "e2", "f3", "f4"],
                ["e3", "e4", "f5", "f6"],
                ["e5", "e6", "f1", "f2"],
                ["e4", "e5", "f1", "f3"],
                ["e1", "e3", "f6", "f2"],
                ["e6", "e2", "f4", "f5"],
                ["e2", "e5", "f3", "f6"],
                ["e1", "e4", "f2", "f5"],
                ["e3", "e6", "f1", "f4"],
                ["e5", "e1", "f4", "f6"],
                ["e4", "e6", "f2", "f3"],
                ["e2", "e3", "f5", "f1"],
                ["e2", "e4", "f6", "f1"],
                ["e6", "e1", "f3", "f5"],
                ["e3", "e5", "f2", "f4"],
            ],
            5: [
                complement(gs, ["e1", "e2", "f5", "f6"]),
                complement(gs, ["e3", "e4", "f1", "f2"]),
                complement(gs, ["e5", "e6", "f3", "f4"]),
                complement(gs, ["e4", "e5", "f6", "f2"]),
                complement(gs, ["e1", "e3", "f4", "f5"]),
                complement(gs, ["e6", "e2", "f1", "f3"]),
                complement(gs, ["e2", "e5", "f1", "f4"]),
                complement(gs, ["e1", "e4", "f3", "f6"]),
                complement(gs, ["e3", "e6", "f2", "f5"]),
                complement(gs, ["e5", "e1", "f2", "f3"]),
                complement(gs, ["e4", "e6", "f5", "f1"]),
                complement(gs, ["e2", "e3", "f4", "f6"]),
                complement(gs, ["e2", "e4", "f3", "f5"]),
                complement(gs, ["e6", "e1", "f2", "f4"]),
                complement(gs, ["e3", "e5", "f6", "f1"]),
            ],
            6: [gs],
        },
    )
    M = Matroid(circuits=list(M.circuits()))
    M = _rename_and_relabel(M, "NestOfTwistedCubes", groundset)
    return M


# 13 elements:


def XY13(groundset=None):
    """
    Return the matroid `XY13`.

    An excluded minor for `G`-representable matroids (and
    `GF(5)`-representable matroids). UPF is `GF(4)`.

    EXAMPLES::

        sage: M = matroids.catalog.XY13(); M
        XY13: Quaternary matroid of rank 6 on 13 elements
        sage: M.is_3connected()
        True
    """
    GF4 = GF(4, 'w')
    w = GF4('w')
    A = Matrix(
        GF4,
        [
            [0, 0, 1, 1, 0, 1, 1],
            [w, 1, w, w + 1, 1, 1, w + 1],
            [0, 0, w + 1, 1, 1, w, 1],
            [0, w, 1, 1, w + 1, 1, 1],
            [w, w + 1, w, w + 1, 1, 1, w],
            [1, 0, 0, 1, 0, w, 0],
        ],
    )
    M = QuaternaryMatroid(reduced_matrix=A)
    M = _rename_and_relabel(M, "XY13", groundset)
    return M


# 14 elements:


def N3(groundset=None):
    """
    Return the matroid `N3`.

    An excluded minor for dyadic matroids (and `GF(5)`-representable matroids).
    UPF is `GF(3)`. `4`- (but not `5`-) connected. Self-dual.

    EXAMPLES::

        sage: N3 = matroids.catalog.N3(); N3
        N3: Ternary matroid of rank 7 on 14 elements, type 0+
        sage: N3.is_isomorphic(N3.dual())
        True
        sage: N3.is_kconnected(4)
        True
        sage: N3.is_kconnected(5)
        False
    """
    A = Matrix(
        GF(3),
        [
            [2, 0, 0, 2, 1, 1, 2],
            [1, 2, 0, 0, 2, 0, 2],
            [0, 1, 2, 1, 0, 0, 2],
            [0, 2, 2, 0, 0, 0, 2],
            [1, 0, 0, 0, 1, 0, 2],
            [2, 0, 0, 1, 2, 1, 1],
            [1, 1, 1, 2, 2, 2, 0],
        ],
    )
    M = TernaryMatroid(reduced_matrix=A)
    M = _rename_and_relabel(M, "N3", groundset)
    return M


def N3pp(groundset=None):
    """
    Return the matroid `N3pp`.

    An excluded minor for `K_2`-representable matroids. Self-dual.
    Obtained by relaxing the two complementary circuit-hyperplanes of
    :func:`N4 <sage.matroids.database_matroids.N4>`. Not
    `P_4`-representable, but `O`-representable, and hence representable
    over all fields of size at least four.

    EXAMPLES::

        sage: M = matroids.catalog.N3pp(); M
        N3=: Quaternary matroid of rank 7 on 14 elements
        sage: M.is_isomorphic(M.dual())
        True
    """
    GF4 = GF(4, 'w')
    w = GF4('w')
    A = Matrix(
        GF4,
        [
            [0, 1, 0, 1, 0, w, w],
            [1, w, 1, 0, 1, 0, 1],
            [1, 0, 0, 0, w, w, w],
            [1, 0, 0, 0, 1, 0, 1],
            [1, 1, 1, 0, 1, 0, 0],
            [1, w, 1, w, 1, 1, 1],
            [1, 1, 0, 1, 0, 0, 0],
        ],
    )
    M = QuaternaryMatroid(reduced_matrix=A)
    M = _rename_and_relabel(M, "N3=", groundset)
    return M


def UP14(groundset=None):
    """
    Return the matroid `UP14`.

    An excluded minor for `K_2`-representable matroids. Has disjoint
    circuit-hyperplanes. UPF is `W`. Not self-dual.

    EXAMPLES::

        sage: M = matroids.catalog.UP14(); M
        UP14: Quaternary matroid of rank 7 on 14 elements
        sage: M.is_isomorphic(M.dual())
        False
    """
    GF4 = GF(4, 'w')
    w = GF4('w')
    A = Matrix(
        GF4,
        [
            [1, w, w, 1, w, 0, 0],
            [w, w, w, 1, w, w, 0],
            [w, w, 1, w, 1, 0, 1],
            [1, 1, 0, 1, 0, 0, 0],
            [w, w, 1, w, w, w, 1],
            [0, w, 1, 1, 0, 0, 0],
            [1, 1, 1, 1, 1, 1, 1],
        ],
    )
    M = QuaternaryMatroid(reduced_matrix=A)
    M = _rename_and_relabel(M, "UP14", groundset)
    return M


def VP14(groundset=None):
    """
    Return the matroid `VP14`.

    An excluded minor for `K_2`-representable matroids. Has disjoint
    circuit-hyperplanes. UPF is `W`. Not self-dual.

    EXAMPLES::

        sage: M = matroids.catalog.VP14(); M
        VP14: Quaternary matroid of rank 7 on 14 elements
        sage: M.is_isomorphic(M.dual())
        False
    """
    GF4 = GF(4, 'w')
    w = GF4('w')
    A = Matrix(
        GF4,
        [
            [w, 0, 1, 1, w, 1, 1],
            [w, w, 1, 1, w, 1, w],
            [1, 1, 0, 1, 1, w, 0],
            [1, 1, 0, 1, 0, 0, 0],
            [0, 0, 0, w, 0, 1, 1],
            [1, 0, 0, w, 1, 0, 0],
            [1, 1, 1, 1, w, 1, 0],
        ],
    )
    M = QuaternaryMatroid(reduced_matrix=A)
    M = _rename_and_relabel(M, "VP14", groundset)
    return M


def FV14(groundset=None):
    """
    Return the matroid `FV14`

    An excluded minor for `P_4`-representable matroids. Not self-dual. UPF is
    `PT`.

    EXAMPLES::

        sage: M = matroids.catalog.FV14(); M
        FV14: Quaternary matroid of rank 7 on 14 elements
        sage: M.is_isomorphic(M.dual())
        False
    """
    GF4 = GF(4, 'w')
    w = GF4('w')
    A = Matrix(
        GF4,
        [
            [0, 1, 0, 1, 1, 1, 1],
            [0, 1, 0, 1, 0, 1, 0],
            [1, 0, 0, 1, 1, 1, 1],
            [0, 1 - w, 1, 1, 1 - w, 1 - w, 1],
            [0, 0, 1, 0, 1 - w, -w, 1],
            [1 - w, 0, -1, -w, 0, 0, -w],
            [1, 0, 0, 1, 0, 0, 1],
        ],
    )
    M = QuaternaryMatroid(reduced_matrix=A)
    M = _rename_and_relabel(M, "FV14", groundset)
    return M


def OW14(groundset=None):
    """
    Return the matroid `OW14`.

    An excluded minor for `P_4`-representable matroids. Self-dual. UPF is
    `Orthrus`.

    EXAMPLES::

        sage: M = matroids.catalog.OW14(); M
        OW14: Quaternary matroid of rank 7 on 14 elements
        sage: M.is_isomorphic(M.dual())
        True
    """
    GF4 = GF(4, 'w')
    w = GF4('w')
    A = Matrix(
        GF4,
        [
            [0, 1, 1, w, 1, 0, w],
            [0, w + 1, 1, w, w + 1, 0, w + 1],
            [0, w + 1, 1, w, 0, w + 1, w + 1],
            [1, 1, w + 1, w + 1, 0, 1, 1],
            [1, 0, 0, w, 0, 0, w],
            [1, 0, 1, 0, 1, 0, 0],
            [0, 1, 0, w, 0, 1, 0],
        ],
    )
    M = QuaternaryMatroid(reduced_matrix=A)
    M = _rename_and_relabel(M, "OW14", groundset)
    return M


def FM14(groundset=None):
    """
    Return the matroid `FM14`.

    An excluded minor for `P_4`-representable matroids. Self-dual. UPF is `PT`.

    EXAMPLES::

        sage: M = matroids.catalog.FM14(); M
        FM14: Quaternary matroid of rank 7 on 14 elements
        sage: M.is_isomorphic(M.dual())
        True
    """
    GF4 = GF(4, 'w')
    w = GF4('w')
    A = Matrix(
        GF4,
        [
            [1, 0, w, 1, 1, w, 0],
            [0, 1, 0, 0, 1, 1, 1],
            [0, 1, 0, 0, w, w, 1],
            [w, 1, 0, w, 0, 1, 1],
            [0, 1, 1, 0, 0, 0, 1],
            [1, w, w, 0, 0, 0, 0],
            [0, w, 0, 1, 0, w, 0],
        ],
    )
    M = QuaternaryMatroid(reduced_matrix=A)
    M = _rename_and_relabel(M, "FM14", groundset)
    return M


# 15 elements:


def FA15(groundset=None):
    """
    Return the matroid `FA15`.

    An excluded minor for `O`-representable matroids. UPF is `PT`. In a
    `DY^*`-equivalence class of `6` matroids. Has an
    :func:`SQ14 <sage.matroids.database_matroids.N3pp>`-minor.

    EXAMPLES::

        sage: M = matroids.catalog.FA15(); M
        FA15: Quaternary matroid of rank 7 on 15 elements
        sage: M.has_minor(matroids.catalog.N3pp())
        True
    """
    GF4 = GF(4, 'w')
    w = GF4('w')
    A = Matrix(
        GF4,
        [
            [1, 1, 1, 1, 1, 1, 1, 1],
            [1, 0, 1, 1, 1, 1, 0, 1],
            [0, 0, 1, 0, 0, 1, 0, 1],
            [0, 0, w, w, 0, 1, 1, 1],
            [1, 1, 0, 0, 0, 0, w, w],
            [w, 0, 1, 1, 1, 1, 0, 0],
            [w, w, 1, 1, 0, 0, 0, 0],
        ],
    )
    M = QuaternaryMatroid(reduced_matrix=A)
    M = _rename_and_relabel(M, "FA15", groundset)
    return M


# 16 elements:


def N4(groundset=None):
    """
    Return the matroid `N4`.

    An excluded minor for dyadic matroids (and `GF(5)`-representable matroids).
    UPF is `GF(3)`. `4`- (but not `5`-) connected. Self-dual.

    EXAMPLES::

        sage: N4 = matroids.catalog.N4(); N4
        N4: Ternary matroid of rank 8 on 16 elements, type 0+
        sage: N4.is_isomorphic(N4.dual())
        True
        sage: N4.is_kconnected(4)
        True
        sage: N4.is_kconnected(5)
        False
    """
    A = Matrix(
        GF(3),
        [
            [2, 0, 2, 1, 2, 1, 0, 0],
            [2, 1, 0, 2, 0, 2, 2, 0],
            [2, 0, 2, 0, 0, 1, 0, 0],
            [2, 0, 2, 2, 2, 2, 2, 2],
            [0, 1, 1, 1, 1, 1, 1, 1],
            [2, 1, 0, 0, 0, 2, 0, 0],
            [2, 0, 0, 2, 2, 2, 2, 0],
            [1, 0, 1, 2, 1, 2, 1, 1],
        ],
    )
    M = TernaryMatroid(reduced_matrix=A)
    M = _rename_and_relabel(M, "N4", groundset)
    return M


# ******************************** #
#  Collection of various matroids  #
#                                  #
# ******************************** #


def NonVamos(groundset=None):
    r"""
    Return the non-`V\acute{a}mos` matroid.

    The non-`V\acute{a}mos` matroid, or `V_8^+` is an `8`-element matroid of
    rank `4`. It is a tightening of the `V\acute{a}mos` matroid. It is
    representable over some field.

    EXAMPLES::

        sage: from sage.matroids.advanced import setprint
        sage: M = matroids.catalog.NonVamos(); M
        NonVamos: Matroid of rank 4 on 8 elements with circuit-closures
        {3: {{'a', 'b', 'c', 'd'}, {'a', 'b', 'e', 'f'}, {'a', 'b', 'g', 'h'},
             {'c', 'd', 'e', 'f'}, {'c', 'd', 'g', 'h'}, {'e', 'f', 'g', 'h'}},
         4: {{'a', 'b', 'c', 'd', 'e', 'f', 'g', 'h'}}}
        sage: setprint(M.nonbases())
        [{'a', 'b', 'c', 'd'}, {'a', 'b', 'e', 'f'}, {'a', 'b', 'g', 'h'},
         {'c', 'd', 'e', 'f'}, {'c', 'd', 'g', 'h'}, {'e', 'f', 'g', 'h'}]
        sage: M.is_dependent(['c', 'd', 'g', 'h'])
        True
        sage: M.is_valid()  # long time
        True

    REFERENCES:

    [Oxl2011]_, p. 72, 84.
    """
    CC = {
        3: ['abcd', 'abef', 'cdef', 'abgh', 'cdgh', 'efgh'],
        4: ['abcdefgh']
    }
    M = Matroid(circuit_closures=CC)
    M = _rename_and_relabel(M, "NonVamos", groundset)
    return M


def NotP8(groundset='abcdefgh'):
    """
    Return the matroid ``NotP8``.

    EXAMPLES::

        sage: M = matroids.catalog.P8()
        sage: N = matroids.catalog.NotP8(); N
        NotP8: Ternary matroid of rank 4 on 8 elements, type 0-
        sage: M.is_isomorphic(N)
        False
        sage: M.is_valid()
        True

    REFERENCES:

    [Oxl1992]_, p.512 (the first edition).
    """
    A = Matrix(GF(3), [
        [1, 0, 0, 0, 0, 1, 1, -1],
        [0, 1, 0, 0, 1, 0, 1, 1],
        [0, 0, 1, 0, 1, 1, 0, 1],
        [0, 0, 0, 1, -1, 1, 1, 1]
    ])
    M = TernaryMatroid(A, groundset)
    M = _rename_and_relabel(M, "NotP8")
    return M


def AG23minus(groundset=None):
    """
    Return the ternary affine plane minus a point.

    This is a sixth-roots-of-unity matroid, and an excluded minor for the
    class of near-regular matroids.

    EXAMPLES::

        sage: M = matroids.catalog.AG23minus(); M
        AG23minus: Matroid of rank 3 on 8 elements with circuit-closures
        {2: {{'a', 'b', 'c'}, {'a', 'd', 'f'}, {'a', 'e', 'g'},
        {'b', 'd', 'h'}, {'b', 'e', 'f'}, {'c', 'd', 'g'},
        {'c', 'e', 'h'}, {'f', 'g', 'h'}},
        3: {{'a', 'b', 'c', 'd', 'e', 'f', 'g', 'h'}}}
        sage: M.is_valid()
        True

    REFERENCES:

    [Oxl2011]_, p. 653.
    """
    CC = {2: ['abc', 'ceh', 'fgh', 'adf', 'aeg', 'cdg', 'bdh', 'bef'],
          3: ['abcdefgh']}
    M = Matroid(circuit_closures=CC)
    M = _rename_and_relabel(M, "AG23minus", groundset)
    return M


def P9(groundset='abcdefghi'):
    """
    Return the matroid `P_9`.

    EXAMPLES::

        sage: M = matroids.catalog.P9(); M
        P9: Binary matroid of rank 4 on 9 elements, type (1, 1)
        sage: M.is_valid()
        True

    REFERENCES:

    This is the matroid referred to as `P_9` by Oxley in his paper "The binary
    matroids with no 4-wheel minor", [Oxl1987]_.
    """
    A = Matrix(GF(2), [
        [1, 0, 0, 0, 1, 0, 0, 1, 1],
        [0, 1, 0, 0, 1, 1, 0, 0, 1],
        [0, 0, 1, 0, 0, 1, 1, 0, 1],
        [0, 0, 0, 1, 0, 0, 1, 1, 0]
    ])
    M = BinaryMatroid(A, groundset)
    M = _rename_and_relabel(M, "P9")
    return M


def R9A(groundset=None):
    """
    Return the matroid `R_9^A`.

    The matroid `R_9^A` is not representable over any field, yet none of the
    cross-ratios in its Tuttegroup equal 1. It is one of the 4 matroids on at
    most 9 elements with this property, the others being `{R_9^A}^*`, `R_9^B`
    and `{R_9^B}^*`.

    EXAMPLES::

        sage: M = matroids.catalog.R9A(); M
        R9A: Matroid of rank 4 on 9 elements with 13 nonspanning circuits
        sage: M.is_valid()
        True
    """
    NSC = ['abch', 'abde', 'abfi', 'acdi', 'aceg', 'adgh', 'aefh', 'bcdf',
           'bdhi', 'begi', 'cehi', 'defi', 'fghi']
    M = Matroid(rank=4, nonspanning_circuits=NSC)
    M = _rename_and_relabel(M, "R9A", groundset)
    return M


def R9B(groundset=None):
    """
    Return the matroid `R_9^B`.

    The matroid `R_9^B` is not representable over any field, yet none of the
    cross-ratios in its Tuttegroup equal 1.
    It is one of the 4 matroids on at most 9 elements with this property, the
    others being `{R_9^B}^*`, `R_9^A` and `{R_9^A}^*`.

    EXAMPLES::

        sage: M = matroids.catalog.R9B(); M
        R9B: Matroid of rank 4 on 9 elements with 13 nonspanning circuits
        sage: M.is_valid() and M.is_paving()
        True
    """
    NSC = ['abde', 'bcdf', 'aceg', 'abch', 'befh', 'cdgh', 'bcei', 'adfi',
           'abgi', 'degi', 'bdhi', 'aehi', 'fghi']
    M = Matroid(rank=4, nonspanning_circuits=NSC)
    M = _rename_and_relabel(M, "R9B", groundset)
    return M


def Block_9_4(groundset=None):
    """
    Return the paving matroid whose nonspanning circuits form the blocks of a
    `2-(9, 4, 3)` design.

    EXAMPLES::

        sage: M = matroids.catalog.Block_9_4(); M
        Block(9, 4): Matroid of rank 4 on 9 elements with 18 nonspanning
        circuits
        sage: M.is_valid() and M.is_paving()
        True
        sage: BD = BlockDesign(M.groundset(), list(M.nonspanning_circuits()))
        sage: BD.is_t_design(return_parameters=True)
        (True, (2, 9, 4, 3))
    """
    NSC = ['abcd', 'acef', 'bdef', 'cdeg', 'abfg', 'adeh', 'bcfh', 'acgh',
           'begh', 'dfgh', 'abei', 'cdfi', 'bcgi', 'adgi', 'efgi', 'bdhi',
           'cehi', 'afhi']
    M = Matroid(rank=4, nonspanning_circuits=NSC)
    M = _rename_and_relabel(M, "Block(9, 4)", groundset)
    return M


def TicTacToe(groundset=None):
    """
    Return the TicTacToe matroid.

    The dual of the TicTacToe matroid is not algebraic; it is unknown whether
    the TicTacToe matroid itself is algebraic.

    EXAMPLES::

        sage: M = matroids.catalog.TicTacToe(); M
        TicTacToe: Matroid of rank 5 on 9 elements with 8 nonspanning circuits
        sage: M.is_valid() and M.is_paving()
        True

    REFERENCES:

    [Hoc]_
    """
    NSC = ['abcdg', 'adefg', 'abceh', 'abcfi', 'cdefi', 'adghi', 'beghi',
           'cfghi']
    M = Matroid(rank=5, nonspanning_circuits=NSC)
    M = _rename_and_relabel(M, "TicTacToe", groundset)
    return M


def N1(groundset='abcdefghij'):
    r"""
    Return the matroid `N_1`, represented over `\GF{3}`.

    `N_1` is an excluded minor for the dyadic matroids.

    EXAMPLES::

        sage: M = matroids.catalog.N1(); M
        N1: Ternary matroid of rank 5 on 10 elements, type 0+
        sage: M.is_field_isomorphic(M.dual())
        True
        sage: M.is_valid()
        True

    REFERENCES:

    [Oxl2011]_, p. 554.
    """
    A = Matrix(GF(3), [
        [1, 0, 0, 0, 0, 2, 0, 0, 1, 1],
        [0, 1, 0, 0, 0, 1, 2, 0, 0, 1],
        [0, 0, 1, 0, 0, 0, 1, 2, 0, 1],
        [0, 0, 0, 1, 0, 0, 0, 1, 2, 2],
        [0, 0, 0, 0, 1, 1, 1, 1, 2, 0]
    ])
    M = TernaryMatroid(A, groundset)
    M = _rename_and_relabel(M, "N1")
    return M


def Block_10_5(groundset=None):
    """
    Return the paving matroid whose nonspanning circuits form the blocks of a
    `3-(10, 5, 3)` design.

    EXAMPLES::

        sage: M = matroids.catalog.Block_10_5(); M
        Block(10, 5): Matroid of rank 5 on 10 elements with 36 nonspanning
        circuits
        sage: M.is_valid() and M.is_paving()
        True
        sage: BD = BlockDesign(M.groundset(), list(M.nonspanning_circuits()))
        sage: BD.is_t_design(return_parameters=True)
        (True, (3, 10, 5, 3))
    """
    NSC = ['abcde', 'acdfg', 'bdefg', 'bcdfh', 'abefh', 'abcgh', 'adegh',
           'cefgh', 'bcefi', 'adefi', 'bcdgi', 'acegi', 'abfgi', 'abdhi',
           'cdehi', 'acfhi', 'beghi', 'dfghi', 'abdfj', 'acefj', 'abegj',
           'cdegj', 'bcfgj', 'acdhj', 'bcehj', 'defhj', 'bdghj', 'afghj',
           'abcij', 'bdeij', 'cdfij', 'adgij', 'efgij', 'aehij', 'bfhij',
           'cghij']
    M = Matroid(rank=5, nonspanning_circuits=NSC)
    M = _rename_and_relabel(M, "Block(10, 5)", groundset)
    return M


def Q10(groundset='abcdefghij'):
    r"""
    Return the matroid `Q_{10}`, represented over `\GF{4}`.

    `Q_{10}` is a `10`-element, rank-`5`, self-dual matroid. It is
    representable over `\GF{3}` and `\GF{4}`, and hence is a
    sixth-roots-of-unity matroid. `Q_{10}` is a splitter for the class of
    sixth-root-of-unity matroids.

    EXAMPLES::

        sage: M = matroids.catalog.Q10(); M
        Q10: Quaternary matroid of rank 5 on 10 elements
        sage: M.is_isomorphic(M.dual())
        True
        sage: M.is_valid()
        True

    Check the splitter property. By Seymour's Theorem, and using self-duality,
    we only need to check that all 3-connected single-element extensions have
    an excluded minor for sixth-roots-of-unity. The only excluded minors that
    are quaternary are `U_{2, 5}, U_{3, 5}, F_7, F_7^*`. As it happens, it
    suffices to check for `U_{2, 5}`::

        sage: S = matroids.catalog.Q10().linear_extensions(simple=True)
        sage: [M for M in S if not M.has_line_minor(5)]
        []
    """
    F = GF(4, 'x')
    x = F.gens()[0]
    A = Matrix(F, [
        [1, 0, 0, 0, 0, 1, x, 0, 0, x + 1],
        [0, 1, 0, 0, 0, x + 1, 1, x, 0, 0],
        [0, 0, 1, 0, 0, 0, x + 1, 1, x, 0],
        [0, 0, 0, 1, 0, 0, 0, x + 1, 1, x],
        [0, 0, 0, 0, 1, x, 0, 0, x + 1, 1]
    ])
    M = QuaternaryMatroid(A, groundset)
    M = _rename_and_relabel(M, "Q10")
    return M


def BetsyRoss(groundset=None):
    """
    Return the Betsy Ross matroid, represented by circuit closures.

    An extremal golden-mean matroid. That is, if `M` is simple, rank `3`, has
    the Betsy Ross matroid as a restriction and is a Golden Mean matroid, then
    `M` is the Betsy Ross matroid.

    EXAMPLES::

        sage: M = matroids.catalog.BetsyRoss(); M
        BetsyRoss: Matroid of rank 3 on 11 elements with 25 nonspanning
        circuits
        sage: len(M.circuit_closures()[2])
        10
        sage: M.is_valid()
        True
    """
    NSC = ['acf', 'acg', 'adi', 'adj', 'afg', 'ahk', 'aij', 'bdg', 'bdh',
           'bef', 'bej', 'bfj', 'bgh', 'bik', 'ceh', 'cei', 'cfg', 'chi',
           'cjk', 'dfk', 'dgh', 'dij', 'efj', 'egk', 'ehi']
    M = Matroid(rank=3, nonspanning_circuits=NSC)
    M = _rename_and_relabel(M, "BetsyRoss", groundset)
    return M


def N2(groundset='abcdefghijkl'):
    r"""
    Return the matroid `N_2`, represented over `\GF{3}`.

    `N_2` is an excluded minor for the dyadic matroids.

    EXAMPLES::

        sage: M = matroids.catalog.N2(); M
        N2: Ternary matroid of rank 6 on 12 elements, type 0+
        sage: M.is_field_isomorphic(M.dual())
        True
        sage: M.is_valid()
        True

    REFERENCES:

    [Oxl2011]_, p. 554.
    """
    A = Matrix(GF(3), [
        [1, 0, 0, 0, 0, 0, 2, 0, 0, 1, 1, 1],
        [0, 1, 0, 0, 0, 0, 1, 2, 0, 0, 0, 1],
        [0, 0, 1, 0, 0, 0, 0, 1, 2, 0, 0, 1],
        [0, 0, 0, 1, 0, 0, 0, 0, 1, 2, 1, 0],
        [0, 0, 0, 0, 1, 0, 1, 0, 0, 0, 1, 1],
        [0, 0, 0, 0, 0, 1, 1, 2, 2, 1, 0, 1]
    ])
    M = TernaryMatroid(A, groundset)
    M = _rename_and_relabel(M, "N2")
    return M


def D16(groundset='abcdefghijklmnop'):  # A.K.A. the Carolyn Chun Matroid
    """
    Return the matroid `D_{16}`.

    Let `M` be a `4`-connected binary matroid and `N` an internally
    `4`-connected proper minor of `M` with at least 7 elements. Then some
    element of `M` can be deleted or contracted preserving an `N`-minor,
    unless `M` is `D_{16}`.

    EXAMPLES::

        sage: M = matroids.catalog.D16(); M
        D16: Binary matroid of rank 8 on 16 elements, type (0, 0)
        sage: M.is_valid()
        True

    REFERENCES:

    [CMO2012]_
    """
    A = Matrix(GF(2), [
        [1, 0, 0, 0, 0, 0, 0, 0, 1, 1, 0, 0, 1, 1, 1, 0],
        [0, 1, 0, 0, 0, 0, 0, 0, 1, 0, 1, 0, 1, 1, 0, 1],
        [0, 0, 1, 0, 0, 0, 0, 0, 0, 1, 0, 0, 1, 0, 1, 1],
        [0, 0, 0, 1, 0, 0, 0, 0, 0, 0, 0, 1, 0, 1, 1, 1],
        [0, 0, 0, 0, 1, 0, 0, 0, 1, 1, 1, 0, 0, 0, 0, 0],
        [0, 0, 0, 0, 0, 1, 0, 0, 1, 1, 0, 1, 0, 0, 0, 0],
        [0, 0, 0, 0, 0, 0, 1, 0, 1, 0, 1, 1, 0, 0, 0, 0],
        [0, 0, 0, 0, 0, 0, 0, 1, 0, 1, 1, 1, 0, 0, 0, 0]
    ])
    M = BinaryMatroid(A, groundset)
    M = _rename_and_relabel(M, "D16")
    return M


def Terrahawk(groundset='abcdefghijklmnop'):  # aka the Dillon Mayhew Matroid
    """
    Return the Terrahawk matroid.

    The Terrahawk is a binary matroid that is a sporadic exception in a chain
    theorem for internally `4`-connected binary matroids.

    EXAMPLES::

        sage: M = matroids.catalog.Terrahawk(); M
        Terrahawk: Binary matroid of rank 8 on 16 elements, type (0, 4)
        sage: M.is_valid()
        True

    REFERENCES:

    [CMO2011]_
    """
    A = Matrix(GF(2), [
        [1, 1, 1, 1, 0, 0, 0, 0, 0, 0, 0, 0, 0, 0, 0, 0],
        [1, 0, 0, 0, 1, 0, 0, 1, 1, 0, 0, 0, 0, 0, 0, 0],
        [0, 1, 0, 0, 1, 1, 0, 0, 0, 1, 0, 0, 0, 0, 0, 0],
        [0, 0, 1, 0, 0, 1, 1, 0, 0, 0, 1, 0, 0, 0, 0, 0],
        [0, 0, 0, 1, 0, 0, 1, 1, 0, 0, 0, 1, 0, 0, 0, 0],
        [0, 0, 0, 0, 0, 0, 0, 0, 1, 0, 0, 0, 1, 0, 0, 1],
        [0, 0, 0, 0, 0, 0, 0, 0, 0, 1, 0, 0, 1, 1, 0, 0],
        [0, 0, 0, 0, 0, 0, 0, 0, 0, 0, 1, 0, 0, 1, 1, 0]
    ])
    M = BinaryMatroid(A, groundset)
    M = _rename_and_relabel(M, "Terrahawk")
    return M


def ExtendedBinaryGolayCode(groundset='abcdefghijklmnopqrstuvwx'):
    """
    Return the matroid of the extended binary Golay code.

    EXAMPLES::

        sage: M = matroids.catalog.ExtendedBinaryGolayCode(); M
        Extended Binary Golay Code: Binary matroid of rank 12 on 24 elements, type (12, 0)
        sage: C = LinearCode(M.representation())
        sage: C.is_permutation_equivalent(codes.GolayCode(GF(2)))
        True
        sage: M.is_valid()
        True

    .. SEEALSO::

        :class:`GolayCode <sage.coding.golay_code.GolayCode>`
    """
    A = Matrix(GF(2), [
        [1, 1, 0, 0, 0, 0, 0, 0, 0, 0, 0, 0,
         0, 1, 1, 0, 1, 1, 1, 0, 0, 0, 1, 0],
        [1, 0, 1, 0, 0, 0, 0, 0, 0, 0, 0, 0,
         0, 0, 1, 1, 0, 1, 1, 1, 0, 0, 0, 1],
        [1, 0, 0, 1, 0, 0, 0, 0, 0, 0, 0, 0,
         0, 1, 0, 1, 1, 0, 1, 1, 1, 0, 0, 0],
        [1, 0, 0, 0, 1, 0, 0, 0, 0, 0, 0, 0,
         0, 0, 1, 0, 1, 1, 0, 1, 1, 1, 0, 0],
        [1, 0, 0, 0, 0, 1, 0, 0, 0, 0, 0, 0,
         0, 0, 0, 1, 0, 1, 1, 0, 1, 1, 1, 0],
        [1, 0, 0, 0, 0, 0, 1, 0, 0, 0, 0, 0,
         0, 0, 0, 0, 1, 0, 1, 1, 0, 1, 1, 1],
        [1, 0, 0, 0, 0, 0, 0, 1, 0, 0, 0, 0,
         0, 1, 0, 0, 0, 1, 0, 1, 1, 0, 1, 1],
        [1, 0, 0, 0, 0, 0, 0, 0, 1, 0, 0, 0,
         0, 1, 1, 0, 0, 0, 1, 0, 1, 1, 0, 1],
        [1, 0, 0, 0, 0, 0, 0, 0, 0, 1, 0, 0,
         0, 1, 1, 1, 0, 0, 0, 1, 0, 1, 1, 0],
        [1, 0, 0, 0, 0, 0, 0, 0, 0, 0, 1, 0,
         0, 0, 1, 1, 1, 0, 0, 0, 1, 0, 1, 1],
        [1, 0, 0, 0, 0, 0, 0, 0, 0, 0, 0, 1,
         0, 1, 0, 1, 1, 1, 0, 0, 0, 1, 0, 1],
        [0, 0, 0, 0, 0, 0, 0, 0, 0, 0, 0, 0,
         1, 1, 1, 1, 1, 1, 1, 1, 1, 1, 1, 1]
    ])
    M = BinaryMatroid(A, groundset)
    M = _rename_and_relabel(M, "Extended Binary Golay Code")
    return M


def CompleteGraphic(n, groundset=None):
    """
    Return the cycle matroid of the complete graph on `n` vertices.

    INPUT:

    - ``n`` -- an integer, the number of vertices of the underlying complete
      graph.

    OUTPUT: The graphic matroid associated with the `n`-vertex complete graph.
    This matroid has rank `n - 1`.

    EXAMPLES::

        sage: # needs sage.graphs
        sage: from sage.matroids.advanced import setprint
        sage: M = matroids.CompleteGraphic(5); M
        M(K5): Graphic matroid of rank 4 on 10 elements
        sage: M.has_minor(matroids.Uniform(2, 4))
        False
        sage: simplify(M.contract(randrange(0,
        ....:                 10))).is_isomorphic(matroids.CompleteGraphic(4))
        True
        sage: setprint(M.closure([0, 2, 4, 5]))
        {0, 1, 2, 4, 5, 7}
        sage: M.is_valid()
        True
    """
    from sage.graphs.graph_generators import graphs

    M = Matroid(
        groundset=list(range((n * (n - 1)) // 2)),
        graph=graphs.CompleteGraph(n)
    )
    M = _rename_and_relabel(M, f'M(K{n})', groundset)
    return M


# helper function


def _rename_and_relabel(M, name=None, groundset=None):
    """
    Return a renamed and relabeled matroid.

    This is a helper function for easily renaming and relabeling matroids upon
    definition in the context of the database of matroids.

    INPUT:

    - ``M`` -- a matroid
    - ``name`` -- a string (optional)
    - ``groundset`` -- a string (optional)

    OUTPUT: a matroid
    """
    if groundset is not None:
        if len(groundset) != len(M.groundset()):
            raise ValueError(
                "The groundset should be of size %s (%s given)." %
                (len(M.groundset()), len(groundset))
            )
        M = M.relabel(dict(zip(M.groundset(), groundset)))

    if name is not None:
        M.rename(name+": " + repr(M))

    return M<|MERGE_RESOLUTION|>--- conflicted
+++ resolved
@@ -120,13 +120,9 @@
 
         sage: U25 = matroids.catalog.U25(); U25
         U(2, 5): Matroid of rank 2 on 5 elements with circuit-closures
-<<<<<<< HEAD
-        {2: {{0, 1, 2, 3, 4}}}
+        {2: {{'a', 'b', 'c', 'd', 'e'}}}
         sage: U25.is_graphic() or U25.is_regular()
         False
-=======
-        {2: {{'a', 'b', 'c', 'd', 'e'}}}
->>>>>>> acfc9625
         sage: U35 = matroids.catalog.U35()
         sage: U25.is_isomorphic(U35.dual())
         True
@@ -156,13 +152,9 @@
 
         sage: U35 = matroids.catalog.U35(); U35
         U(3, 5): Matroid of rank 3 on 5 elements with circuit-closures
-<<<<<<< HEAD
-        {3: {{0, 1, 2, 3, 4}}}
+        {3: {{'a', 'b', 'c', 'd', 'e'}}}
         sage: U35.is_graphic() or U35.is_regular()
         False
-=======
-        {3: {{'a', 'b', 'c', 'd', 'e'}}}
->>>>>>> acfc9625
         sage: U25 = matroids.catalog.U25()
         sage: U35.is_isomorphic(U25.dual())
         True
