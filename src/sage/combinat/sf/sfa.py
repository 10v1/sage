r"""
Symmetric Functions

For a comprehensive tutorial on how to use symmetric functions in Sage

.. SEEALSO:: :func:`SymmetricFunctions`

We define the algebra of symmetric functions in the Schur and elementary bases::

    sage: s = SymmetricFunctions(QQ).schur()
    sage: e = SymmetricFunctions(QQ).elementary()

Each is actually a graded Hopf algebra whose basis is indexed by
integer partitions::

    sage: s.category()
    Category of graded bases of Symmetric Functions over Rational Field
    sage: s.basis().keys()
    Partitions

Let us compute with some elements in different bases::

    sage: f1 = s([2,1]); f1
    s[2, 1]
    sage: f2 = e(f1); f2 # basis conversion
    e[2, 1] - e[3]
    sage: f1 == f2
    True
    sage: f1.expand(3, alphabet=['x','y','z'])
    x^2*y + x*y^2 + x^2*z + 2*x*y*z + y^2*z + x*z^2 + y*z^2
    sage: f2.expand(3, alphabet=['x','y','z'])
    x^2*y + x*y^2 + x^2*z + 2*x*y*z + y^2*z + x*z^2 + y*z^2

::

    sage: m = SymmetricFunctions(QQ).monomial()
    sage: m([3,1])
    m[3, 1]
    sage: m(4) # This is the constant 4, not the partition 4.
    4*m[]
    sage: m([4]) # This is the partition 4.
    m[4]
    sage: 3*m([3,1])-1/2*m([4])
    3*m[3, 1] - 1/2*m[4]

::

    sage: p = SymmetricFunctions(QQ).power()
    sage: f = p(3)
    sage: f
    3*p[]
    sage: f.parent()
    Symmetric Functions over Rational Field in the powersum basis
    sage: f + p([3,2])
    3*p[] + p[3, 2]

One can convert symmetric functions to symmetric polynomials and vice versa::

    sage: Sym = SymmetricFunctions(QQ)
    sage: p = Sym.powersum()
    sage: h = Sym.homogeneous()
    sage: f = h[2,1] + 2*p[3,1]
    sage: poly = f.expand(3); poly
    2*x0^4 + 2*x0^3*x1 + 2*x0*x1^3 + 2*x1^4 + 2*x0^3*x2 + 2*x1^3*x2 + 2*x0*x2^3 + 2*x1*x2^3 + 2*x2^4
    + x0^3 + 2*x0^2*x1 + 2*x0*x1^2 + x1^3 + 2*x0^2*x2 + 3*x0*x1*x2 + 2*x1^2*x2 + 2*x0*x2^2 + 2*x1*x2^2 + x2^3
    sage: Sym.from_polynomial(poly)
    3*m[1, 1, 1] + 2*m[2, 1] + m[3] + 2*m[3, 1] + 2*m[4]
    sage: Sym.from_polynomial(poly) == f
    True
    sage: g = h[1,1,1,1]
    sage: poly = g.expand(3)
    sage: Sym.from_polynomial(poly) == g
    False

::

    sage: Sym = SymmetricFunctions(QQ)
    sage: s = Sym.s()
    sage: h = Sym.h()
    sage: p = Sym.p()
    sage: e = Sym.e()
    sage: m = Sym.m()
    sage: a = s([3,1])
    sage: s(a)
    s[3, 1]
    sage: h(a)
    h[3, 1] - h[4]
    sage: p(a)
    1/8*p[1, 1, 1, 1] + 1/4*p[2, 1, 1] - 1/8*p[2, 2] - 1/4*p[4]
    sage: e(a)
    e[2, 1, 1] - e[2, 2] - e[3, 1] + e[4]
    sage: m(a)
    3*m[1, 1, 1, 1] + 2*m[2, 1, 1] + m[2, 2] + m[3, 1]
    sage: a.expand(4)
    x0^3*x1 + x0^2*x1^2 + x0*x1^3 + x0^3*x2 + 2*x0^2*x1*x2 + 2*x0*x1^2*x2 + x1^3*x2 + x0^2*x2^2 + 2*x0*x1*x2^2 + x1^2*x2^2 + x0*x2^3 + x1*x2^3 + x0^3*x3 + 2*x0^2*x1*x3 + 2*x0*x1^2*x3 + x1^3*x3 + 2*x0^2*x2*x3 + 3*x0*x1*x2*x3 + 2*x1^2*x2*x3 + 2*x0*x2^2*x3 + 2*x1*x2^2*x3 + x2^3*x3 + x0^2*x3^2 + 2*x0*x1*x3^2 + x1^2*x3^2 + 2*x0*x2*x3^2 + 2*x1*x2*x3^2 + x2^2*x3^2 + x0*x3^3 + x1*x3^3 + x2*x3^3

Here are further examples::

    sage: h(m([1]))
    h[1]
    sage: h( m([2]) +m([1,1]) )
    h[2]
    sage: h( m([3]) + m([2,1]) + m([1,1,1]) )
    h[3]
    sage: h( m([4]) + m([3,1]) + m([2,2]) + m([2,1,1]) + m([1,1,1,1]) )
    h[4]
    sage: k = 5
    sage: h( sum([ m(part) for part in Partitions(k)]) )
    h[5]
    sage: k = 10
    sage: h( sum([ m(part) for part in Partitions(k)]) )
    h[10]

::

    sage: P3 = Partitions(3)
    sage: P3.list()
    [[3], [2, 1], [1, 1, 1]]
    sage: m = SymmetricFunctions(QQ).monomial()
    sage: f = sum([m(p) for p in P3])
    sage: m.get_print_style()
    'lex'
    sage: f
    m[1, 1, 1] + m[2, 1] + m[3]
    sage: m.set_print_style('length')
    sage: f
    m[3] + m[2, 1] + m[1, 1, 1]
    sage: m.set_print_style('maximal_part')
    sage: f
    m[1, 1, 1] + m[2, 1] + m[3]
    sage: m.set_print_style('lex')

::

    sage: Sym = SymmetricFunctions(QQ)
    sage: s = Sym.s()
    sage: m = Sym.m()
    sage: m([3])*s([2,1])
    2*m[3, 1, 1, 1] + m[3, 2, 1] + 2*m[4, 1, 1] + m[4, 2] + m[5, 1]
    sage: s(m([3])*s([2,1]))
    s[2, 1, 1, 1, 1] - s[2, 2, 2] - s[3, 3] + s[5, 1]
    sage: s(s([2,1])*m([3]))
    s[2, 1, 1, 1, 1] - s[2, 2, 2] - s[3, 3] + s[5, 1]
    sage: e = Sym.e()
    sage: e([4])*e([3])*e([1])
    e[4, 3, 1]

::

    sage: s = SymmetricFunctions(QQ).s()
    sage: z = s([2,1]) + s([1,1,1])
    sage: z.coefficient([2,1])
    1
    sage: z.length()
    2
    sage: sorted(z.support())
    [[1, 1, 1], [2, 1]]
    sage: z.degree()
    3

TESTS:

Check that we can handle large integers properly (:trac:`13413`)::

    sage: s = SymmetricFunctions(QQ).s()
    sage: p = SymmetricFunctions(QQ).p()
    sage: max(s(p([1]*36)).coefficients())  # long time (4s on sage.math, 2013)
    40971642983700000000

BACKWARD INCOMPATIBLE CHANGES (:trac:`5457`):

The symmetric functions code has been refactored to take
advantage of the coercion systems. This introduced a couple of glitches:

- On some bases changes, coefficients in Jack polynomials are not normalized

- Except in a few cases, conversions and coercions are only defined
  between symmetric functions over the same coefficient ring. E.g.
  the following does not work anymore::

      sage: s  = SymmetricFunctions(QQ)
      sage: s2 = SymmetricFunctions(QQ['t'])
      sage: s([1]) + s2([2]) # todo: not implemented

  This feature will probably come back at some point through
  improvements to the Sage coercion system.

Backward compatibility should be essentially retained.

AUTHORS:

- Mike Hansen (2007-06-15)
- Nicolas M. Thiery (partial refactoring)
- Mike Zabrocki, Anne Schilling (2012)
- Darij Grinberg (2013) Sym over rings that are not characteristic 0

"""
#*****************************************************************************
#       Copyright (C) 2007 Mike Hansen <mhansen@gmail.com>
#                     2012 Anne Schilling <anne at math.ucdavis.edu>
#                     2012 Mike Zabrocki <mike.zabrocki@gmail.com>
#
#  Distributed under the terms of the GNU General Public License (GPL)
#
#    This code is distributed in the hope that it will be useful,
#    but WITHOUT ANY WARRANTY; without even the implied warranty of
#    MERCHANTABILITY or FITNESS FOR A PARTICULAR PURPOSE.  See the GNU
#    General Public License for more details.
#
#  The full text of the GPL is available at:
#
#                  http://www.gnu.org/licenses/
#*****************************************************************************
from sage.misc.cachefunc import cached_method
from sage.rings.integer_ring import ZZ
from sage.rings.rational_field import QQ
from sage.rings.integer import Integer
from sage.rings.infinity import infinity
from sage.rings.polynomial.polynomial_ring_constructor import PolynomialRing
from sage.rings.polynomial.polynomial_element import is_Polynomial
from sage.rings.polynomial.multi_polynomial import is_MPolynomial
from sage.combinat.partition import _Partitions, Partitions, Partitions_n, Partition
from sage.categories.hopf_algebras import HopfAlgebras
from sage.categories.hopf_algebras_with_basis import HopfAlgebrasWithBasis
from sage.categories.tensor import tensor
from sage.combinat.free_module import CombinatorialFreeModule
from sage.matrix.constructor import matrix
from sage.misc.misc_c import prod
from sage.data_structures.blas_dict import convert_remove_zeroes, linear_combination
from copy import copy
from functools import reduce


def is_SymmetricFunctionAlgebra(x):
    """
    Checks whether ``x`` is a symmetric function algebra.

    EXAMPLES::

        sage: from sage.combinat.sf.sfa import is_SymmetricFunctionAlgebra
        sage: is_SymmetricFunctionAlgebra(5)
        False
        sage: is_SymmetricFunctionAlgebra(ZZ)
        False
        sage: is_SymmetricFunctionAlgebra(SymmetricFunctions(ZZ).schur())
        True
        sage: is_SymmetricFunctionAlgebra(SymmetricFunctions(QQ).e())
        True
        sage: is_SymmetricFunctionAlgebra(SymmetricFunctions(QQ).macdonald(q=1,t=1).P())
        True
        sage: is_SymmetricFunctionAlgebra(SymmetricFunctions(FractionField(QQ['q','t'])).macdonald().P())
        True
    """
    return isinstance(x, SymmetricFunctionAlgebra_generic)

def zee(part):
    r"""
    Return the size of the centralizer of any permutation of cycle type
    ``part``.

    Note that the size of the centralizer is the inner product between
    ``p(part)`` and itself, where `p` is the power-sum symmetric
    functions.

    INPUT:

    - ``part`` -- an integer partition (for example, ``[2,1,1]``)

    OUTPUT:

    - the integer `\prod_{i} i^{m_i(part)} m_i(part)!` where `m_i(part)` is
      the number of parts in the partition ``part`` equal to `i`

    EXAMPLES::

        sage: from sage.combinat.sf.sfa import zee
        sage: zee([2,1,1])
        4
    """
    if not isinstance(part, Partition):
        part = _Partitions(part)
    return part.centralizer_size()


def is_SymmetricFunction(x):
    r"""
    Checks whether ``x`` is a symmetric function.

    EXAMPLES::

        sage: from sage.combinat.sf.sfa import is_SymmetricFunction
        sage: s = SymmetricFunctions(QQ).s()
        sage: is_SymmetricFunction(2)
        False
        sage: is_SymmetricFunction(s(2))
        True
        sage: is_SymmetricFunction(s([2,1]))
        True
    """
    return isinstance(x, SymmetricFunctionAlgebra_generic.Element)

#####################################################################
## Bases categories

from sage.categories.realizations import Category_realization_of_parent


class SymmetricFunctionsBases(Category_realization_of_parent):
    r"""
    The category of bases of the ring of symmetric functions.

    INPUT:

    - ``self`` -- a category of bases for the symmetric functions
    - ``base`` -- ring of symmetric functions

    TESTS::

        sage: from sage.combinat.sf.sfa import SymmetricFunctionsBases
        sage: Sym = SymmetricFunctions(QQ)
        sage: bases = SymmetricFunctionsBases(Sym); bases
        Category of bases of Symmetric Functions over Rational Field
        sage: Sym.schur() in bases
        True
    """
    def _repr_(self):
        r"""
        Return the representation of ``self``.

        INPUT:

        - ``self`` -- a category of bases for the symmetric functions

        EXAMPLES::

            sage: from sage.combinat.sf.sfa import SymmetricFunctionsBases
            sage: Sym = SymmetricFunctions(QQ)
            sage: bases = SymmetricFunctionsBases(Sym)
            sage: bases._repr_()
            'Category of bases of Symmetric Functions over Rational Field'
        """
        return "Category of bases of %s" % self.base()

    def super_categories(self):
        r"""
        The super categories of ``self``.

        EXAMPLES::

            sage: from sage.combinat.sf.sfa import SymmetricFunctionsBases
            sage: Sym = SymmetricFunctions(QQ)
            sage: bases = SymmetricFunctionsBases(Sym)
            sage: bases.super_categories()
            [Category of realizations of Symmetric Functions over Rational Field,
             Category of commutative hopf algebras with basis over Rational Field,
             Join of Category of realizations of hopf algebras over Rational Field
                 and Category of graded algebras over Rational Field
                 and Category of graded coalgebras over Rational Field]
        """
        # FIXME: The last one should also be commutative, but this triggers a
        #   KeyError when doing the C3 algorithm!!!
        cat = HopfAlgebras(self.base().base_ring())
        return [self.base().Realizations(),
                cat.Commutative().WithBasis(),
                cat.Graded().Realizations()]

    class ParentMethods:

        def is_integral_domain(self, proof=True):
            """
            Return whether ``self`` is an integral domain. (It is if
            and only if the base ring is an integral domain.)

            INPUT:

            - ``self`` -- a basis of the symmetric functions
            - ``proof`` -- an optional argument (default value: ``True``)

            EXAMPLES::

                sage: s = SymmetricFunctions(QQ).s()
                sage: s.is_integral_domain()
                True

            The following doctest is disabled pending :trac:`15475`::

                sage: s = SymmetricFunctions(Zmod(14)).s() # not tested
                sage: s.is_integral_domain() # not tested
                False
            """
            return self.base_ring().is_integral_domain()

        def is_field(self, proof=True):
            """
            Return whether ``self`` is a field. (It is not.)

            INPUT:

            - ``self`` -- a basis of the symmetric functions
            - ``proof`` -- an optional argument (default value: ``True``)

            EXAMPLES::

                sage: s = SymmetricFunctions(QQ).s()
                sage: s.is_field()
                False
            """
            return False

        def is_commutative(self):
            """
            Return whether this symmetric function algebra is commutative.

            INPUT:

            - ``self`` -- a basis of the symmetric functions

            EXAMPLES::

                sage: s = SymmetricFunctions(QQ).s()
                sage: s.is_commutative()
                True
            """
            return self.base_ring().is_commutative()

        def _repr_(self):
            """
            Text representation of this basis of symmetric functions

            INPUT:

            - ``self`` -- a basis of the symmetric functions

            EXAMPLES::

                sage: Sym = SymmetricFunctions(FractionField(QQ['q,t'])); Sym
                Symmetric Functions over Fraction Field of Multivariate Polynomial Ring in q, t over Rational Field
                sage: Sym.p()
                Symmetric Functions over Fraction Field of Multivariate Polynomial Ring in q, t over Rational Field in the powersum basis

            In the following examples, we rename {{{Sym}}} for brevity::

                sage: Sym.rename("Sym"); Sym
                Sym

            Classical bases::

                sage: Sym.s()
                Sym in the Schur basis
                sage: Sym.p()
                Sym in the powersum basis
                sage: Sym.m()
                Sym in the monomial basis
                sage: Sym.e()
                Sym in the elementary basis
                sage: Sym.h()
                Sym in the homogeneous basis
                sage: Sym.f()
                Sym in the forgotten basis

            Macdonald polynomials::

                sage: Sym.macdonald().P()
                Sym in the Macdonald P basis
                sage: Sym.macdonald().Q()
                Sym in the Macdonald Q basis
                sage: Sym.macdonald().J()
                Sym in the Macdonald J basis
                sage: Sym.macdonald().H()
                Sym in the Macdonald H basis
                sage: Sym.macdonald().Ht()
                Sym in the Macdonald Ht basis
                sage: Sym.macdonald().S()
                Sym in the Macdonald S basis

            Macdonald polynomials, with specialized parameters::

                sage: Sym.macdonald(q=1).S()
                Sym in the Macdonald S with q=1 basis
                sage: Sym.macdonald(q=1,t=3).P()
                Sym in the Macdonald P with q=1 and t=3 basis

            Hall-Littlewood polynomials:

                sage: Sym.hall_littlewood().P()
                Sym in the Hall-Littlewood P basis
                sage: Sym.hall_littlewood().Q()
                Sym in the Hall-Littlewood Q basis
                sage: Sym.hall_littlewood().Qp()
                Sym in the Hall-Littlewood Qp basis

            Hall-Littlewood polynomials, with specialized parameter::

                sage: Sym.hall_littlewood(t=1).P()
                Sym in the Hall-Littlewood P with t=1 basis

            Jack polynomials::

                sage: Sym.jack().J()
                Sym in the Jack J basis
                sage: Sym.jack().P()
                Sym in the Jack P basis
                sage: Sym.jack().Q()
                Sym in the Jack Q basis
                sage: Sym.jack().Qp()
                Sym in the Jack Qp basis

            Jack polynomials, with specialized parameter::

                sage: Sym.jack(t=1).J()
                Sym in the Jack J with t=1 basis

            Zonal polynomials::

                sage: Sym.zonal()
                Sym in the zonal basis

            LLT polynomials::

                sage: Sym.llt(3).hspin()
                Sym in the level 3 LLT spin basis
                sage: Sym.llt(3).hcospin()
                Sym in the level 3 LLT cospin basis

            LLT polynomials, with specialized parameter::

                sage: Sym.llt(3, t=1).hspin()
                Sym in the level 3 LLT spin with t=1 basis
                sage: Sym.llt(3, t=1).hcospin()
                Sym in the level 3 LLT cospin with t=1 basis

            TESTS::

                sage: Sym.s()._repr_()
                'Sym in the Schur basis'
                sage: Sym.s()._repr_.__module__
                'sage.combinat.sf.sfa'

            ::

                sage: Sym.rename()
            """
            return "%s in the %s basis" % (self.realization_of(),
                                           self.basis_name())

        @cached_method
        def one_basis(self):
            r"""
            Return the empty partition, as per ``AlgebrasWithBasis.ParentMethods.one_basis``

            INPUT:

            - ``self`` -- a basis of the ring of symmetric functions

            EXAMPLES::

                sage: Sym = SymmetricFunctions(QQ['t'].fraction_field())
                sage: s = Sym.s()
                sage: s.one_basis()
                []
                sage: Q = Sym.hall_littlewood().Q()
                sage: Q.one_basis()
                []

            .. TODO:: generalize to Modules.Graded.Connected.ParentMethods
            """
            return _Partitions([])

        def degree_on_basis(self, b):
            r"""
            Return the degree of the basis element indexed by ``b``.

            INPUT:

            - ``self`` -- a basis of the symmetric functions
            - ``b`` -- a partition

            EXAMPLES::

                sage: Sym = SymmetricFunctions(QQ['q,t'].fraction_field())
                sage: m = Sym.monomial()
                sage: m.degree_on_basis(Partition([3,2]))
                5
                sage: P = Sym.macdonald().P()
                sage: P.degree_on_basis(Partition([]))
                0
            """
            return sum(b)

        def corresponding_basis_over(self, R):
            r"""
            Return the realization of symmetric functions corresponding to
            ``self`` but over the base ring ``R``. Only works when ``self``
            is one of the classical bases, not one of the `q,t`-dependent
            ones. In the latter case, ``None`` is returned instead.

            INPUT:

            - ``R`` -- a commutative ring

            EXAMPLES::

                sage: Sym = SymmetricFunctions(QQ)
                sage: m = Sym.monomial()
                sage: m.corresponding_basis_over(ZZ)
                Symmetric Functions over Integer Ring in the monomial basis

                sage: Sym = SymmetricFunctions(CyclotomicField())
                sage: s = Sym.schur()
                sage: s.corresponding_basis_over(Integers(13))
                Symmetric Functions over Ring of integers modulo 13 in the Schur basis

                sage: P = ZZ['q','t']
                sage: Sym = SymmetricFunctions(P)
                sage: mj = Sym.macdonald().J()
                sage: mj.corresponding_basis_over(Integers(13))

            TESTS:

            Let's check that this handles each of the bases properly::

                sage: P = QQ['q','t']
                sage: Sym = SymmetricFunctions(P)
                sage: Q = CyclotomicField()['q','t']
                sage: Sym.s().corresponding_basis_over(CyclotomicField())
                Symmetric Functions over Universal Cyclotomic Field in the Schur basis
                sage: Sym.p().corresponding_basis_over(CyclotomicField())
                Symmetric Functions over Universal Cyclotomic Field in the powersum basis
                sage: Sym.m().corresponding_basis_over(CyclotomicField())
                Symmetric Functions over Universal Cyclotomic Field in the monomial basis
                sage: Sym.e().corresponding_basis_over(CyclotomicField())
                Symmetric Functions over Universal Cyclotomic Field in the elementary basis
                sage: Sym.h().corresponding_basis_over(CyclotomicField())
                Symmetric Functions over Universal Cyclotomic Field in the homogeneous basis
                sage: Sym.f().corresponding_basis_over(CyclotomicField())
                Symmetric Functions over Universal Cyclotomic Field in the forgotten basis
                sage: Sym.w().corresponding_basis_over(CyclotomicField())
                Symmetric Functions over Universal Cyclotomic Field in the Witt basis
                sage: Sym.macdonald().P().corresponding_basis_over(CyclotomicField())
                sage: Sym.macdonald().Q().corresponding_basis_over(CyclotomicField())
                sage: Sym.macdonald().J().corresponding_basis_over(CyclotomicField())
                sage: Sym.macdonald().H().corresponding_basis_over(CyclotomicField())
                sage: Sym.macdonald().Ht().corresponding_basis_over(CyclotomicField())
                sage: Sym.macdonald().S().corresponding_basis_over(CyclotomicField())
                sage: Sym.macdonald(q=1).S().corresponding_basis_over(CyclotomicField())
                sage: Sym.macdonald(q=1,t=3).P().corresponding_basis_over(CyclotomicField())
                sage: Sym.hall_littlewood().P().corresponding_basis_over(CyclotomicField())
                sage: Sym.hall_littlewood().Q().corresponding_basis_over(CyclotomicField())
                sage: Sym.hall_littlewood().Qp().corresponding_basis_over(CyclotomicField())
                sage: Sym.hall_littlewood(t=1).P().corresponding_basis_over(CyclotomicField())
                sage: Sym.jack().J().corresponding_basis_over(CyclotomicField())
                sage: Sym.jack().P().corresponding_basis_over(CyclotomicField())
                sage: Sym.jack().Q().corresponding_basis_over(CyclotomicField())
                sage: Sym.jack().Qp().corresponding_basis_over(CyclotomicField())
                sage: Sym.jack(t=1).J().corresponding_basis_over(CyclotomicField())
                sage: Sym.zonal().corresponding_basis_over(CyclotomicField())
                Symmetric Functions over Universal Cyclotomic Field in the zonal basis
                sage: Sym.llt(3).hspin().corresponding_basis_over(CyclotomicField())
                sage: Sym.llt(3).hcospin().corresponding_basis_over(CyclotomicField())
                sage: Sym.llt(3, t=1).hspin().corresponding_basis_over(CyclotomicField())
                sage: Sym.llt(3, t=1).hcospin().corresponding_basis_over(CyclotomicField())

            .. TODO::

                This function is an ugly hack using strings. It should be
                rewritten as soon as the bases of ``SymmetricFunctions`` are
                put on a more robust and systematic footing.
            """
            from sage.combinat.sf.sf import SymmetricFunctions
            from sage.misc.call import attrcall
            try:
                return attrcall(self._basis)(SymmetricFunctions(R))
            except AttributeError:   # or except (AttributeError, ValueError):
                return None
            #Alternative code proposed by Florent Hivert, which sadly fails for the
            #forgotten basis (which reduces differently than the other ones):
            #try:
            #    parentred1 = self._reduction
            #    parentred2 = parentred1[1][0]._reduction
            #    parentred2prime = tuple([parentred2[0], tuple([R]), parentred2[2]])
            #    from sage.structure.unique_representation import unreduce
            #    parent2 = unreduce(*parentred2prime)
            #    parentred1prime = tuple([parentred1[0], tuple([parent2]), parentred1[2]])
            #    return unreduce(*parentred1prime)
            #except (AttributeError, ValueError):
            #    return None
            #This code relied heavily on the construction of bases of
            #``SymmetricFunctions`` and on their reduction.

        def skew_schur(self, x):
            """
            Return the skew Schur function indexed by ``x`` in ``self``.

            INPUT:

            - ``x`` -- a skew partition

            EXAMPLES::

                sage: sp = SkewPartition([[5,3,3,1], [3,2,1]])
                sage: s = SymmetricFunctions(QQ).s()
                sage: s.skew_schur(sp)
                s[2, 2, 1, 1] + s[2, 2, 2] + s[3, 1, 1, 1] + 3*s[3, 2, 1]
                 + s[3, 3] + 2*s[4, 1, 1] + 2*s[4, 2] + s[5, 1]

                sage: e = SymmetricFunctions(QQ).e()
                sage: ess = e.skew_schur(sp); ess
                e[2, 1, 1, 1, 1] - e[2, 2, 1, 1] - e[3, 1, 1, 1] + e[3, 2, 1]
                sage: ess == e(s.skew_schur(sp))
                True

            TESTS::

                sage: s.skew_schur([[2,1], [1]])
                s[1, 1] + s[2]

                sage: s.skew_schur([[2,1], [3]])
                Traceback (most recent call last):
                ...
                ValueError: not a valid skew partition

                sage: s = SymmetricFunctions(GF(2)).s()
                sage: s.skew_schur([[3,2,1],[2,1]])
                s[1, 1, 1] + s[3]
            """
            from sage.combinat.skew_partition import SkewPartitions
            if x not in SkewPartitions():
                raise ValueError("not a valid skew partition")
            import sage.libs.lrcalc.lrcalc as lrcalc
            s = self.realization_of().schur()
            R = self.base_ring()
            skewschur = lrcalc.skew(x[0], x[1])
            return self(s.element_class(s, convert_remove_zeroes(skewschur, R)))

        def Eulerian(self, n, j, k=None):
            """
            Return the Eulerian symmetric function `Q_{n,j}` (with `n`
            either an integer or a partition) or `Q_{n,j,k}` (if the
            optional argument ``k`` is specified) in terms of the basis
            ``self``.

            It is known that the Eulerian quasisymmetric functions are
            in fact symmetric functions [SW2010]_. For more information,
            see :meth:`QuasiSymmetricFunctions.Fundamental.Eulerian()`,
            which accepts the same syntax as this method.

            INPUT:

            - ``n`` -- the nonnegative integer `n` or a partition
            - ``j`` -- the number of excedances
            - ``k`` -- (optional) if specified, determines the number of fixed
              points of the permutations which are being summed over

            EXAMPLES::

                sage: Sym = SymmetricFunctions(QQ)
                sage: m = Sym.m()
                sage: m.Eulerian(3, 1)
                4*m[1, 1, 1] + 3*m[2, 1] + 2*m[3]
                sage: h = Sym.h()
                sage: h.Eulerian(4, 2)
                h[2, 2] + h[3, 1] + h[4]
                sage: s = Sym.s()
                sage: s.Eulerian(5, 2)
                s[2, 2, 1] + s[3, 1, 1] + 5*s[3, 2] + 6*s[4, 1] + 6*s[5]
                sage: s.Eulerian([2,2,1], 2)
                s[2, 2, 1] + s[3, 2] + s[4, 1] + s[5]
                sage: s.Eulerian(5, 2, 2)
                s[3, 2] + s[4, 1] + s[5]

            We check Equation (5.4) in [SW2010]_::

                sage: h.Eulerian([6], 3)
                h[3, 2, 1] - h[4, 1, 1] + 2*h[4, 2] + h[5, 1]
                sage: s.Eulerian([6], 3)
                s[3, 2, 1] + s[3, 3] + 3*s[4, 2] + 3*s[5, 1] + 3*s[6]
            """
            from sage.combinat.ncsf_qsym.qsym import QuasiSymmetricFunctions
            F = QuasiSymmetricFunctions(self.base_ring()).F()
            if n in _Partitions:
                n = _Partitions(n)
            return self(F.Eulerian(n, j, k).to_symmetric_function())

        def gessel_reutenauer(self, lam):
            r"""
            Return the Gessel-Reutenauer symmetric function
            corresponding to the partition ``lam`` written in the basis
            ``self``.

            Let `\lambda` be a partition. The *Gessel-Reutenauer
            symmetric function* `\mathbf{GR}_\lambda` corresponding to
            `\lambda` is the symmetric function denoted `L_\lambda` in
            [GR1993]_ and in Exercise 7.89 of [STA]_ and denoted
            `\mathbf{GR}_\lambda` in Definition 6.6.34 of [GriRei18]_.
            It is also called the *higher Lie character*, for instance
            in [Sch2003b]_.
            It can be defined in several ways:

            - It is the sum of the monomials `\mathbf{x}_w` over all
              words `w` over the alphabet
              `\left\{ 1, 2, 3, \ldots \right\}` which have CFL type
              `\lambda`. Here, the monomial `\mathbf{x}_w` for a word
              `w = \left(w_1, w_2, \ldots, w_k\right)` is defined as
              `x_{w_1} x_{w_2} \cdots x_{w_k}`, and the *CFL type* of
              a word `w` is defined as the partition obtained by
              sorting (in decreasing order) the lengths of the factors
              in the Lyndon factorization
              (:meth:`~sage.combinat.words.finite_word.FiniteWord_class.lyndon_factorization`)
              of `w`. The fact that this power series
              `\mathbf{GR}_\lambda` is symmetric is not obvious.

            - It is the sum of the fundamental quasisymmetric
              functions `F_{\operatorname{Des} \sigma}` over all
              permutations `\sigma` that have cycle type `\lambda`. See
              :class:`sage.combinat.ncsf_qsym.qsym.QuasiSymmetricFunctions.Fundamental`
              for the definition of fundamental quasisymmetric functions,
              and :meth:`~sage.combinat.permutation.Permutation.cycle_type`
              for that of cycle type. For a permutation `\sigma`, we use
              `\operatorname{Des} \sigma` to denote the descent composition
              (:meth:`~sage.combinat.permutation.Permutation.descents_composition`)
              of `\sigma`. Again, this definition does not make the
              symmetry of `\mathbf{GR}_\lambda` obvious.

            - For every positive integer `n`, we have

              .. MATH::

                  \mathbf{GR}_{\left(n\right)}
                  = \frac{1}{n} \sum_{d \mid n} \mu(d) p_d^{n/d},

              where `p_d` denotes the `d`-th power-sum symmetric
              function. This `\mathbf{GR}_{\left(n\right)}` is also
              denoted by `L_n`, and is called the Lie character. Now,
              the higher Lie character `\mathbf{GR}_\lambda` is defined as the product:

              .. MATH::

                  h_{m_1} \left[L_1\right] \cdot h_{m_2} \left[L_2\right]
                  \cdot h_{m_3} \left[L_3\right] \cdots,

              where `m_i` denotes the multiplicity of the part `i` in
              `\lambda`, and where the square brackets stand for
              plethysm (:meth:`plethysm`). This definition makes
              the symmetry (but not the integrality!) of
              `\mathbf{GR}_\lambda` obvious.

            The equivalences of these three definitions are proven in
            [GR1993]_ Sections 2-3. (See also [GriRei18]_ Subsection
            6.6.2 for the equivalence of the first two definitions and
            further formulas.)

            `\mathbf{GR}_\lambda` has further significance in representations afforded
            by the tensor algebra `T(V)` of a finite dimensional vector space.
            The Poincaré-Birkhoff-Witt theorem describes the universal enveloping algebra
            of a Lie algebra. It gives a decomposition of the degree-`n` component `T_n(V)`
            of `T(V)` into `GL(V)` representations indexed by partitions.
            The higher Lie characters are the symmetric group `S_n` characters corresponding
            to this decomposition via Schur-Weyl duality.

            Another important question, *Thrall's problem* (see e.g. [Sch2003b]_)
            asks, for `\lambda` a partition of `n`, can we combinatorially interpret
            the coefficients `\alpha_\mu^\lambda` in the Schur-expansion of
            `\mathbf{GR}_\lambda`:

            .. MATH::

                \mathbf{GR}_\lambda = \sum_{\mu \vdash n} \alpha_\mu^\lambda s_\mu.

            INPUT:

            - ``lam`` -- a partition or a positive integer (in the latter
              case, it is understood to mean the partition ``[lam]``)

            OUTPUT:

            The Gessel-Reutenauer symmetric function
            `\mathbf{GR}_\lambda`, where `\lambda` is ``lam``,
            expanded in the basis ``self``.

            EXAMPLES:

            The first few values of `\mathbf{GR}_{(n)} = L_n`::

                sage: Sym = SymmetricFunctions(ZZ)
                sage: h = Sym.h()
                sage: h.gessel_reutenauer(1)
                h[1]
                sage: h.gessel_reutenauer(2)
                h[1, 1] - h[2]
                sage: h.gessel_reutenauer(3)
                h[2, 1] - h[3]
                sage: h.gessel_reutenauer(4)
                h[2, 1, 1] - h[2, 2]
                sage: h.gessel_reutenauer(5)
                h[2, 1, 1, 1] - h[2, 2, 1] - h[3, 1, 1] + h[3, 2] + h[4, 1] - h[5]
                sage: h.gessel_reutenauer(6)
                h[2, 1, 1, 1, 1] - h[2, 2, 1, 1] - h[2, 2, 2]
                 - 2*h[3, 1, 1, 1] + 5*h[3, 2, 1] - 2*h[3, 3] + h[4, 1, 1]
                 - h[4, 2] - h[5, 1] + h[6]

            Gessel-Reutenauer functions indexed by partitions::

                sage: h.gessel_reutenauer([2, 1])
                h[1, 1, 1] - h[2, 1]
                sage: h.gessel_reutenauer([2, 2])
                h[1, 1, 1, 1] - 3*h[2, 1, 1] + 2*h[2, 2] + h[3, 1] - h[4]

            The Gessel-Reutenauer functions are Schur-positive::

                sage: s = Sym.s()
                sage: s.gessel_reutenauer([2, 1])
                s[1, 1, 1] + s[2, 1]
                sage: s.gessel_reutenauer([2, 2, 1])
                s[1, 1, 1, 1, 1] + s[2, 1, 1, 1] + s[2, 2, 1] + s[3, 2]

            They do not form a basis, as the following example (from
            [GR1993]_ p. 201) shows::

                sage: s.gessel_reutenauer([4]) == s.gessel_reutenauer([2, 1, 1])
                True

            They also go by the name *higher Lie character*::

                sage: s.higher_lie_character([2, 2, 1]) == s.gessel_reutenauer([2, 2, 1])
                True

            Of the above three equivalent definitions of
            `\mathbf{GR}_\lambda`, we use the third one for
            computations. Let us check that the second one gives the
            same results::

                sage: QSym = QuasiSymmetricFunctions(ZZ)
                sage: F = QSym.F() # fundamental basis
                sage: def GR_def2(lam): # `\mathbf{GR}_\lambda`
                ....:     n = lam.size()
                ....:     r = F.sum_of_monomials([sigma.descents_composition()
                ....:                             for sigma in Permutations(n)
                ....:                             if sigma.cycle_type() == lam])
                ....:     return r.to_symmetric_function()
                sage: all( GR_def2(lam) == h.gessel_reutenauer(lam)
                ....:      for n in range(5) for lam in Partitions(n) )
                True

            And the first one, too (assuming symmetry)::

                sage: m = Sym.m()
                sage: def GR_def1(lam): # `\mathbf{GR}_\lambda`
                ....:     n = lam.size()
                ....:     Permus_mset = sage.combinat.permutation.Permutations_mset
                ....:     def coeff_of_m_mu_in_result(mu):
                ....:         words_to_check = Permus_mset([i for (i, l) in enumerate(mu)
                ....:                                       for _ in range(l)])
                ....:         return sum((1 for w in words_to_check if
                ....:                     Partition(list(reversed(sorted([len(v) for v in Word(w).lyndon_factorization()]))))
                ....:                     == lam))
                ....:     r = m.sum_of_terms([(mu, coeff_of_m_mu_in_result(mu))
                ....:                         for mu in Partitions(n)],
                ....:                        distinct=True)
                ....:     return r
                sage: all( GR_def1(lam) == h.gessel_reutenauer(lam)
                ....:      for n in range(5) for lam in Partitions(n) )
                True

            TESTS:

            This works fine over other base rings::

                sage: Sym = SymmetricFunctions(FractionField(QQ['q','t']))
                sage: P = Sym.macdonald().P()
                sage: h = Sym.h()
                sage: P.gessel_reutenauer(3) == P(h.gessel_reutenauer(3))
                True

            .. NOTE::

                The currently existing implementation of this function is
                technically unsatisfactory. It distinguishes the case when the
                base ring is a `\QQ`-algebra from the case
                where it isn't. In the latter, it does a computation using
                universal coefficients, again distinguishing the case when it is
                able to compute the "corresponding" basis of the symmetric function
                algebra over `\QQ` (using the ``corresponding_basis_over`` hack)
                from the case when it isn't (in which case it transforms everything
                into the Schur basis, which is slow).
            """
            if lam in ZZ:
                lam = [lam]
            lam = _Partitions(lam)
            R = self.base_ring()
            # We use [GR1993]_ Theorem 3.6 and work over `\QQ` to
            # compute the Gessel-Reutenauer symmetric function.
            if self.has_coerce_map_from(QQ):
                # [GR1993]_ Theorem 3.6
                m = lam.to_exp_dict() # == {i: m_i | i occurs in lam}
                p = self.realization_of().power()
                h = self.realization_of().complete()
                from sage.arith.all import moebius, squarefree_divisors
                mu = moebius

                def component(i, g):  # == h_g[L_i]
                    L_i = p.sum_of_terms([(_Partitions([d] * (i//d)), R(mu(d)))
                                          for d in squarefree_divisors(i)],
                                         distinct=True) / i
                    return p(h[g]).plethysm(L_i)
                return self(p.prod(component(i, g) for i, g in m.items()))

            # The base ring does not coerce into `\QQ`

            # comp_parent is the parent that is going to be used for
            # computations. In most cases it will just be self.
            comp_parent = self
            # Now let's try to find out what basis self is in, and
            # construct the corresponding basis of symmetric functions
            # over QQ.
            corresponding_parent_over_QQ = self.corresponding_basis_over(QQ)
            if corresponding_parent_over_QQ is None:
                # This is the case where the corresponding basis
                # over QQ cannot be found. This can have two reasons:
                # Either the basis depends on variables (like the
                # Macdonald symmetric functions), or its basis_name()
                # is not identical to the name of the method on
                # SymmetricFunctions(QQ) that builds it. Either way,
                # give up looking for the corresponding parent, and
                # transform everything into the Schur basis (very
                # slow!) instead.
                comp_parent = self.realization_of().schur()
                from sage.combinat.sf.sf import SymmetricFunctions
                corresponding_parent_over_QQ = SymmetricFunctions(QQ).schur()
            corresponding_result = corresponding_parent_over_QQ.gessel_reutenauer(lam)
            comp_base_ring = comp_parent.base_ring()
            result = comp_parent.sum_of_terms((nu, comp_base_ring(c))
                                               for nu, c in corresponding_result)
            return self(result)    # just in case comp_parent != self.

        higher_lie_character = gessel_reutenauer

        def lehrer_solomon(self, lam):
            r"""
            Return the Lehrer-Solomon symmetric function (also known as the
            Whitney homology character) corresponding to the partition ``lam``
            written in the basis ``self``.

            Let `\lambda \vdash n` be a partition. The *Lehrer-Solomon
            symmetric function* `\mathbf{LS}_\lambda` corresponding to
            `\lambda` is the Frobenius characteristic of the representation
            denoted `\operatorname{Ind}_{Z_\lambda}^{S_n}(\xi_\lambda)` in
            Theorem 4.5 of [LS1986]_ or `W_\lambda` in Theorem 2.7 of
            [HR2017]_. It was first computed as a symmetric function in
            [Sun1994]_.

            It is the symmetric group representation corresponding to a
            summand of the Whitney homology of the set partition lattice.
            The summand comes from the orbit of set partitions with block
            sizes corresponding to `\lambda` (after reordering appropriately).

            It can be computed using Sundaram's plethystic formula
            (see [Sun1994]_ Theorem 1.8):

            .. MATH::

                  \mathbf{LS}_\lambda =
                    \prod_{\text{odd } j \geq 1} h_{m_j}[\pi_j]
                    \prod_{\text{even } j \geq 2} e_{m_j}[\pi_j],

            where `h_{m_j}` are complete homogeneous symmetric functions,
            `e_{m_j}` are elementary symmetric functions, and `\pi_j` are
            the images of the Gessel-Reutenauer symmetric function
            `\mathbf{GR}_{(j)}` (see :meth:`gessel_reutenauer`) under the
            involution `\omega` (i.e. :meth:`omega_involution`)::

                sage: Sym = SymmetricFunctions(QQ)
                sage: s = Sym.s()
                sage: pi_2 = (s.gessel_reutenauer(2)).omega_involution()
                sage: pi_1 = (s.gessel_reutenauer(1)).omega_involution()
                sage: s.lehrer_solomon([2,1]) == pi_2 * pi_1 # since h_1, e_1 are plethystic identities
                True

            Note that this also gives the `S_n`-equivariant structure of the
            Orlik-Solomon algebra of the braid arrangement (also known as the
            type-`A` reflection arrangement).

            The representation corresponding to `\mathbf{LS}_\lambda` exhibits
            representation stability [Chu2012]_, and a sharp bound is given
            in [HR2017]_.

            INPUT:

            - ``lam`` -- a partition or a positive integer (in the latter
              case, it is understood to mean the partition ``[lam]``)

            OUTPUT:

            The Lehrer-Solomon symmetric function
            `\mathbf{LS}_\lambda`, where `\lambda` is ``lam``,
            expanded in the basis ``self``.

            EXAMPLES:

            The first few values of `\mathbf{LS}_{(n)}`::

                sage: Sym = SymmetricFunctions(ZZ)
                sage: h = Sym.h()
                sage: h.lehrer_solomon(1)
                h[1]
                sage: h.lehrer_solomon(2)
                h[2]
                sage: h.lehrer_solomon(3)
                h[2, 1] - h[3]
                sage: h.lehrer_solomon(4)
                h[2, 1, 1] - h[2, 2]
                sage: h.lehrer_solomon(5)
                h[2, 1, 1, 1] - h[2, 2, 1] - h[3, 1, 1] + h[3, 2] + h[4, 1] - h[5]

            The :meth:`whitney_homology_character` method is an alias::

                sage: Sym = SymmetricFunctions(ZZ)
                sage: s = Sym.schur()
                sage: s.lehrer_solomon([2, 2, 1]) == s.whitney_homology_character([2, 2, 1])
                True

            Lehrer-Solomon functions indexed by partitions::

                sage: h.lehrer_solomon([2, 1])
                h[2, 1]
                sage: h.lehrer_solomon([2, 2])
                h[3, 1] - h[4]

            The Lehrer-Solomon functions are Schur-positive::

                sage: s = Sym.s()
                sage: s.lehrer_solomon([2, 1])
                s[2, 1] + s[3]
                sage: s.lehrer_solomon([2, 2, 1])
                s[3, 1, 1] + s[3, 2] + s[4, 1]
                sage: s.lehrer_solomon([4, 1])
                s[2, 1, 1, 1] + s[2, 2, 1] + 2*s[3, 1, 1] + s[3, 2] + s[4, 1]

            TESTS:

            This works fine over other base rings::

                sage: Sym = SymmetricFunctions(FractionField(QQ['q','t']))
                sage: P = Sym.macdonald().P()
                sage: h = Sym.h()
                sage: P.lehrer_solomon(3) == P(h.lehrer_solomon(3))
                True

                sage: s = SymmetricFunctions(GF(2)).s()
                sage: s.lehrer_solomon([4,1])
                s[2, 1, 1, 1] + s[2, 2, 1] + s[3, 2] + s[4, 1]
            """
            if lam in ZZ:
                lam = [lam]
            lam = _Partitions(lam)
            R = self.base_ring()
            # We use [Sun1994]_ Theorem 1.8 and work over `\QQ` to
            # compute the Lehrer-Solomon symmetric function.
            if self.has_coerce_map_from(QQ):
                # [Sun1994]_ Theorem 1.8
                m = lam.to_exp_dict() # == {i: m_i | i occurs in lam}
                p = self.realization_of().power()
                h = self.realization_of().complete()
                e = self.realization_of().elementary()
                from sage.arith.misc import moebius, squarefree_divisors
                mu = moebius

                def component(i, g): # == h_g[L_i] or e_g[L_i]
                    L_i = p.sum_of_terms(((_Partitions([d] * (i//d)), R(mu(d)))
                                           for d in squarefree_divisors(i)),
                                          distinct=True) / i
                    if not i % 2:
                        return p(e[g]).plethysm(L_i.omega())
                    else:
                        return p(h[g]).plethysm(L_i.omega())

                return self( p.prod(component(i, g) for i, g in m.items()) )

            # The base ring does not coerce into `\QQ`

            # comp_parent is the parent that is going to be used for
            # computations. In most cases it will just be self.
            comp_parent = self
            # Now let's try to find out what basis self is in, and
            # construct the corresponding basis of symmetric functions
            # over QQ.
            corresponding_parent_over_QQ = self.corresponding_basis_over(QQ)
            if corresponding_parent_over_QQ is None:
                # This is the case where the corresponding basis
                # over QQ cannot be found. This can have two reasons:
                # Either the basis depends on variables (like the
                # Macdonald symmetric functions), or its basis_name()
                # is not identical to the name of the method on
                # SymmetricFunctions(QQ) that builds it. Either way,
                # give up looking for the corresponding parent, and
                # transform everything into the Schur basis (very
                # slow!) instead.
                comp_parent = self.realization_of().schur()
                from sage.combinat.sf.sf import SymmetricFunctions
                corresponding_parent_over_QQ = SymmetricFunctions(QQ).schur()
            corresponding_result = corresponding_parent_over_QQ.lehrer_solomon(lam)
            comp_base_ring = comp_parent.base_ring()
            result = comp_parent.sum_of_terms((nu, comp_base_ring(c))
                                               for nu, c in corresponding_result)
            return self(result)    # just in case comp_parent != self.

        whitney_homology_character = lehrer_solomon

        def carlitz_shareshian_wachs(self, n, d, s, comparison=None):
            r"""
            Return the Carlitz-Shareshian-Wachs symmetric function
            `X_{n, d, s}` (if ``comparison`` is ``None``), or
            `U_{n, d, s}` (if ``comparison`` is ``-1``), or
            `V_{n, d, s}` (if ``comparison`` is ``0``), or
            `W_{n, d, s}` (if ``comparison`` is ``1``) written in the
            basis ``self``. These functions are defined below.

            The Carlitz-Shareshian-Wachs symmetric functions have been
            introduced in [GriRei18]_, Exercise 2.9.11, as
            refinements of a certain particular case of chromatic
            quasisymmetric functions defined by Shareshian and Wachs.
            Their definitions are as follows:

            Let `n`, `d` and `s` be three nonnegative integers. Let
            `W(n, d, s)` denote the set of all `n`-tuples
            `(w_1, w_2, \ldots, w_n)` of positive integers having the
            property that there exist precisely `d` elements `i`
            of `\left\{ 1, 2, \ldots, n-1 \right\}` satisfying
            `w_i > w_{i+1}`, and precisely `s` elements `i` of
            `\left\{ 1, 2, \ldots, n-1 \right\}` satisfying
            `w_i = w_{i+1}`. For every
            `w = (w_1, w_2, \ldots, w_n) \in W(n, d, s)`, let `x_w`
            be the monomial `x_{w_1} x_{w_2} \cdots x_{w_n}`. We then
            define the power series `X_{n, d, s}` by

            .. MATH::

                X_{n, d, s} = \sum_{w \in W(n, d, s)} x_w .

            This is a symmetric function (according to
            [GriRei18]_, Exercise 2.9.11(b)), and for `s = 0` equals
            the `t^d`-coefficient of the descent enumerator of Smirnov
            words of length `n` (an example of a chromatic
            quasisymmetric function which happens to be symmetric --
            see [ShaWach2014]_, Example 2.5).

            Assume that `n > 0`. Then, we can define three further
            power series as follows:

            .. MATH::

                U_{n, d, s} = \sum_{w_1 < w_n} x_w ; \qquad
                V_{n, d, s} = \sum_{w_1 = w_n} x_w ; \qquad
                W_{n, d, s} = \sum_{w_1 > w_n} x_w ,

            where all three sums range over
            `w = (w_1, w_2, \ldots, w_n) \in W(n, d, s)`. These
            three power series `U_{n, d, s}`, `V_{n, d, s}` and
            `W_{n, d, s}` are symmetric functions as well
            ([GriRei18]_, Exercise 2.9.11(c)). Their sum is
            `X_{n, d, s}`.

            REFERENCES:

            .. [ShaWach2014] John Shareshian, Michelle L. Wachs.
               *Chromatic quasisymmetric functions*.
               :arxiv:`1405.4629v2`.

            .. [GriRei18]_

            INPUT:

            - ``n`` -- a nonnegative integer

            - ``d`` -- a nonnegative integer

            - ``s`` -- a nonnegative integer

            - ``comparison`` (default: ``None``) -- a variable
              which can take the forms ``None``, ``-1``, ``0``
              and ``1``

            OUTPUT:

            The Carlitz-Shareshian-Wachs symmetric function
            `X_{n, d, s}` (if ``comparison`` is ``None``), or
            `U_{n, d, s}` (if ``comparison`` is ``-1``), or
            `V_{n, d, s}` (if ``comparison`` is ``0``), or
            `W_{n, d, s}` (if ``comparison`` is ``1``) written in the
            basis ``self``.

            EXAMPLES:

            The power series `X_{n, d, s}`::

                sage: Sym = SymmetricFunctions(ZZ)
                sage: m = Sym.m()
                sage: m.carlitz_shareshian_wachs(3, 2, 1)
                0
                sage: m.carlitz_shareshian_wachs(3, 1, 1)
                m[2, 1]
                sage: m.carlitz_shareshian_wachs(3, 2, 0)
                m[1, 1, 1]
                sage: m.carlitz_shareshian_wachs(3, 0, 2)
                m[3]
                sage: m.carlitz_shareshian_wachs(3, 1, 0)
                4*m[1, 1, 1] + m[2, 1]
                sage: m.carlitz_shareshian_wachs(3, 0, 1)
                m[2, 1]
                sage: m.carlitz_shareshian_wachs(3, 0, 0)
                m[1, 1, 1]
                sage: m.carlitz_shareshian_wachs(5, 2, 2)
                m[2, 2, 1] + m[3, 1, 1]
                sage: m.carlitz_shareshian_wachs(1, 0, 0)
                m[1]
                sage: m.carlitz_shareshian_wachs(0, 0, 0)
                m[]

            The power series `U_{n, d, s}`::

                sage: m.carlitz_shareshian_wachs(3, 2, 1, comparison=-1)
                0
                sage: m.carlitz_shareshian_wachs(3, 1, 1, comparison=-1)
                0
                sage: m.carlitz_shareshian_wachs(3, 2, 0, comparison=-1)
                0
                sage: m.carlitz_shareshian_wachs(3, 0, 2, comparison=-1)
                0
                sage: m.carlitz_shareshian_wachs(3, 1, 0, comparison=-1)
                2*m[1, 1, 1]
                sage: m.carlitz_shareshian_wachs(3, 0, 1, comparison=-1)
                m[2, 1]
                sage: m.carlitz_shareshian_wachs(3, 0, 0, comparison=-1)
                m[1, 1, 1]
                sage: m.carlitz_shareshian_wachs(5, 2, 2, comparison=-1)
                0
                sage: m.carlitz_shareshian_wachs(4, 2, 0, comparison=-1)
                3*m[1, 1, 1, 1]
                sage: m.carlitz_shareshian_wachs(1, 0, 0, comparison=-1)
                0

            The power series `V_{n, d, s}`::

                sage: m.carlitz_shareshian_wachs(3, 2, 1, comparison=0)
                0
                sage: m.carlitz_shareshian_wachs(3, 1, 1, comparison=0)
                0
                sage: m.carlitz_shareshian_wachs(3, 2, 0, comparison=0)
                0
                sage: m.carlitz_shareshian_wachs(3, 0, 2, comparison=0)
                m[3]
                sage: m.carlitz_shareshian_wachs(3, 1, 0, comparison=0)
                m[2, 1]
                sage: m.carlitz_shareshian_wachs(3, 0, 1, comparison=0)
                0
                sage: m.carlitz_shareshian_wachs(3, 0, 0, comparison=0)
                0
                sage: m.carlitz_shareshian_wachs(5, 2, 2, comparison=0)
                0
                sage: m.carlitz_shareshian_wachs(4, 2, 0, comparison=0)
                m[2, 1, 1]
                sage: m.carlitz_shareshian_wachs(1, 0, 0, comparison=0)
                m[1]

            The power series `W_{n, d, s}`::

                sage: m.carlitz_shareshian_wachs(3, 2, 1, comparison=1)
                0
                sage: m.carlitz_shareshian_wachs(3, 1, 1, comparison=1)
                m[2, 1]
                sage: m.carlitz_shareshian_wachs(3, 2, 0, comparison=1)
                m[1, 1, 1]
                sage: m.carlitz_shareshian_wachs(3, 0, 2, comparison=1)
                0
                sage: m.carlitz_shareshian_wachs(3, 1, 0, comparison=1)
                2*m[1, 1, 1]
                sage: m.carlitz_shareshian_wachs(3, 0, 1, comparison=1)
                0
                sage: m.carlitz_shareshian_wachs(3, 0, 0, comparison=1)
                0
                sage: m.carlitz_shareshian_wachs(5, 2, 2, comparison=1)
                m[2, 2, 1] + m[3, 1, 1]
                sage: m.carlitz_shareshian_wachs(4, 2, 0, comparison=1)
                8*m[1, 1, 1, 1] + 2*m[2, 1, 1] + m[2, 2]
                sage: m.carlitz_shareshian_wachs(1, 0, 0, comparison=1)
                0

            TESTS:

            This works fine over other base rings::

                sage: Sym = SymmetricFunctions(FractionField(QQ['q','t']))
                sage: P = Sym.macdonald().P()
                sage: m = Sym.m()
                sage: m.carlitz_shareshian_wachs(4, 1, 1)
                4*m[2, 1, 1] + 2*m[2, 2] + 2*m[3, 1]
                sage: P.carlitz_shareshian_wachs(4, 1, 1) == P(m.carlitz_shareshian_wachs(4, 1, 1))
                True
            """
            # Stupid implementation.
            R = self.base_ring()
            m = self.realization_of().m()
            from sage.combinat.permutation import Permutations_mset
            # Defining a ``check_word`` function. This function will be used
            # to check if an `n`-tuple `w` of positive integers belongs to
            # `W(n, d, s)` and satisfies the additional requirement
            # determined by ``comparison``.
            # The ``comparison`` check has been factored out so that
            # ``comparison`` needs not be called a myriad of times. Might
            # be folly.
            if comparison is None:
                def check_word(w):
                    if sum((1 for i in range(n-1) if w[i] > w[i+1])) != d:
                        return False
                    if sum((1 for i in range(n-1) if w[i] == w[i+1])) != s:
                        return False
                    return True
            elif comparison == -1:
                def check_word(w):
                    if sum((1 for i in range(n-1) if w[i] > w[i+1])) != d:
                        return False
                    if sum((1 for i in range(n-1) if w[i] == w[i+1])) != s:
                        return False
                    return (w[0] < w[-1])
            elif comparison == 0:
                def check_word(w):
                    if sum((1 for i in range(n-1) if w[i] > w[i+1])) != d:
                        return False
                    if sum((1 for i in range(n-1) if w[i] == w[i+1])) != s:
                        return False
                    return (w[0] == w[-1])
            elif comparison == 1:
                def check_word(w):
                    if sum((1 for i in range(n-1) if w[i] > w[i+1])) != d:
                        return False
                    if sum((1 for i in range(n-1) if w[i] == w[i+1])) != s:
                        return False
                    return (w[0] > w[-1])

            def coeff_of_m_mu_in_result(mu):
                # Compute the coefficient of the monomial symmetric
                # function ``m[mu]`` in the result.
                words_to_check = Permutations_mset([i for (i, l) in enumerate(mu)
                                                    for _ in range(l)])
                return R( sum(1 for w in words_to_check if check_word(w)) )

            from sage.combinat.partition import Partitions_n
            r = m.sum_of_terms([(mu, coeff_of_m_mu_in_result(mu))
                                for mu in Partitions_n(n)],
                               distinct=True)
            return self(r)

        def formal_series_ring(self):
            r"""
            Return the completion of all formal linear combinations of
            ``self`` with finite linear combinations in each homogeneous
            degree (computed lazily).

            EXAMPLES::

                sage: s = SymmetricFunctions(ZZ).s()
                sage: L = s.formal_series_ring()
                sage: L
                Lazy completion of Symmetric Functions over Integer Ring in the Schur basis

            TESTS::

                sage: type(L)
                <class 'sage.rings.lazy_series_ring.LazySymmetricFunctions_with_category'>
            """
            from sage.rings.lazy_series_ring import LazySymmetricFunctions
            return LazySymmetricFunctions(self)

class FilteredSymmetricFunctionsBases(Category_realization_of_parent):
    r"""
    The category of filtered bases of the ring of symmetric functions.

    TESTS::

        sage: from sage.combinat.sf.sfa import FilteredSymmetricFunctionsBases
        sage: Sym = SymmetricFunctions(QQ)
        sage: bases = FilteredSymmetricFunctionsBases(Sym); bases
        Category of filtered bases of Symmetric Functions over Rational Field
        sage: Sym.schur() in bases
        True
        sage: Sym.sp() in bases
        True
    """
    def _repr_(self):
        r"""
        Return the representation of ``self``.

        EXAMPLES::

            sage: from sage.combinat.sf.sfa import FilteredSymmetricFunctionsBases
            sage: Sym = SymmetricFunctions(QQ)
            sage: bases = FilteredSymmetricFunctionsBases(Sym)
            sage: bases._repr_()
            'Category of filtered bases of Symmetric Functions over Rational Field'
        """
        return "Category of filtered bases of %s" % self.base()

    def super_categories(self):
        r"""
        The super categories of ``self``.

        EXAMPLES::

            sage: from sage.combinat.sf.sfa import FilteredSymmetricFunctionsBases
            sage: Sym = SymmetricFunctions(QQ)
            sage: bases = FilteredSymmetricFunctionsBases(Sym)
            sage: bases.super_categories()
            [Category of bases of Symmetric Functions over Rational Field,
             Category of commutative filtered hopf algebras with basis over Rational Field]
        """
        cat = HopfAlgebras(self.base().base_ring()).Commutative().WithBasis().Filtered()
        return [SymmetricFunctionsBases(self.base()), cat]

class GradedSymmetricFunctionsBases(Category_realization_of_parent):
    r"""
    The category of graded bases of the ring of symmetric functions.

    These are further required to have the property that the basis element
    indexed by the empty partition is `1`.

    TESTS::

        sage: from sage.combinat.sf.sfa import GradedSymmetricFunctionsBases
        sage: Sym = SymmetricFunctions(QQ)
        sage: bases = GradedSymmetricFunctionsBases(Sym); bases
        Category of graded bases of Symmetric Functions over Rational Field
        sage: Sym.schur() in bases
        True
        sage: Sym.sp() in bases
        False
    """
    def _repr_(self):
        r"""
        Return the representation of ``self``.

        EXAMPLES::

            sage: from sage.combinat.sf.sfa import GradedSymmetricFunctionsBases
            sage: Sym = SymmetricFunctions(QQ)
            sage: bases = GradedSymmetricFunctionsBases(Sym)
            sage: bases._repr_()
            'Category of graded bases of Symmetric Functions over Rational Field'
        """
        return "Category of graded bases of %s" % self.base()

    def super_categories(self):
        r"""
        The super categories of ``self``.

        EXAMPLES::

            sage: from sage.combinat.sf.sfa import GradedSymmetricFunctionsBases
            sage: Sym = SymmetricFunctions(QQ)
            sage: bases = GradedSymmetricFunctionsBases(Sym)
            sage: bases.super_categories()
            [Category of filtered bases of Symmetric Functions over Rational Field,
             Category of commutative graded hopf algebras with basis over Rational Field]
        """
        cat = HopfAlgebras(self.base().base_ring()).Commutative().WithBasis().Graded()
        return [FilteredSymmetricFunctionsBases(self.base()), cat]

    class ParentMethods:
        def antipode_by_coercion(self, element):
            r"""
            The antipode of ``element``.

            INPUT:

            - ``element`` -- element in a basis of the ring of symmetric functions

            EXAMPLES::

                sage: Sym = SymmetricFunctions(QQ)
                sage: p = Sym.p()
                sage: s = Sym.s()
                sage: e = Sym.e()
                sage: h = Sym.h()
                sage: (h([]) + h([1])).antipode() # indirect doctest
                h[] - h[1]
                sage: (s([]) + s([1]) + s[2]).antipode()
                s[] - s[1] + s[1, 1]
                sage: (p([2]) + p([3])).antipode()
                -p[2] - p[3]
                sage: (e([2]) + e([3])).antipode()
                e[1, 1] - e[1, 1, 1] - e[2] + 2*e[2, 1] - e[3]
                sage: f = Sym.f()
                sage: f([3,2,1]).antipode()
                -f[3, 2, 1] - 4*f[3, 3] - 2*f[4, 2] - 2*f[5, 1] - 6*f[6]

            The antipode is an involution::

                sage: Sym = SymmetricFunctions(ZZ)
                sage: s = Sym.s()
                sage: all( s[u].antipode().antipode() == s[u] for u in Partitions(4) )
                True

            The antipode is an algebra homomorphism::

                sage: Sym = SymmetricFunctions(FiniteField(23))
                sage: h = Sym.h()
                sage: all( all( (s[u] * s[v]).antipode() == s[u].antipode() * s[v].antipode()
                ....:           for u in Partitions(3) )
                ....:      for v in Partitions(3) )
                True

            TESTS:

            Everything works over `\ZZ`::

                sage: Sym = SymmetricFunctions(ZZ)
                sage: p = Sym.p()
                sage: s = Sym.s()
                sage: e = Sym.e()
                sage: h = Sym.h()
                sage: (h([]) + h([1])).antipode() # indirect doctest
                h[] - h[1]
                sage: (s([]) + s([1]) + s[2]).antipode()
                s[] - s[1] + s[1, 1]
                sage: (p([2]) + p([3])).antipode()
                -p[2] - p[3]
                sage: (e([2]) + e([3])).antipode()
                e[1, 1] - e[1, 1, 1] - e[2] + 2*e[2, 1] - e[3]
            """
            return self.degree_negation(element.omega())

        def counit(self, element):
            r"""
            Return the counit of ``element``.

            The counit is the constant term of ``element``.

            INPUT:

            - ``element`` -- element in a basis of the ring of symmetric functions

            EXAMPLES::

                sage: Sym = SymmetricFunctions(QQ)
                sage: m = Sym.monomial()
                sage: f = 2*m[2,1] + 3*m[[]]
                sage: f.counit()
                3
            """
            return element.degree_zero_coefficient()

        def degree_negation(self, element):
            r"""
            Return the image of ``element`` under the degree negation
            automorphism of the ring of symmetric functions.

            The degree negation is the automorphism which scales every
            homogeneous element of degree `k` by `(-1)^k` (for all `k`).

            INPUT:

            - ``element`` -- symmetric function written in ``self``

            EXAMPLES::

                sage: Sym = SymmetricFunctions(ZZ)
                sage: m = Sym.monomial()
                sage: f = 2*m[2,1] + 4*m[1,1] - 5*m[1] - 3*m[[]]
                sage: m.degree_negation(f)
                -3*m[] + 5*m[1] + 4*m[1, 1] - 2*m[2, 1]

            TESTS:

            Using :meth:`degree_negation` on an element of a different
            basis works correctly::

                sage: e = Sym.elementary()
                sage: m.degree_negation(e[3])
                -m[1, 1, 1]
                sage: m.degree_negation(m(e[3]))
                -m[1, 1, 1]
            """
            return self.sum_of_terms([ (lam, (-1)**(sum(lam)%2) * a)
                                       for lam, a in self(element) ])

    class ElementMethods:
        def degree_negation(self):
            r"""
            Return the image of ``self`` under the degree negation
            automorphism of the ring of symmetric functions.

            The degree negation is the automorphism which scales every
            homogeneous element of degree `k` by `(-1)^k` (for all `k`).

            Calling ``degree_negation(self)`` is equivalent to calling
            ``self.parent().degree_negation(self)``.

            EXAMPLES::

                sage: Sym = SymmetricFunctions(ZZ)
                sage: m = Sym.monomial()
                sage: f = 2*m[2,1] + 4*m[1,1] - 5*m[1] - 3*m[[]]
                sage: f.degree_negation()
                -3*m[] + 5*m[1] + 4*m[1, 1] - 2*m[2, 1]
                sage: x = m.zero().degree_negation(); x
                0
                sage: parent(x) is m
                True
            """
            return self.parent().sum_of_terms([ (lam, (-1)**(sum(lam)%2) * a)
                                                for lam, a in self ])

        def degree_zero_coefficient(self):
            r"""
            Return the degree zero coefficient of ``self``.

            EXAMPLES::

                sage: Sym = SymmetricFunctions(QQ)
                sage: m = Sym.monomial()
                sage: f = 2*m[2,1] + 3*m[[]]
                sage: f.degree_zero_coefficient()
                3
            """
            return self.coefficient([])

        def is_unit(self):
            """
            Return whether this element is a unit in the ring.

            EXAMPLES::

                sage: m = SymmetricFunctions(ZZ).monomial()
                sage: (2*m[2,1] + m[[]]).is_unit()
                False

                sage: m = SymmetricFunctions(QQ).monomial()
                sage: (3/2*m([])).is_unit()
                True
            """
            m = self.monomial_coefficients(copy=False)
            return len(m) <= 1 and self.coefficient([]).is_unit()


#SymmetricFunctionsBases.Filtered = FilteredSymmetricFunctionsBases
#SymmetricFunctionsBases.Graded = GradedSymmetricFunctionsBases

#####################################################################
## ABC for bases of the symmetric functions

class SymmetricFunctionAlgebra_generic(CombinatorialFreeModule):
    r"""
    Abstract base class for symmetric function algebras.

    .. TODO::

        Most of the methods in this class are generic (manipulations of
        morphisms, ...) and should be generalized (or removed)

    TESTS::

        sage: s = SymmetricFunctions(QQ).s()
        sage: m = SymmetricFunctions(ZZ).m()
        sage: s(m([2,1]))
        -2*s[1, 1, 1] + s[2, 1]
    """
    def __init__(self, Sym, basis_name=None, prefix=None, graded=True):
        r"""
        Initializes the symmetric function algebra.

        INPUT:

        - ``Sym`` -- the ring of symmetric functions
        - ``basis_name`` -- name of basis (default: ``None``)
        - ``prefix`` -- prefix used to display basis
        - ``graded`` -- (default: ``True``) if ``True``, then the basis is
          considered to be graded, otherwise the basis is filtered

        TESTS::

            sage: from sage.combinat.sf.classical import SymmetricFunctionAlgebra_classical
            sage: s = SymmetricFunctions(QQ).s()
            sage: isinstance(s, SymmetricFunctionAlgebra_classical)
            True
            sage: TestSuite(s).run()
        """
        R = Sym.base_ring()
        from sage.categories.all import CommutativeRings
        if R not in CommutativeRings():
            raise TypeError("argument R must be a commutative ring")
        try:
            R(Integer(1))
        except Exception:
            raise ValueError("R must have a unit element")

        if basis_name is not None:
            self._basis = basis_name
        if prefix is not None:
            self._prefix = prefix
        self._sym = Sym
        if graded:
            cat = GradedSymmetricFunctionsBases(Sym)
        else: # Right now, there are no non-filtered bases
            cat = FilteredSymmetricFunctionsBases(Sym)
        CombinatorialFreeModule.__init__(self, Sym.base_ring(), _Partitions,
                                         category=cat,
                                         bracket="", prefix=prefix)

    _print_style = 'lex'

    # Todo: share this with ncsf and over algebras with basis indexed by word-like elements
    def __getitem__(self, c):
        r"""
        This method implements the abuses of notations ``p[2,1]``,
        ``p[[2,1]]``, ``p[Partition([2,1])]``.

        INPUT:

        - ``c`` -- a list, list of lists, or partition

        .. TODO::

            Should call ``super.term`` so as not to interfere with the
            standard notation ``p['x,y,z']``.

        EXAMPLES::

            sage: s = SymmetricFunctions(QQ).s()
            sage: s[2,1]
            s[2, 1]
            sage: s[[2,1]]
            s[2, 1]
            sage: s[Partition([2,1])]
            s[2, 1]

        TESTS:

        Check that a single number which is in ``ZZ`` can be used::

            sage: s = SymmetricFunctions(QQ).s()
            sage: s[QQbar(2)]
            s[2]
        """
        C = self.basis().keys()
        if not isinstance(c, C.element_class):
            if c in ZZ:
                c = C([c])
            else:
                c = C(c)
        return self.monomial(c)

    def _change_by_proportionality(self, x, function):
        r"""
        Return the symmetric function obtained from ``x`` by scaling
        each basis element corresponding to the partition `\lambda` by
        the value of ``function`` on `\lambda`.

        INPUT:

        - ``x`` -- a symmetric function
        - ``function`` -- a function which takes in a partition
          and returns a scalar

        OUTPUT:

        A symmetric function in ``self`` which is a scaled version of ``x``.

        EXAMPLES::

            sage: s = SymmetricFunctions(QQ).s()
            sage: a = s([3])+s([2,1])+s([1,1,1]); a
            s[1, 1, 1] + s[2, 1] + s[3]
            sage: f = lambda part: len(part)
            sage: s._change_by_proportionality(a, f)
            3*s[1, 1, 1] + 2*s[2, 1] + s[3]
        """
        BR = self.base_ring()
        z_elt = {}
        for m, c in x._monomial_coefficients.items():
            coeff = function(m)
            z_elt[m] = BR( c*coeff )
        return self._from_dict(z_elt)

    def _change_by_plethysm(self, x, expr, deg_one):
        r"""
        Return the plethysm of ``x`` by ``expr``.

        INPUT:

        - ``x`` -- a symmetric function
        - ``expr`` -- an expression used in the plethysm
        - ``deg_one`` -- a list (or iterable) specifying the degree one
          variables (that is, the terms to be treated as degree-one
          elements when encountered in ``x``; they will be taken to the
          appropriate powers when computing the plethysm)

        OUTPUT:

        The plethysm of ``x`` by ``expr``.

        EXAMPLES::

            sage: m = SymmetricFunctions(QQ).m()
            sage: a = m([2,1])
            sage: a.omega()
            -m[2, 1] - 2*m[3]
            sage: m._change_by_plethysm(-a,-1,[])
            -m[2, 1] - 2*m[3]

        ::

            sage: s = SymmetricFunctions(QQ).s()
            sage: a = s([3])
            sage: s._change_by_plethysm(-a,-1,[])
            s[1, 1, 1]
        """
        # Convert to the power sum
        p = self.realization_of().power()
        p_x = p(x)
        expr_k = lambda k: expr.subs(**dict([(str(x),x**k) for x in deg_one]))
        f = lambda m,c: (m, c*prod([expr_k(k) for k in m]))
        return self(p_x.map_item(f))

    # TODO:
    #  - lift to combinatorial_module
    #  - rename to _apply_bimodule_morphism or generalize to true multi_module
    #  - generalization with a "neighbor function" that given x says
    #    for which y one has f(x,y) != 0
    #  - add option orthonormal
    def _apply_multi_module_morphism(self, x, y, f, orthogonal=False):
        r"""
        Applies morphism specified by ``f`` on (``x``, ``y``).

        INPUT:

        - ``x`` -- an element of ``self``
        - ``y`` -- an element of ``self``
        - ``f`` -- a function that takes in two partitions
          (basis elements) and returns an element of the target domain
        - ``orthogonal`` -- if orthogonal is set to ``True``, then
          ``f(part1, part2)`` is assumed to be 0 if ``part1 != part2``.

        EXAMPLES::

            sage: s = SymmetricFunctions(QQ).s()
            sage: a = s([2,1])+s([1,1,1])
            sage: b = s([3])+s([2,1])
            sage: f1 = lambda p1, p2: len(p1)*len(p2)
            sage: f2 = lambda p1, p2: len(p1)+len(p2)
            sage: s._apply_multi_module_morphism(a,b,f1,orthogonal=False) #(2+3)*(2+1)
            15
            sage: s._apply_multi_module_morphism(a,b,f1,orthogonal=True)  #(2)*(2)
            4
            sage: s._apply_multi_module_morphism(a,b,f2,orthogonal=False) #2*(2+3+2+1)
            16
            sage: s._apply_multi_module_morphism(a,b,f2,orthogonal=True)  #2+2
            4
        """
        # broken for most coeff ring
        res = 0
        if orthogonal:
            # check which of x and y has less terms as we assume the
            #   base ring is commutative
            if len(x._monomial_coefficients) > len(y._monomial_coefficients):
                x, y = y, x
            # for mx, cx in x:
            for mx, cx in x._monomial_coefficients.items():
                if mx not in y._monomial_coefficients:
                    continue
                else:
                    # cy = y[mx]
                    cy = y._monomial_coefficients[mx]
                # might as well call f(mx)
                res += cx * cy * f(mx, mx)
            return res
        else:
            for mx, cx in x._monomial_coefficients.items():
                for my, cy in y._monomial_coefficients.items():
                    res += cx * cy * f(mx, my)
            return res

    def _from_element(self, x):
        r"""
        Return the element of ``self`` with the same 'internal structure' as
        ``x``. This means the element whose coefficients in the basis ``self``
        are the respective coefficients of ``x`` in the basis of ``x``.

        INPUT:

        - ``x`` -- a symmetric function

        EXAMPLES::

            sage: e = SymmetricFunctions(QQ).e()
            sage: s = SymmetricFunctions(QQ).s()
            sage: a = e([2,1]) + e([1,1,1]); a
            e[1, 1, 1] + e[2, 1]
            sage: s._from_element(a)
            s[1, 1, 1] + s[2, 1]
        """
        return self._from_dict(x.monomial_coefficients())

    def _from_cache(self, element, cache_function, cache_dict, **subs_dict):
        r"""
        Return the image of an element ``element`` of some realization `M`
        of the ring of symmetric functions under a linear map from `M` to
        ``self`` whose matrix representation is cached (with ``cache_dict``
        serving as cache, and ``cache_function`` as the function which
        precomputes this cache).

        INPUT:

        -  ``element`` -- an element of a realization `M` of the ring of
           symmetric functions. Note that `M` can be a different realization
           than the one in which ``self`` is written, and does not have to
           be specified. It is assumed that the basis of ``self`` is indexed
           by partitions, and the degree of a basis element is the size of
           the partition indexing it.

        -  ``cache_function`` -- a function which accepts an
           integer `n` as its input and creates the cache for that homogeneous
           component (saving it in ``cache_dict``).

        -  ``cache_dict`` -- a dictionary storing a cache.
           It should be indexed by the positive integers `n`. Its values
           are dictionaries indexed by the partitions of size `n`. The values
           of those latter dictionaries are, again, dictionaries indexed by
           partitions of size `n`. Altogether, ``cache_dict`` should be
           understood to encode a graded linear map from `M` to the
           realization ``self`` of the ring of symmetric functions; the
           encoding is done in such a way that, for any `n` and any partitions
           ``lam`` and ``mu`` of `n`, the ``self[mu]``-coordinate of the image
           of ``M[lam]`` under this linear map (in the basis ``self``) is
           ``cache_dict[lam][mu]``.

        -  ``subs_dict`` -- (optional) a dictionary for any substitutions
           to make after the value is extracted from ``cache_dict``.

        EXAMPLES::

            sage: R.<x> = QQ[]
            sage: Sym = SymmetricFunctions(R)
            sage: s = Sym.s()
            sage: p21 = Partition([2,1])
            sage: a = s(p21)
            sage: e = Sym.e()
            sage: cache_dict = {}
            sage: cache_dict[3] = {}
            sage: cache_dict[3][p21] = {}
            sage: cache_dict[3][p21][p21] = x^2
            sage: cache_dict[3][p21][Partition([1,1,1])] = 3*x
            sage: cache_function = lambda n: 0 #do nothing
            sage: e._from_cache(a, cache_function, cache_dict)
            3*x*e[1, 1, 1] + x^2*e[2, 1]
            sage: e._from_cache(a, cache_function, cache_dict, x=2)
            6*e[1, 1, 1] + 4*e[2, 1]
        """
        # Convert x to the monomial basis
        BR = self.base_ring()
        zero = BR.zero()
        z_elt = {}
        for part, c in element.monomial_coefficients().items():
            if sum(part) not in cache_dict:
                cache_function(sum(part))
            # Make sure it is a partition (for #13605), this is
            #   needed for the old kschur functions - TCS
            part = _Partitions(part)
            for part2, c2 in cache_dict[sum(part)][part].items():
                if hasattr(c2,'subs'): # c3 may be in the base ring
                    c3 = c*BR(c2.subs(**subs_dict))
                else:
                    c3 = c*BR(c2)
                # c3 = c*c2
                # if hasattr(c3,'subs'): # c3 may be in the base ring
                #     c3 = c3.subs(**subs_dict)
                z_elt[ part2 ] = z_elt.get(part2, zero) + BR(c3)
        return self._from_dict(z_elt)

    def _invert_morphism(self, n, base_ring, self_to_other_cache, other_to_self_cache,\
                         to_other_function=None, to_self_function=None, \
                         upper_triangular=False, lower_triangular=False, \
                         ones_on_diagonal=False):
        r"""
        Compute the inverse of a morphism between ``self`` and ``other``
        (more precisely, its `n`-th graded component).

        In order to use this, you must be able to compute the morphism in
        one direction. This method assumes that the morphism is indeed
        invertible.

        INPUT:

        -  ``n`` -- an integer, the homogeneous component of
           symmetric functions for which we want to a morphism's inverse

        -  ``base_ring`` -- the base ring being worked over

        -  ``self_to_other_cache`` -- a dictionary which
           stores the transition from ``self`` to ``other``

        -  ``other_to_self_cache`` -- a dictionary which
           stores the transition from ``other`` to ``self``

        -  ``to_other_function`` -- a function which takes in
           a partition and returns a function which gives the coefficients of
           ``self(part)`` in the ``other`` basis

        -  ``to_self_function`` -- a function which takes in a
           partition and returns a function which gives the coefficients of
           ``other(part)`` in ``self``

        -  ``upper_triangular`` -- a boolean, if ``True``, the
           inverse will be computed by back substitution

        -  ``lower_triangular`` -- a boolean, if ``True``, the
           inverse will be computed by forward substitution

        -  ``ones_on_diagonal`` -- a boolean, if ``True``, the
           entries on the diagonal of the morphism (and inverse) matrix are
           assumed to be ones. This is used to remove divisions from the
           forward and back substitute algorithms.

        OUTPUT:

        Nothing is returned, but the caches ``self_to_other_cache``
        and ``other_to_self_cache`` are updated with the `n`-th degree
        components of the respective transition matrices.

        EXAMPLES:

        First, we will do an example of inverting the morphism
        which sends a Schur function to its conjugate Schur function. Note
        that this is an involution. ::

            sage: s = SymmetricFunctions(QQ).s()
            sage: conj = lambda p1: lambda p2: QQ(1) if p2 == p1.conjugate() else QQ(0)
            sage: c1 = {}
            sage: c2 = {}
            sage: s._invert_morphism(4, QQ, c1, c2, to_other_function = conj)
            sage: l = lambda c: [ (i[0],[j for j in sorted(i[1].items())]) for i in sorted(c.items())]
            sage: l(c1[4])
            [([1, 1, 1, 1], [([4], 1)]),
             ([2, 1, 1], [([3, 1], 1)]),
             ([2, 2], [([2, 2], 1)]),
             ([3, 1], [([2, 1, 1], 1)]),
             ([4], [([1, 1, 1, 1], 1)])]
            sage: l(c2[4])
            [([1, 1, 1, 1], [([4], 1)]),
             ([2, 1, 1], [([3, 1], 1)]),
             ([2, 2], [([2, 2], 1)]),
             ([3, 1], [([2, 1, 1], 1)]),
             ([4], [([1, 1, 1, 1], 1)])]
            sage: c2 == c1
            True

        We can check that we get the same results if we specify
        ``to_self_function = conj``::

            sage: d1 = {}
            sage: d2 = {}
            sage: s._invert_morphism(4, QQ, d1, d2, to_self_function = conj)
            sage: d1 == c1
            True
            sage: d2 == c2
            True

        Now we do an example of upper triangularity and check that we get
        the same thing whether or not we specify ``ones_on_diagonal``::

            sage: f = lambda p1: lambda p2: QQ(1) if p2 <= p1 else QQ(0)
            sage: c1 = {}
            sage: c2 = {}
            sage: s._invert_morphism(3, QQ, c1, c2, to_other_function = f, upper_triangular=True)
            sage: l(c1[3])
            [([1, 1, 1], [([1, 1, 1], 1)]),
             ([2, 1], [([1, 1, 1], 1), ([2, 1], 1)]),
             ([3], [([1, 1, 1], 1), ([2, 1], 1), ([3], 1)])]
            sage: l(c2[3])
            [([1, 1, 1], [([1, 1, 1], 1)]),
             ([2, 1], [([1, 1, 1], -1), ([2, 1], 1)]),
             ([3], [([2, 1], -1), ([3], 1)])]

        ::

            sage: d1 = {}
            sage: d2 = {}
            sage: s._invert_morphism(3, QQ, d1, d2, to_other_function = f,upper_triangular=True, ones_on_diagonal=True)
            sage: c1 == d1
            True
            sage: c2 == d2
            True

        Finally, we do the same thing for lower triangular matrices::

            sage: f = lambda p1: lambda p2: QQ(1) if p2 >= p1 else QQ(0)
            sage: c1 = {}
            sage: c2 = {}
            sage: s._invert_morphism(3, QQ, c1, c2, to_other_function = f, lower_triangular=True)
            sage: l(c1[3])
            [([1, 1, 1], [([1, 1, 1], 1), ([2, 1], 1), ([3], 1)]),
             ([2, 1], [([2, 1], 1), ([3], 1)]),
             ([3], [([3], 1)])]

        ::

            sage: l(c2[3])
            [([1, 1, 1], [([1, 1, 1], 1), ([2, 1], -1)]),
             ([2, 1], [([2, 1], 1), ([3], -1)]),
             ([3], [([3], 1)])]

        ::

            sage: d1 = {}
            sage: d2 = {}
            sage: s._invert_morphism(3, QQ, d1, d2, to_other_function = f,lower_triangular=True, ones_on_diagonal=True)
            sage: c1 == d1
            True
            sage: c2 == d2
            True
        """
        #Decide whether we know how to go from self to other or
        #from other to self
        if to_other_function is not None:
            known_cache    = self_to_other_cache  #the known direction
            unknown_cache  = other_to_self_cache  #the unknown direction
            known_function = to_other_function
        else:
            unknown_cache  = self_to_other_cache  #the known direction
            known_cache    = other_to_self_cache  #the unknown direction
            known_function = to_self_function

        #Do nothing if we've already computed the inverse
        #for degree n.
        if n in known_cache and n in unknown_cache:
            return

        #Univariate polynomial arithmetic is faster
        #over ZZ.  Since that is all we need to compute
        #the transition matrices between S and P, we
        #should use that.
        #Zt = ZZ['t']
        #t = Zt.gen()
        one  = base_ring.one()
        zero = base_ring.zero()

        #Get and store the list of partitions we'll need
        pn = Partitions_n(n).list()
        len_pn = len(pn)

        #Create the initial cache dictionaries
        known_cache_n = {}
        known_matrix_n = matrix(base_ring, len_pn, len_pn)
        unknown_cache_n = {}
        for i in range(len_pn):
            known_cache_part = {}
            f = known_function(pn[i])
            for j in range(len_pn):
                if lower_triangular and j>i:
                    break
                if upper_triangular and i>j:
                    continue
                value = f(pn[j])
                if value != zero:
                    known_cache_part[ pn[ j ] ] = value
                    known_matrix_n[i,j] = value
            known_cache_n[ pn[i] ] = known_cache_part

            unknown_cache_n[ pn[i] ] = {}

        #Compute the inverse of the matrix
        if upper_triangular is not False and lower_triangular is not False:
            raise ValueError("only one of upper_triangular and lower_triangular can be specified")
        elif upper_triangular is not False:
            #Compute the inverse of by using back
            #substitution.  We solve a len(pn) systems of
            #equations known_matrix_n*x = b_i for x, where e_i
            #is the ith standard basis vector
            inverse = copy(known_matrix_n.parent().zero_matrix())

            delta = lambda i: lambda j: one if i == j else zero

            for column in range(len_pn):
                e = delta(column)
                x = [0]*len_pn
                for i in range(len_pn-1,-1,-1):
                    value = e(i)
                    if not ones_on_diagonal:
                        value /= known_matrix_n[i,i]
                    for j in range(i+1,len_pn):
                        if ones_on_diagonal:
                            value -= known_matrix_n[i,j]*x[j]
                        else:
                            value -= known_matrix_n[i,j]*x[j]/known_matrix_n[i,i]
                    x[i] = value
                for j in range(column+1):
                    if x[j] != zero:
                        inverse[j,column] = x[j]

        elif lower_triangular is not False:
            #Compute the inverse of by using forward
            #substitution.  We solve a len(pn) systems of
            #equations known_matrix_n*x = b_i for x, where e_i
            #is the ith standard basis vector
            inverse = copy(known_matrix_n.parent().zero_matrix())

            delta = lambda i: lambda j: one if i == j else zero

            for column in range(len_pn):
                e = delta(column)
                x = []
                for i in range(len_pn):
                    value = e(i)
                    if not ones_on_diagonal:
                        value /= known_matrix_n[i,i]
                    for j in range(len(x)):
                        if ones_on_diagonal:
                            value -= known_matrix_n[i,j]*x[j]
                        else:
                            value -= known_matrix_n[i,j]*x[j]/known_matrix_n[i,i]
                    x.append(value)
                for j in range(column,len(x)):
                    if x[j] != zero:
                        inverse[j,column] = x[j]

        else:
            inverse = ~known_matrix_n

        for i in range(len_pn):
            for j in range(len_pn):
                if inverse[i,j] != zero:
                    if hasattr(self, '_normalize_coefficients'):
                        unknown_cache_n[ pn[i] ] [ pn[j] ] = self._normalize_coefficients(inverse[i,j])
                    else:
                        unknown_cache_n[ pn[i] ] [ pn[j] ] = inverse[i,j]

        known_cache[ n ]   = known_cache_n
        unknown_cache[ n ] = unknown_cache_n

    def symmetric_function_ring(self):
        r"""
        Return the family of symmetric functions associated to the
        basis ``self``.

        OUTPUT:

        - returns an instance of the ring of symmetric functions

        EXAMPLES::

            sage: schur = SymmetricFunctions(QQ).schur()
            sage: schur.symmetric_function_ring()
            Symmetric Functions over Rational Field
            sage: power = SymmetricFunctions(QQ['t']).power()
            sage: power.symmetric_function_ring()
            Symmetric Functions over Univariate Polynomial Ring in t over Rational Field
        """
        return self.realization_of()

    def prefix(self):
        r"""
        Return the prefix on the elements of ``self``.

        EXAMPLES::

            sage: schur = SymmetricFunctions(QQ).schur()
            sage: schur([3,2,1])
            s[3, 2, 1]
            sage: schur.prefix()
            's'
        """
        return self._prefix

    def transition_matrix(self, basis, n):
        r"""
        Return the transition matrix between ``self`` and ``basis`` for the
        homogeneous component of degree ``n``.

        INPUT:

        - ``basis`` -- a basis of the ring of symmetric functions
        - ``n`` -- a nonnegative integer

        OUTPUT:

        - a matrix of coefficients giving the expansion of the
          homogeneous degree-`n` elements of ``self`` in the
          degree-`n` elements of ``basis``

        EXAMPLES::

            sage: s = SymmetricFunctions(QQ).s()
            sage: m = SymmetricFunctions(QQ).m()
            sage: s.transition_matrix(m,5)
            [1 1 1 1 1 1 1]
            [0 1 1 2 2 3 4]
            [0 0 1 1 2 3 5]
            [0 0 0 1 1 3 6]
            [0 0 0 0 1 2 5]
            [0 0 0 0 0 1 4]
            [0 0 0 0 0 0 1]
            sage: s.transition_matrix(m,1)
            [1]
            sage: s.transition_matrix(m,0)
            [1]

        ::

            sage: p = SymmetricFunctions(QQ).p()
            sage: s.transition_matrix(p, 4)
            [ 1/4  1/3  1/8  1/4 1/24]
            [-1/4    0 -1/8  1/4  1/8]
            [   0 -1/3  1/4    0 1/12]
            [ 1/4    0 -1/8 -1/4  1/8]
            [-1/4  1/3  1/8 -1/4 1/24]
            sage: StoP = s.transition_matrix(p,4)
            sage: a = s([3,1])+5*s([1,1,1,1])-s([4])
            sage: a
            5*s[1, 1, 1, 1] + s[3, 1] - s[4]
            sage: mon = sorted(a.support())
            sage: coeffs = [a[i] for i in mon]
            sage: coeffs
            [5, 1, -1]
            sage: mon
            [[1, 1, 1, 1], [3, 1], [4]]
            sage: cm = matrix([[-1,1,0,0,5]])
            sage: cm * StoP
            [-7/4  4/3  3/8 -5/4 7/24]
            sage: p(a)
            7/24*p[1, 1, 1, 1] - 5/4*p[2, 1, 1] + 3/8*p[2, 2] + 4/3*p[3, 1] - 7/4*p[4]

        ::

            sage: h = SymmetricFunctions(QQ).h()
            sage: e = SymmetricFunctions(QQ).e()
            sage: s.transition_matrix(m,7) == h.transition_matrix(s,7).transpose()
            True

        ::

            sage: h.transition_matrix(m, 7) == h.transition_matrix(m, 7).transpose()
            True

        ::

            sage: h.transition_matrix(e, 7) == e.transition_matrix(h, 7)
            True

        ::

            sage: p.transition_matrix(s, 5)
            [ 1 -1  0  1  0 -1  1]
            [ 1  0 -1  0  1  0 -1]
            [ 1 -1  1  0 -1  1 -1]
            [ 1  1 -1  0 -1  1  1]
            [ 1  0  1 -2  1  0  1]
            [ 1  2  1  0 -1 -2 -1]
            [ 1  4  5  6  5  4  1]

        ::

            sage: e.transition_matrix(m,7) == e.transition_matrix(m,7).transpose()
            True
        """
        P = Partitions_n(n)
        Plist = P.list()
        m = []
        for row_part in Plist:
            z = basis(self(row_part))
            m.append( [z.coefficient(col_part) for col_part in Plist] )
        return matrix(m)


    def _gram_schmidt(self, n, source, scalar, cache, leading_coeff=None, upper_triangular=True):
        r"""
        Apply Gram-Schmidt to ``source`` with respect to the scalar product
        ``scalar`` for all partitions of `n`. The scalar product is supposed
        to make the power-sum basis orthogonal. The Gram-Schmidt algorithm
        computes an orthogonal basis (with respect to the scalar product
        given by ``scalar``) of the `n`-th homogeneous component of the
        ring of symmetric functions such that the transition matrix from
        the basis ``source`` to this orthogonal basis is triangular.

        The result is not returned, but instead, the coefficients of the
        elements of the orthogonal basis with respect to the basis
        ``source`` are stored in the cache ``cache``.

        The implementation uses the powersum basis, so this function
        shouldn't be used unless the base ring is a `\QQ`-algebra
        (or ``self`` and ``source`` are both the powersum basis).

        INPUT:

        - ``n`` -- nonnegative integer which specifies the size of
          the partitions
        - ``source`` -- a basis of the ring of symmetric functions
        - ``scalar`` -- a function ``zee`` from partitions to the base ring
          which specifies the scalar product by `\langle p_{\lambda},
          p_{\lambda} \rangle = \mathrm{zee}(\lambda)`.
        - ``cache`` -- a cache function
        - ``leading_coeff`` -- (default: ``None``) specifies the leading
          coefficients for Gram-Schmidt
        - ``upper_triangular`` -- (defaults to ``True``) boolean, indicates
          whether the transition is upper triangular or not

        EXAMPLES::

            sage: cache = {}
            sage: from sage.combinat.sf.sfa import zee
            sage: s = SymmetricFunctions(QQ).s()
            sage: m = SymmetricFunctions(QQ).m()
            sage: s._gram_schmidt(3, m, zee, cache)
            sage: l = lambda c: [ (i[0],[j for j in sorted(i[1].items())]) for i in sorted(c.items())]
            sage: l(cache)
            [([1, 1, 1], [([1, 1, 1], 1)]),
             ([2, 1], [([1, 1, 1], 2), ([2, 1], 1)]),
             ([3], [([1, 1, 1], 1), ([2, 1], 1), ([3], 1)])]
        """
        BR = self.base_ring()
        one = BR.one()
        p = self.realization_of().p()

        # Create a function which converts x and y to the power-sum basis and applies
        # the scalar product.
        pscalar = lambda x,y: p._apply_multi_module_morphism(p(x), p(y), lambda a,b:scalar(a), orthogonal=True)

        if leading_coeff is None:
            leading_coeff = lambda x: one

        # We are going to be doing everything like we are in the upper-triangular case
        # We list the partitions in "decreasing order" and work from the beginning forward.
        # If we are in the lower-triangular case, then we shouldn't reverse the list
        l = Partitions_n(n).list()
        if upper_triangular:
            l.reverse()

        # precomputed elements
        precomputed_elements = []

        # Handle the initial case
        cache[l[0]] = { l[0]: leading_coeff(l[0]) }
        precomputed_elements.append(leading_coeff( l[0] )*source(l[0]))

        for i in range(1, len(l)):
            start = leading_coeff( l[i] )*source(l[i])
            sub = 0
            for j in range(i):
                sub += pscalar( start, precomputed_elements[j] ) / pscalar(precomputed_elements[j], precomputed_elements[j]) * precomputed_elements[j]
            res = start - sub

            if hasattr(self, '_normalize_coefficients'):
                res = res.map_coefficients(self._normalize_coefficients)
            precomputed_elements.append(res)
            # Now, res == precomputed_elements[i]
            cache[l[i]] = {}
            for j in range(i+1):
                cache[l[i]][l[j]] = res.coefficient(l[j])


    def _inner_plethysm_pk_g(self, k, g, cache):
        r"""
        Return the inner plethysm between the power-sum symmetric
        function `p_k` and the symmetric function ``g``.

        See :meth:`inner_plethysm` for the definition of inner
        plethysm.

        .. WARNING::

            The function ``g`` *must* be given in the power-sum
            basis for this method to return a correct result.

        ALGORITHM:

        Express ``g`` in the power sum basis as
        `g = \sum_\mu c_\mu p_\mu/z_\mu`
        (where `z_\mu` is the size of the centralizer of any
        permutation with cycle type `\mu`). Then, the inner plethysm
        is calculated as

        .. MATH::

            p_k \{ g \} = \sum_\mu c_\mu p_k \{ p_\mu/z_\mu \}~.

        The inner plethysm `p_k \{ p_mu/z_\mu \}` is given by the formula

        .. MATH::

            p_k \{ p_\mu/z_\mu \} = \sum_{\nu : \nu^k = \mu } p_{\nu}/z_{\nu}~,

        where `\nu^k` is the `k`-th power of `nu` (see
        :~sage.combinat.partition.partition_power`).

        .. SEEALSO:: :func:`~sage.combinat.partition.partition_power`,
            :meth:`~sage.combinat.sf.sfa.SymmetricFunctionAlgebra_generic_Element.inner_plethysm`

        INPUT:

        -  ``k`` -- a positive integer

        -  ``g`` -- a symmetric function in the power sum basis

        -  ``cache`` -- a dictionary whose keys are (k, g) pairs
           and values are the cached output of this function

        EXAMPLES::

            sage: p = SymmetricFunctions(QQ).p()
            sage: p._inner_plethysm_pk_g(2, p([1,1,1]), {})
            p[1, 1, 1] + 3*p[2, 1]
            sage: p._inner_plethysm_pk_g(5, p([2,2,1,1,1]), {})
            p[2, 2, 1, 1, 1]
        """
        try:
            return cache[(k,g)]
        except KeyError:
            pass

        p = self.realization_of().p()
        res = 0
        degrees = sorted(set(sum(m) for m in g.support()))
        for d in degrees:
            for mu in Partitions_n(d):
                mu_k = mu.power(k)
                if mu_k in g.support():
                    res += g.coefficient(mu_k)*mu_k.centralizer_size()/mu.centralizer_size()*p(mu)

        cache[(k,g)] = res
        return res

    def _inner_plethysm_pnu_g(self, p_x, cache, nu):
        r"""
        Return the inner plethysm of the power-sum symmetric function
        `p_\nu` with another symmetric function ``p_x`` in the
        power-sum basis.

        See :meth:`inner_plethysm` for the definition of inner
        plethysm.

        .. WARNING::

            The function ``p_x`` *must* be given in the power-sum
            basis for this method to return a correct result.

        The computation uses the inner plethysm of `p_k` and ``p_x``
        and the identity

        .. MATH::

            (f \cdot g) \{ h \} = (f \{ h \}) \ast (g \{ h \})~.

        .. SEEALSO:: :meth:`_inner_plethysm_pk_g`,
            :meth:`~sage.combinat.sf.sfa.SymmetricFunctionAlgebra_generic_Element.itensor`,
            :meth:`~sage.combinat.sf.sfa.SymmetricFunctionAlgebra_generic_Element.inner_plethysm`

        INPUT:

        - ``p_x`` -- a symmetric function in the power sum basis

        - ``cache`` -- a cache function

        - ``nu`` -- a partition

        Note that the order of the arguments is somewhat strange in order
        to facilitate partial function application.

        OUTPUT:

        - an element of the basis ``self``

        EXAMPLES::

            sage: p = SymmetricFunctions(QQ).p()
            sage: s = SymmetricFunctions(QQ).s()
            sage: p._inner_plethysm_pnu_g( p([1,1,1]), {}, Partition([2,1]))
            6*p[1, 1, 1]
            sage: p._inner_plethysm_pnu_g( p([1,1,1]), {}, Partition([]))
            1/6*p[1, 1, 1] + 1/2*p[2, 1] + 1/3*p[3]
            sage: s(_)
            s[3]
        """
        #We handle the constant term case separately.  It should be
        #the case that p([]).inner_tensor(s(mu)) = s([ mu.size() ]).
        #Here, we get the degrees of the homogeneous pieces of
        if not nu._list:
            s = self.realization_of().s()
            degrees = [ part.size() for part in p_x.support() ]
            degrees = sorted(set(degrees))
            if 0 in degrees:
                ext = self([])
            else:
                ext = 0
            return ext + self(sum([s([n]) for n in degrees if n!=0]))

        #For each k in nu, we compute the inner plethysm of
        #p_k with p_x
        res = [self._inner_plethysm_pk_g(k, p_x, cache) for k in nu]

        #To get the final answer, we compute the inner tensor product
        #of all the symmetric functions in res
        return self(reduce(lambda x, y: 0 if x==0 else x.itensor(y), res))


    def _dual_basis_default(self):
        """
        Return the default value for ``self.dual_basis()``

        .. SEEALSO:: :meth:`dual_basis`

        EXAMPLES:

        This default implementation constructs the dual basis using
        the standard (Hall) scalar product::

            sage: Sym = SymmetricFunctions(QQ)
            sage: Sym.p()._dual_basis_default()
            Dual basis to Symmetric Functions over Rational Field in the powersum basis with respect to the Hall scalar product

        This is meant to be overridden by subclasses for which an
        explicit dual basis is known::

            sage: Sym.s()._dual_basis_default()
            Symmetric Functions over Rational Field in the Schur basis
            sage: Sym.h()._dual_basis_default()
            Symmetric Functions over Rational Field in the monomial basis
            sage: Sym.m()._dual_basis_default()
            Symmetric Functions over Rational Field in the homogeneous basis
            sage: Sym.f()._dual_basis_default()
            Symmetric Functions over Rational Field in the elementary basis
            sage: Sym.e()._dual_basis_default()
            Symmetric Functions over Rational Field in the forgotten basis
            sage: Sym.f()._dual_basis_default()
            Symmetric Functions over Rational Field in the elementary basis
        """
        return self.dual_basis(scalar=zee, scalar_name="Hall scalar product")

    def dual_basis(self, scalar=None, scalar_name="", basis_name=None, prefix=None):
        r"""
        Return the dual basis of ``self`` with respect to the scalar
        product ``scalar``.

        INPUT:

        - ``scalar`` -- A function ``zee`` from partitions to the base ring
          which specifies the scalar product by `\langle p_{\lambda},
          p_{\lambda} \rangle = \mathrm{zee}(\lambda)`. (Independently on the
          function chosen, the power sum basis will always be orthogonal;
          the function ``scalar`` only determines the norms of the basis
          elements.) If ``scalar`` is None, then the standard (Hall) scalar
          product is used.
        - ``scalar_name`` -- name of the scalar function
        - ``prefix`` -- prefix used to display the basis

        EXAMPLES:

        The duals of the elementary symmetric functions with respect to the
        Hall scalar product are the forgotten symmetric functions.

        ::

            sage: e = SymmetricFunctions(QQ).e()
            sage: f = e.dual_basis(prefix='f'); f
            Dual basis to Symmetric Functions over Rational Field in the elementary basis with respect to the Hall scalar product
            sage: f([2,1])^2
            4*f[2, 2, 1, 1] + 6*f[2, 2, 2] + 2*f[3, 2, 1] + 2*f[3, 3] + 2*f[4, 1, 1] + f[4, 2]
            sage: f([2,1]).scalar(e([2,1]))
            1
            sage: f([2,1]).scalar(e([1,1,1]))
            0

        Since the power-sum symmetric functions are orthogonal, their duals
        with respect to the Hall scalar product are scalar multiples of
        themselves.

        ::

            sage: p = SymmetricFunctions(QQ).p()
            sage: q = p.dual_basis(prefix='q'); q
            Dual basis to Symmetric Functions over Rational Field in the powersum basis with respect to the Hall scalar product
            sage: q([2,1])^2
            4*q[2, 2, 1, 1]
            sage: p([2,1]).scalar(q([2,1]))
            1
            sage: p([2,1]).scalar(q([1,1,1]))
            0
        """
        from . import dual
        if scalar is None:
            if basis_name is None and prefix is None:
                return self._dual_basis_default()
            scalar = zee
            scalar_name = "Hall scalar product"
        return dual.SymmetricFunctionAlgebra_dual(self, scalar, scalar_name,
                                                  basis_name=basis_name,
                                                  prefix=prefix)

    def basis_name(self):
        r"""
        Return the name of the basis of ``self``.

        This is used for output and, for the classical bases of
        symmetric functions, to connect this basis with Symmetrica.

        EXAMPLES::

            sage: Sym = SymmetricFunctions(QQ)
            sage: s = Sym.s()
            sage: s.basis_name()
            'Schur'
            sage: p = Sym.p()
            sage: p.basis_name()
            'powersum'
            sage: h = Sym.h()
            sage: h.basis_name()
            'homogeneous'
            sage: e = Sym.e()
            sage: e.basis_name()
            'elementary'
            sage: m = Sym.m()
            sage: m.basis_name()
            'monomial'
            sage: f = Sym.f()
            sage: f.basis_name()
            'forgotten'
        """
        return self._basis

    def get_print_style(self):
        r"""
        Return the value of the current print style for ``self``.

        EXAMPLES::

            sage: s = SymmetricFunctions(QQ).s()
            sage: s.get_print_style()
            'lex'
            sage: s.set_print_style('length')
            sage: s.get_print_style()
            'length'
            sage: s.set_print_style('lex')
        """
        return self._print_style

    def set_print_style(self, ps):
        r"""
        Set the value of the current print style to ``ps``.

        INPUT:

        - ``ps`` -- a string specifying the printing style

        EXAMPLES::

            sage: s = SymmetricFunctions(QQ).s()
            sage: s.get_print_style()
            'lex'
            sage: s.set_print_style('length')
            sage: s.get_print_style()
            'length'
            sage: s.set_print_style('lex')
        """
        if ps == 'lex':
            self.print_options(sorting_key=lambda x: x)
        elif ps == 'length':
            self.print_options(sorting_key=len)
        elif ps == 'maximal_part':
            self.print_options(sorting_key=_lmax)
        else:
            raise ValueError("the print style must be one of lex, length, or maximal_part ")
        self._print_style = ps

    def _latex_term(self, m):
        r"""
        Latex terms (i.e. partitions) as plain lists (and not as
        ferrers diagrams).

        INPUT:

        - ``m`` -- a partition or list

        EXAMPLES::

            sage: m = SymmetricFunctions(QQ).m()
            sage: m._latex_term(Partition([3,2,1]))
            'm_{3,2,1}'
            sage: f = sum([m(p) for p in Partitions(3)])
            sage: m.set_print_style('lex')
            sage: latex(f)
            m_{1,1,1} + m_{2,1} + m_{3}
            sage: m.set_print_style('length')
            sage: latex(f)
            m_{3} + m_{2,1} + m_{1,1,1}
            sage: m.set_print_style('maximal_part')
            sage: latex(f)
            m_{1,1,1} + m_{2,1} + m_{3}
        """
        return super()._latex_term(','.join(str(i) for i in m))

    def from_polynomial(self, poly, check=True):
        r"""
        Convert polynomial to a symmetric function in the monomial basis
        and then to the basis ``self``.

        INPUT:

        - ``poly`` -- a symmetric polynomial
        - ``check`` -- (default: ``True``) boolean, specifies whether
          the computation checks that the polynomial is indeed symmetric

        EXAMPLES::

            sage: Sym = SymmetricFunctions(QQ)
            sage: h = Sym.homogeneous()
            sage: f = (h([]) + h([2,1]) + h([3])).expand(3)
            sage: h.from_polynomial(f)
            h[] + h[2, 1] + h[3]
            sage: s = Sym.s()
            sage: g = (s([]) + s([2,1])).expand(3); g
            x0^2*x1 + x0*x1^2 + x0^2*x2 + 2*x0*x1*x2 + x1^2*x2 + x0*x2^2 + x1*x2^2 + 1
            sage: s.from_polynomial(g)
            s[] + s[2, 1]
        """
        m = self.realization_of().m()
        return self(m.from_polynomial(poly, check=check))

    def product_by_coercion(self, left, right):
        r"""
        Return the product of elements ``left`` and ``right`` by coercion to
        the Schur basis.

        INPUT:

        - ``left``, ``right`` -- instances of this basis

        OUTPUT:

        - the product of ``left`` and ``right`` expressed in the basis ``self``

        EXAMPLES::

            sage: p = SymmetricFunctions(QQ).p()
            sage: p.product_by_coercion(p[3,1,1], p[2,2])
            p[3, 2, 2, 1, 1]
            sage: m = SymmetricFunctions(QQ).m()
            sage: m.product_by_coercion(m[2,1],m[1,1]) == m[2,1]*m[1,1]
            True
        """
        s = self.realization_of().schur()
        return self(s.product(s(left),s(right)))

    def coproduct_by_coercion(self, elt):
        r"""
        Return the coproduct of the element ``elt`` by coercion to
        the Schur basis.

        INPUT:

        - ``elt`` -- an instance of this basis

        OUTPUT:

        - The image of ``elt`` under the comultiplication (=coproduct)
          of the coalgebra of symmetric functions. The result is an
          element of the tensor squared of the basis ``self``.

        EXAMPLES::

            sage: m = SymmetricFunctions(QQ).m()
            sage: m[3,1,1].coproduct()
            m[] # m[3, 1, 1] + m[1] # m[3, 1] + m[1, 1] # m[3] + m[3] # m[1, 1] + m[3, 1] # m[1] + m[3, 1, 1] # m[]
            sage: m.coproduct_by_coercion(m[2,1])
            m[] # m[2, 1] + m[1] # m[2] + m[2] # m[1] + m[2, 1] # m[]
            sage: m.coproduct_by_coercion(m[2,1]) == m([2,1]).coproduct()
            True
            sage: McdH = SymmetricFunctions(QQ['q','t'].fraction_field()).macdonald().H()
            sage: McdH[2,1].coproduct()
            McdH[] # McdH[2, 1] + ((q^2*t-1)/(q*t-1))*McdH[1] # McdH[1, 1] + ((q*t^2-1)/(q*t-1))*McdH[1] # McdH[2] + ((q^2*t-1)/(q*t-1))*McdH[1, 1] # McdH[1] + ((q*t^2-1)/(q*t-1))*McdH[2] # McdH[1] + McdH[2, 1] # McdH[]
            sage: HLQp = SymmetricFunctions(QQ['t'].fraction_field()).hall_littlewood().Qp()
            sage: HLQp[2,1].coproduct()
            HLQp[] # HLQp[2, 1] + HLQp[1] # HLQp[1, 1] + HLQp[1] # HLQp[2] + HLQp[1, 1] # HLQp[1] + HLQp[2] # HLQp[1] + HLQp[2, 1] # HLQp[]
            sage: Sym = SymmetricFunctions(FractionField(QQ['t']))
            sage: LLT = Sym.llt(3)
            sage: LLT.cospin([3,2,1]).coproduct()
            (t+1)*m[] # m[1, 1] + m[] # m[2] + (t+1)*m[1] # m[1] + (t+1)*m[1, 1] # m[] + m[2] # m[]
            sage: f = SymmetricFunctions(ZZ).f()
            sage: f[3].coproduct()
            f[] # f[3] + f[3] # f[]
            sage: f[3,2,1].coproduct()
            f[] # f[3, 2, 1] + f[1] # f[3, 2] + f[2] # f[3, 1] + f[2, 1] # f[3] + f[3] # f[2, 1] + f[3, 1] # f[2] + f[3, 2] # f[1] + f[3, 2, 1] # f[]
        """
        from sage.categories.tensor import tensor
        s = self.realization_of().schur()
        return self.tensor_square().sum(coeff * tensor([self(s[x]), self(s[y])])
                                        for ((x,y), coeff) in s(elt).coproduct())


class SymmetricFunctionAlgebra_generic_Element(CombinatorialFreeModule.Element):
    r"""
    Class of generic elements for the symmetric function algebra.

    TESTS::

        sage: m = SymmetricFunctions(QQ).m()
        sage: f = sum([m(p) for p in Partitions(3)])
        sage: m.set_print_style('lex')
        sage: f
        m[1, 1, 1] + m[2, 1] + m[3]
        sage: m.set_print_style('length')
        sage: f
        m[3] + m[2, 1] + m[1, 1, 1]
        sage: m.set_print_style('maximal_part')
        sage: f
        m[1, 1, 1] + m[2, 1] + m[3]
        sage: m.set_print_style('lex')
    """

    def plethysm(self, x, include=None, exclude=None):
        r"""
        Return the outer plethysm of ``self`` with ``x``.

        This is implemented only over base rings which are
        `\QQ`-algebras.  (To compute outer plethysms over general
        binomial rings, change bases to the fraction field.)

        The outer plethysm of `f` with `g` is commonly denoted by
        `f \left[ g \right]` or by `f \circ g`. It is an algebra map
        in `f`, but not (generally) in `g`.

        By default, the degree one elements are taken to be the
        generators for the ``self``'s base ring. This setting can be
        modified by specifying the ``include`` and ``exclude`` keywords.

        INPUT:

        -  ``x`` -- a symmetric function over the same base ring as
           ``self``

        -  ``include`` -- a list of variables to be treated as
           degree one elements instead of the default degree one elements

        -  ``exclude`` -- a list of variables to be excluded
           from the default degree one elements

        EXAMPLES::

            sage: Sym = SymmetricFunctions(QQ)
            sage: s = Sym.s()
            sage: h = Sym.h()
            sage: s ( h([3])( h([2]) ) )
            s[2, 2, 2] + s[4, 2] + s[6]
            sage: p = Sym.p()
            sage: p([3])( s([2,1]) )
            1/3*p[3, 3, 3] - 1/3*p[9]
            sage: e = Sym.e()
            sage: e([3])( e([2]) )
            e[3, 3] + e[4, 1, 1] - 2*e[4, 2] - e[5, 1] + e[6]

        ::

            sage: R.<t> = QQ[]
            sage: s = SymmetricFunctions(R).s()
            sage: a = s([3])
            sage: f = t*s([2])
            sage: a(f)
            t^3*s[2, 2, 2] + t^3*s[4, 2] + t^3*s[6]
            sage: f(a)
            t*s[4, 2] + t*s[6]
            sage: s(0).plethysm(s[1])
            0
            sage: s(1).plethysm(s[1])
            s[]
            sage: s(1).plethysm(s(0))
            s[]

        Sage also handles plethysm of tensor products of symmetric functions::

            sage: s = SymmetricFunctions(QQ).s()
            sage: X = tensor([s[1],s[[]]])
            sage: Y = tensor([s[[]],s[1]])
            sage: s[1,1,1](X+Y)
            s[] # s[1, 1, 1] + s[1] # s[1, 1] + s[1, 1] # s[1] + s[1, 1, 1] # s[]
            sage: s[1,1,1](X*Y)
            s[1, 1, 1] # s[3] + s[2, 1] # s[2, 1] + s[3] # s[1, 1, 1]

        One can use this to work with symmetric functions in two sets of
        commuting variables. For example, we verify the Cauchy identities (in
        degree 5)::

            sage: m = SymmetricFunctions(QQ).m()
            sage: P5 = Partitions(5)
            sage: sum(s[mu](X)*s[mu](Y) for mu in P5) == sum(m[mu](X)*h[mu](Y) for mu in P5)
            True
            sage: sum(s[mu](X)*s[mu.conjugate()](Y) for mu in P5) == sum(m[mu](X)*e[mu](Y) for mu in P5)
            True

        Sage can also do the plethysm with an element in the completion::

            sage: L = LazySymmetricFunctions(s)
            sage: f = s[2,1]
            sage: g = L(s[1]) / (1 - L(s[1])); g
            s[1] + (s[1,1]+s[2]) + (s[1,1,1]+2*s[2,1]+s[3])
             + (s[1,1,1,1]+3*s[2,1,1]+2*s[2,2]+3*s[3,1]+s[4])
             + (s[1,1,1,1,1]+4*s[2,1,1,1]+5*s[2,2,1]+6*s[3,1,1]+5*s[3,2]+4*s[4,1]+s[5])
             + ... + O^8
            sage: fog = f(g)
            sage: fog[:8]
            [s[2, 1],
             s[1, 1, 1, 1] + 3*s[2, 1, 1] + 2*s[2, 2] + 3*s[3, 1] + s[4],
             2*s[1, 1, 1, 1, 1] + 8*s[2, 1, 1, 1] + 10*s[2, 2, 1]
             + 12*s[3, 1, 1] + 10*s[3, 2] + 8*s[4, 1] + 2*s[5],
             3*s[1, 1, 1, 1, 1, 1] + 17*s[2, 1, 1, 1, 1] + 30*s[2, 2, 1, 1]
             + 16*s[2, 2, 2] + 33*s[3, 1, 1, 1] + 54*s[3, 2, 1] + 16*s[3, 3]
             + 33*s[4, 1, 1] + 30*s[4, 2] + 17*s[5, 1] + 3*s[6],
             5*s[1, 1, 1, 1, 1, 1, 1] + 30*s[2, 1, 1, 1, 1, 1] + 70*s[2, 2, 1, 1, 1]
             + 70*s[2, 2, 2, 1] + 75*s[3, 1, 1, 1, 1] + 175*s[3, 2, 1, 1]
             + 105*s[3, 2, 2] + 105*s[3, 3, 1] + 100*s[4, 1, 1, 1] + 175*s[4, 2, 1]
             + 70*s[4, 3] + 75*s[5, 1, 1] + 70*s[5, 2] + 30*s[6, 1] + 5*s[7]]
            sage: parent(fog)
            Lazy completion of Symmetric Functions over Rational Field in the Schur basis

        .. SEEALSO::

            :meth:`frobenius`

        TESTS::

            sage: (1+p[2]).plethysm(p[2])
            p[] + p[4]

        Check that degree one elements are treated in the correct way::

            sage: R.<a1,a2,a11,b1,b21,b111> = QQ[]
            sage: p = SymmetricFunctions(R).p()
            sage: f = a1*p[1] + a2*p[2] + a11*p[1,1]
            sage: g = b1*p[1] + b21*p[2,1] + b111*p[1,1,1]
            sage: r = f(g); r
            a1*b1*p[1] + a11*b1^2*p[1, 1] + a1*b111*p[1, 1, 1]
             + 2*a11*b1*b111*p[1, 1, 1, 1] + a11*b111^2*p[1, 1, 1, 1, 1, 1]
             + a2*b1^2*p[2] + a1*b21*p[2, 1] + 2*a11*b1*b21*p[2, 1, 1]
             + 2*a11*b21*b111*p[2, 1, 1, 1, 1] + a11*b21^2*p[2, 2, 1, 1]
             + a2*b111^2*p[2, 2, 2] + a2*b21^2*p[4, 2]
            sage: r - f(g, include=[])
            (a2*b1^2-a2*b1)*p[2] + (a2*b111^2-a2*b111)*p[2, 2, 2] + (a2*b21^2-a2*b21)*p[4, 2]

        Check that we can compute the plethysm with a constant::

            sage: p[2,2,1](2)
            8*p[]

            sage: p[2,2,1](int(2))
            8*p[]

            sage: p[2,2,1](a1)
            a1^5*p[]

            sage: X = algebras.Shuffle(QQ, 'ab')
            sage: Y = algebras.Shuffle(QQ, 'bc')
            sage: T = tensor([X,Y])
            sage: s = SymmetricFunctions(T).s()
            sage: s(2*T.one())
<<<<<<< HEAD
            (2*B[word:]#B[word:])*s[]
=======
            (2*B[]#B[])*s[]
>>>>>>> 4172688e

        .. TODO::

            The implementation of plethysm in
            :class:`sage.data_structures.stream.Stream_plethysm` seems
            to be faster.  This should be investigated.
        """
        parent = self.parent()
        if not self:
            return self

        R = parent.base_ring()
        tHA = HopfAlgebrasWithBasis(R).TensorProducts()
        from sage.structure.element import parent as get_parent
        Px = get_parent(x)
        tensorflag = Px in tHA
        if not is_SymmetricFunction(x):
            if Px is R:  # Handle stuff that is directly in the base ring
                x = parent(x)
            elif (not tensorflag or any(not isinstance(factor, SymmetricFunctionAlgebra_generic)
                                        for factor in Px._sets)):
                from sage.rings.lazy_series import LazySymmetricFunction
                if isinstance(x, LazySymmetricFunction):
                    from sage.rings.lazy_series_ring import LazySymmetricFunctions
                    L = LazySymmetricFunctions(parent)
                    return L(self)(x)

                # Try to coerce into a symmetric function
                phi = parent.coerce_map_from(Px)
                if phi is not None:
                    x = phi(x)
                elif not tensorflag:
                    raise TypeError("only know how to compute plethysms "
                                    "between symmetric functions or tensors "
                                    "of symmetric functions")

        p = parent.realization_of().power()

        degree_one = _variables_recursive(R, include=include, exclude=exclude)

        if tensorflag:
            tparents = Px._sets
            s = sum(d * prod(sum(_raise_variables(c, r, degree_one)
                                 * tensor([p[r].plethysm(base(la))
                                           for base, la in zip(tparents, trm)])
                                 for trm, c in x)
                             for r in mu)
                    for mu, d in p(self))
            return tensor([parent]*len(tparents))(s)

        # Takes a symmetric function f, and an n and returns the
        # symmetric function with all of its basis partitions scaled
        # by n
        def pn_pleth(f, n):
            return f.map_support(lambda mu: mu.stretch(n))

        # Takes in a partition and applies
        p_x = p(x)

        def f(part):
            return p.prod(pn_pleth(p_x.map_coefficients(lambda c: _raise_variables(c, i, degree_one)), i)
                          for i in part)
        return parent(p._apply_module_morphism(p(self), f, codomain=p))

    __call__ = plethysm

    def inner_plethysm(self, x):
        r"""
        Return the inner plethysm of ``self`` with ``x``.

        Whenever `R` is a `\QQ`-algebra, and `f` and `g` are two
        symmetric functions over `R` such that the constant term of `f`
        is zero, the inner plethysm of `f` with `g` is a symmetric
        function over `R`, and the degree of this symmetric function is
        the same as the degree of `g`. We will denote the inner plethysm
        of `f` with `g` by `f \{ g \}` (in contrast to the notation of
        outer plethysm which is generally denoted `f [ g ]`); in Sage
        syntax, it is ``f.inner_plethysm(g)``.

        First we describe the axiomatic definition of the operation; see
        below for a representation-theoretic interpretation.
        In the following equations, we denote the outer product
        (i.e., the standard product on the ring of symmetric functions,
        :meth:`~sage.categories.algebras_with_basis.AlgebrasWithBasis.ParentMethods.product`)
        by `\cdot` and the Kronecker product (:meth:`itensor`) by `\ast`).

        .. MATH::

            (f + g) \{ h \} = f \{ h \} + g \{ h \}

            (f \cdot g) \{ h \} = (f \{ h \}) \ast (g \{ h \})

            p_k \{ f + g \} = p_k \{ f \} + p_k \{ g \}

        where `p_k` is the `k`-th power-sum symmetric function for every
        `k > 0`.

        Let `\sigma` be a permutation of cycle type `\mu` and let `\mu^k`
        be the cycle type of `\sigma^k`. Then,

        .. MATH::

            p_k \{ p_\mu/z_\mu \} = \sum_{\nu : \nu^k = \mu } p_{\nu}/z_{\nu}

        Since `(p_\mu/z_\mu)_{\mu}` is a basis for the symmetric
        functions, these four formulas define the symmetric function
        operation `f \{ g \}` for any symmetric functions `f` and `g`
        (where `f` has constant term `0`) by expanding `f` in the
        power sum basis and `g` in the dual basis `p_\mu/z_\mu`.

        .. SEEALSO:: :meth:`itensor`, :func:`~sage.combinat.partition.partition_power`,
            :meth:`plethysm`

        This operation admits a representation-theoretic interpretation
        in the case where `f` is a Schur function `s_\lambda` and
        `g` is a homogeneous degree `n` symmetric function with
        nonnegative integral coefficients in the Schur basis.
        The symmetric function `f \{ g \}` is the Frobenius
        image of the `S_n`-representation constructed as follows.

        The assumptions on `g` imply that `g` is the Frobenius image of a
        representation `\rho` of the symmetric group `S_n`:

        .. MATH::

            \rho : S_n \to GL_N.

        If the degree `N` of this representation is greater than or equal
        to the number of parts of `\lambda`, then `f`, which denotes `s_\lambda`,
        corresponds to the character of some irreducible `GL_N`-representation, say

        .. MATH::

            \sigma : GL_N \to GL_M.

        The composition `\sigma \circ \rho : S_n \to GL_M` is a representation
        of `S_n` whose Frobenius image is precisely `f \{ g \}`.

        If `N` is less than the number of parts of `\lambda`,
        then `f \{ g \}` is `0` by definition.

        When `f` is a symmetric function with constant term `\neq 0`, the
        inner plethysm `f \{ g \}` isn't well-defined in the ring of
        symmetric functions. Indeed, it is not clear how to define
        `1 \{ g \}`. The most sensible way to get around this probably is
        defining it as the infinite sum `h_0 + h_1 + h_2 + \cdots` (where
        `h_i` means the `i`-th complete homogeneous symmetric function)
        in the completion of this ring with respect to its grading. This is
        how [SchaThi1994]_ defines `1 \{ g \}`. The present method,
        however, sets it to be the sum of `h_i` over all `i` for which the
        `i`-th homogeneous component of `g` is nonzero. This is rather a
        hack than a reasonable definition. Use with caution!

        .. NOTE::

            If a symmetric function `g` is written in the form
            `g = g_0 + g_1 + g_2 + \cdots` with each `g_i` homogeneous
            of degree `i`, then
            `f \{ g \} = f \{ g_0 \} + f \{ g_1 \} + f \{ g_2 \} + \cdots`
            for every `f` with constant term `0`. But in general, inner
            plethysm is not linear in the second variable.

        REFERENCES:

        .. [King] King, R. Branching rules for `GL_m \supset \Sigma_n`
           and the evaluation of inner plethysms.
           J. Math. Phys. 15, 258 (1974) :doi:`10.1063/1.1666632`

        .. [SchaThi1994] Thomas Scharf, Jean-Yves Thibon.
           *A Hopf-algebra approach to inner plethysm*.
           Advances in Mathematics 104 (1994), pp. 30-58.
           ftp://ftp.mathe2.uni-bayreuth.de/axel/papers/scharf:a_hopf_algebra_approach_to_inner_plethysm.ps.gz

        INPUT:

        - ``x`` -- element of the ring of symmetric functions over the same
          base ring as ``self``

        OUTPUT:

        - an element of symmetric functions in the parent of ``self``

        EXAMPLES::

            sage: Sym = SymmetricFunctions(QQ)
            sage: s = Sym.schur()
            sage: p = Sym.power()
            sage: h = Sym.complete()
            sage: s([2,1]).inner_plethysm(s([1,1,1]))
            0
            sage: s([2]).inner_plethysm(s([2,1]))
            s[2, 1] + s[3]
            sage: s([1,1]).inner_plethysm(s([2,1]))
            s[1, 1, 1]
            sage: s[2,1].inner_tensor(s[2,1])
            s[1, 1, 1] + s[2, 1] + s[3]

        ::

            sage: f = s([2,1]) + 2*s([3,1])
            sage: f.itensor(f)
            s[1, 1, 1] + s[2, 1] + 4*s[2, 1, 1] + 4*s[2, 2] + s[3] + 4*s[3, 1] + 4*s[4]
            sage: s( h([1,1]).inner_plethysm(f) )
            s[1, 1, 1] + s[2, 1] + 4*s[2, 1, 1] + 4*s[2, 2] + s[3] + 4*s[3, 1] + 4*s[4]

        ::

            sage: s([]).inner_plethysm(s([1,1]) + 2*s([2,1])+s([3]))
            s[2] + s[3]
            sage: [s([]).inner_plethysm(s(la)) for la in Partitions(4)]
            [s[4], s[4], s[4], s[4], s[4]]
            sage: s([3]).inner_plethysm(s([]))
            s[]
            sage: s[1,1,1,1].inner_plethysm(s[2,1])
            0
            sage: s[1,1,1,1].inner_plethysm(2*s[2,1])
            s[3]

        ::

            sage: p[3].inner_plethysm(p[3])
            0
            sage: p[3,3].inner_plethysm(p[3])
            0
            sage: p[3].inner_plethysm(p[1,1,1])
            p[1, 1, 1] + 2*p[3]
            sage: p[4].inner_plethysm(p[1,1,1,1]/24)
            1/24*p[1, 1, 1, 1] + 1/4*p[2, 1, 1] + 1/8*p[2, 2] + 1/4*p[4]
            sage: p[3,3].inner_plethysm(p[1,1,1])
            6*p[1, 1, 1] + 12*p[3]

        TESTS::

            sage: s(0).inner_plethysm(s(0))
            0
            sage: s(1).inner_plethysm(s(0))
            0
            sage: s(0).inner_plethysm(s(1))
            0
            sage: s(1).inner_plethysm(s(1))
            s[]
            sage: s(2).inner_plethysm(s(1))
            2*s[]
            sage: s(1).inner_plethysm(s(2))
            s[]
        """
        parent = self.parent()
        if self == parent.zero():
            return self
        p = parent.realization_of().power()
        cache = {}
        ip_pnu_g = parent._inner_plethysm_pnu_g
        return parent.sum(c*ip_pnu_g(p(x), cache, nu)
                          for (nu, c) in p(self).monomial_coefficients().items())


    def omega(self):
        r"""
        Return the image of ``self`` under the omega automorphism.

        The *omega automorphism* is defined to be the unique algebra
        endomorphism `\omega` of the ring of symmetric functions that
        satisfies `\omega(e_k) = h_k` for all positive integers `k`
        (where `e_k` stands for the `k`-th elementary symmetric
        function, and `h_k` stands for the `k`-th complete homogeneous
        symmetric function). It furthermore is a Hopf algebra
        endomorphism and an involution, and it is also known as the
        *omega involution*. It sends the power-sum symmetric function
        `p_k` to `(-1)^{k-1} p_k` for every positive integer `k`.

        The images of some bases under the omega automorphism are given by

        .. MATH::

            \omega(e_{\lambda}) = h_{\lambda}, \qquad
            \omega(h_{\lambda}) = e_{\lambda}, \qquad
            \omega(p_{\lambda}) = (-1)^{|\lambda| - \ell(\lambda)}
            p_{\lambda}, \qquad
            \omega(s_{\lambda}) = s_{\lambda^{\prime}},

        where `\lambda` is any partition, where `\ell(\lambda)` denotes
        the length (:meth:`~sage.combinat.partition.Partition.length`)
        of the partition `\lambda`, where `\lambda^{\prime}` denotes the
        conjugate partition
        (:meth:`~sage.combinat.partition.Partition.conjugate`) of
        `\lambda`, and where the usual notations for bases are used
        (`e` = elementary, `h` = complete homogeneous, `p` = powersum,
        `s` = Schur).

        The default implementation converts to the Schur basis, then
        performs the automorphism and changes back.

        :meth:`omega_involution()` is a synonym for the :meth:`omega()` method.

        EXAMPLES::

            sage: J = SymmetricFunctions(QQ).jack(t=1).P()
            sage: a = J([2,1]) + J([1,1,1])
            sage: a.omega()
            JackP[2, 1] + JackP[3]
            sage: J(0).omega()
            0
            sage: J(1).omega()
            JackP[]

        The forgotten symmetric functions are the images of the monomial
        symmetric functions under omega::

            sage: Sym = SymmetricFunctions(ZZ)
            sage: m = Sym.m()
            sage: f = Sym.f()
            sage: all( f(lam) == m(lam).omega() for lam in Partitions(3) )
            True
            sage: all( m(lam) == f(lam).omega() for lam in Partitions(3) )
            True
        """
        parent = self.parent()
        s = parent.realization_of().schur()
        return parent(s(self).omega())

    omega_involution = omega

    def theta(self,a):
        r"""
        Return the image of ``self`` under the theta endomorphism which sends
        `p_k` to `a \cdot p_k` for every positive integer `k`.

        In general, this is well-defined outside of the powersum basis only
        if the base ring is a `\QQ`-algebra.

        INPUT:

        - ``a`` -- an element of the base ring

        EXAMPLES::

            sage: s = SymmetricFunctions(QQ).s()
            sage: s([2,1]).theta(2)
            2*s[1, 1, 1] + 6*s[2, 1] + 2*s[3]
            sage: p = SymmetricFunctions(QQ).p()
            sage: p([2]).theta(2)
            2*p[2]
            sage: p(0).theta(2)
            0
            sage: p(1).theta(2)
            p[]
        """
        p = self.parent().realization_of().power()
        p_self = p(self)
        res = p_self.map_item(lambda m,c: (m, c * a**len(m)))
        return self.parent()(res)

    def theta_qt(self, q=None, t=None):
        r"""
        Return the image of ``self`` under the `q,t`-deformed theta
        endomorphism which sends `p_k` to `\frac{1-q^k}{1-t^k} \cdot p_k`
        for all positive integers `k`.

        In general, this is well-defined outside of the powersum basis only
        if the base ring is a `\QQ`-algebra.

        INPUT:

        - ``q``, ``t`` -- parameters (default: ``None``, in which case 'q'
          and 't' are used)

        EXAMPLES::

            sage: QQqt = QQ['q,t'].fraction_field()
            sage: q,t = QQqt.gens()
            sage: p = SymmetricFunctions(QQqt).p()
            sage: p([2]).theta_qt(q,t)
            ((-q^2+1)/(-t^2+1))*p[2]
            sage: p([2,1]).theta_qt(q,t)
            ((q^3-q^2-q+1)/(t^3-t^2-t+1))*p[2, 1]
            sage: p(0).theta_qt(q=1,t=3)
            0
            sage: p([2,1]).theta_qt(q=2,t=3)
            3/16*p[2, 1]
            sage: s = p.realization_of().schur()
            sage: s([3]).theta_qt(q=0)*(1-t)*(1-t^2)*(1-t^3)
            t^3*s[1, 1, 1] + (t^2+t)*s[2, 1] + s[3]
            sage: p(1).theta_qt()
            p[]
        """
        parent = self.parent()
        BR = parent.base_ring()
        p = parent.realization_of().power()
        p_self = p(self)
        if t is None:
            if hasattr(parent,"t"):
                t = parent.t
            else:
                t = BR(QQ['t'].gen())
        if q is None:
            if hasattr(parent,"q"):
                q = parent.q
            else:
                q = BR(QQ['q'].gen())
        one = BR.one()
        if not t:
            res = p._from_dict({m: BR(prod(one - q**k for k in m) * c)
                                for m,c in p_self})
        else:
            res = p._from_dict({m: BR(prod((one-q**k) / (one-t**k) for k in m)*c)
                                for m,c in p_self})
        return parent(res)

    def omega_qt(self, q=None, t=None):
        r"""
        Return the image of ``self`` under the `q,t`-deformed omega
        automorphism which sends `p_k` to
        `(-1)^{k-1} \cdot \frac{1-q^k}{1-t^k} \cdot p_k` for all positive
        integers `k`.

        In general, this is well-defined outside of the powersum basis only
        if the base ring is a `\QQ`-algebra.

        If `q = t`, then this is the omega automorphism (:meth:`omega`).

        INPUT:

        - ``q``, ``t`` -- parameters (default: ``None``, in which case
          ``'q'`` and ``'t'`` are used)

        EXAMPLES::

            sage: QQqt = QQ['q,t'].fraction_field()
            sage: q,t = QQqt.gens()
            sage: p = SymmetricFunctions(QQqt).p()
            sage: p[5].omega_qt()
            ((-q^5+1)/(-t^5+1))*p[5]
            sage: p[5].omega_qt(q,t)
            ((-q^5+1)/(-t^5+1))*p[5]
            sage: p([2]).omega_qt(q,t)
            ((q^2-1)/(-t^2+1))*p[2]
            sage: p([2,1]).omega_qt(q,t)
            ((-q^3+q^2+q-1)/(t^3-t^2-t+1))*p[2, 1]
            sage: p([3,2]).omega_qt(5,q)
            -(2976/(q^5-q^3-q^2+1))*p[3, 2]
            sage: p(0).omega_qt()
            0
            sage: p(1).omega_qt()
            p[]
            sage: H = SymmetricFunctions(QQqt).macdonald().H()
            sage: H([1,1]).omega_qt()
            ((2*q^2-2*q*t-2*q+2*t)/(t^3-t^2-t+1))*McdH[1, 1] + ((q-1)/(t-1))*McdH[2]
            sage: H([1,1]).omega_qt(q,t)
            ((2*q^2-2*q*t-2*q+2*t)/(t^3-t^2-t+1))*McdH[1, 1] + ((q-1)/(t-1))*McdH[2]
            sage: H([1,1]).omega_qt(t,q)
            ((-t^3+t^2+t-1)/(-q^3+q^2+q-1))*McdH[2]
            sage: Sym = SymmetricFunctions(FractionField(QQ['q','t']))
            sage: S = Sym.macdonald().S()
            sage: S([1,1]).omega_qt()
            ((q^2-q*t-q+t)/(t^3-t^2-t+1))*McdS[1, 1] + ((-q^2*t+q*t+q-1)/(-t^3+t^2+t-1))*McdS[2]
            sage: s = Sym.schur()
            sage: s(S([1,1]).omega_qt())
            s[2]
        """
        parent = self.parent()
        BR = parent.base_ring()
        p = parent.realization_of().power()
        p_self = p(self)
        if t is None:
            if hasattr(parent,"t"):
                t = parent.t
            else:
                t = BR(QQ['t'].gen())
        if q is None:
            if hasattr(parent,"q"):
                q = parent.q
            else:
                q = BR(QQ['q'].gen())
        one = BR.one()
        if not t:
            res = p._from_dict({m: c * (-one)**(sum(m)-len(m))
                                     * BR(prod(one-q**i for i in m))
                                for m,c in p_self})
        else:
            res = p._from_dict({m: c * (-one)**(sum(m)-len(m))
                                     * BR(prod((one-q**i) / (one-t**i)
                                               for i in m))
                                for m,c in p_self})
        return parent(res)

    def itensor(self, x):
        r"""
        Return the internal (tensor) product of ``self`` and ``x`` in the
        basis of ``self``.

        The internal tensor product can be defined as the linear extension
        of the definition on power sums
        `p_{\lambda} \ast p_{\mu} = \delta_{\lambda,\mu} z_{\lambda}
        p_{\lambda}`, where `z_{\lambda} = (1^{r_1} r_1!) (2^{r_2} r_2!)
        \cdots` for `\lambda = (1^{r_1} 2^{r_2} \cdots )` and where `\ast`
        denotes the internal tensor product.
        The internal tensor product is also known as the Kronecker product,
        or as the second multiplication on the ring of symmetric functions.

        Note that the internal product of any two homogeneous symmetric
        functions of equal degrees is a homogeneous symmetric function of the
        same degree. On the other hand, the internal product of two homogeneous
        symmetric functions of distinct degrees is `0`.

        .. NOTE::

            The internal product is sometimes referred to as "inner product"
            in the literature, but unfortunately this name is shared by a
            different operation, namely the Hall inner product
            (see :meth:`scalar`).

        INPUT:

        - ``x`` -- element of the ring of symmetric functions over the
          same base ring as ``self``

        OUTPUT:

        - the internal product of ``self`` with ``x`` (an element of the
          ring of symmetric functions in the same basis as ``self``)

        The methods :meth:`itensor`, :meth:`internal_product`,
        :meth:`kronecker_product`, :meth:`inner_tensor` are all
        synonyms.

        EXAMPLES::

            sage: s = SymmetricFunctions(QQ).s()
            sage: a = s([2,1])
            sage: b = s([3])
            sage: a.itensor(b)
            s[2, 1]
            sage: c = s([3,2,1])
            sage: c.itensor(c)
            s[1, 1, 1, 1, 1, 1] + 2*s[2, 1, 1, 1, 1] + 3*s[2, 2, 1, 1] + 2*s[2, 2, 2]
             + 4*s[3, 1, 1, 1] + 5*s[3, 2, 1] + 2*s[3, 3] + 4*s[4, 1, 1]
             + 3*s[4, 2] + 2*s[5, 1] + s[6]

        There are few quantitative results pertaining to Kronecker products
        in general, which makes their computation so difficult. Let us test
        a few of them in different bases.

        The Kronecker product of any homogeneous symmetric function `f` of
        degree `n` with the `n`-th complete homogeneous symmetric function
        ``h[n]`` (a.k.a. ``s[n]``) is `f`::

            sage: h = SymmetricFunctions(ZZ).h()
            sage: all( h([5]).itensor(h(p)) == h(p) for p in Partitions(5) )
            True

        The Kronecker product of a Schur function `s_{\lambda}` with the `n`-th
        elementary symmetric function ``e[n]``, where `n = \left| \lambda
        \right|`, is `s_{\lambda'}` (where `\lambda'` is the conjugate
        partition of `\lambda`)::

            sage: F = CyclotomicField(12)
            sage: s = SymmetricFunctions(F).s()
            sage: e = SymmetricFunctions(F).e()
            sage: all( e([5]).itensor(s(p)) == s(p.conjugate()) for p in Partitions(5) )
            True

        The Kronecker product is commutative::

            sage: e = SymmetricFunctions(FiniteField(19)).e()
            sage: m = SymmetricFunctions(FiniteField(19)).m()
            sage: all( all( e(p).itensor(m(q)) == m(q).itensor(e(p)) for q in Partitions(4) )
            ....:      for p in Partitions(4) )
            True

            sage: F = FractionField(QQ['q','t'])
            sage: mq = SymmetricFunctions(F).macdonald().Q()
            sage: mh = SymmetricFunctions(F).macdonald().H()
            sage: all( all( mq(p).itensor(mh(r)) == mh(r).itensor(mq(p))   # long time
            ....:           for r in Partitions(4) )
            ....:      for p in Partitions(3) )
            True

        Let us check (on examples) Proposition 5.2 of Gelfand, Krob, Lascoux, Leclerc,
        Retakh, Thibon, "Noncommutative symmetric functions", :arxiv:`hep-th/9407124`, for
        `r = 2`::

            sage: e = SymmetricFunctions(FiniteField(29)).e()
            sage: s = SymmetricFunctions(FiniteField(29)).s()
            sage: m = SymmetricFunctions(FiniteField(29)).m()
            sage: def tensor_copr(u, v, w):  # computes \mu ((u \otimes v) * \Delta(w)) with
            ....:                            # * meaning Kronecker product and \mu meaning the
            ....:                            # usual multiplication.
            ....:     result = w.parent().zero()
            ....:     for partition_pair, coeff in w.coproduct():
            ....:         result += coeff * w.parent()(u).itensor(partition_pair[0]) * w.parent()(v).itensor(partition_pair[1])
            ....:     return result
            sage: all( all( all( tensor_copr(e[u], s[v], m[w])   # long time
            ....:                == (e[u] * s[v]).itensor(m[w])
            ....:                for w in Partitions(5) )
            ....:           for v in Partitions(2) )
            ....:      for u in Partitions(3) )
            True

        Some examples from Briand, Orellana, Rosas, "The stability of the Kronecker
        products of Schur functions." :arxiv:`0907.4652`::

            sage: s = SymmetricFunctions(ZZ).s()
            sage: s[2,2].itensor(s[2,2])
            s[1, 1, 1, 1] + s[2, 2] + s[4]
            sage: s[3,2].itensor(s[3,2])
            s[2, 1, 1, 1] + s[2, 2, 1] + s[3, 1, 1] + s[3, 2] + s[4, 1] + s[5]
            sage: s[4,2].itensor(s[4,2])
            s[2, 2, 2] + s[3, 1, 1, 1] + 2*s[3, 2, 1] + s[4, 1, 1] + 2*s[4, 2] + s[5, 1] + s[6]

        An example from p. 220 of Thibon, "Hopf algebras of symmetric functions
        and tensor products of symmetric group representations", International
        Journal of Algebra and Computation, 1991::

            sage: s = SymmetricFunctions(QQbar).s()
            sage: s[2,1].itensor(s[2,1])
            s[1, 1, 1] + s[2, 1] + s[3]

        TESTS::

            sage: s = SymmetricFunctions(QQ).s()
            sage: a = s([8,8])
            sage: a.itensor(a) # long time
            s[4, 4, 4, 4] + s[5, 5, 3, 3] + s[5, 5, 5, 1] + s[6, 4, 4, 2]
             + s[6, 6, 2, 2] + s[6, 6, 4] + s[7, 3, 3, 3] + s[7, 5, 3, 1]
             + s[7, 7, 1, 1] + s[8, 4, 2, 2] + s[8, 4, 4] + s[8, 6, 2]
             + s[8, 8] + s[9, 3, 3, 1] + s[9, 5, 1, 1] + s[10, 2, 2, 2]
             + s[10, 4, 2] + s[10, 6] + s[11, 3, 1, 1] + s[12, 2, 2]
             + s[12, 4] + s[13, 1, 1, 1] + s[14, 2] + s[16]
            sage: s[8].itensor(s[7])
            0
            sage: s(0).itensor(s(0))
            0
            sage: s(1).itensor(s(0))
            0
            sage: s(0).itensor(s(1))
            0
            sage: s(1).itensor(s(1))
            s[]

        Same over the ring of integers::

            sage: s = SymmetricFunctions(ZZ).s()
            sage: a = s([8,8])
            sage: a.itensor(a) # long time
            s[4, 4, 4, 4] + s[5, 5, 3, 3] + s[5, 5, 5, 1] + s[6, 4, 4, 2]
             + s[6, 6, 2, 2] + s[6, 6, 4] + s[7, 3, 3, 3] + s[7, 5, 3, 1]
             + s[7, 7, 1, 1] + s[8, 4, 2, 2] + s[8, 4, 4] + s[8, 6, 2]
             + s[8, 8] + s[9, 3, 3, 1] + s[9, 5, 1, 1] + s[10, 2, 2, 2]
             + s[10, 4, 2] + s[10, 6] + s[11, 3, 1, 1] + s[12, 2, 2]
             + s[12, 4] + s[13, 1, 1, 1] + s[14, 2] + s[16]
            sage: s[8].itensor(s[7])
            0
            sage: s(0).itensor(s(0))
            0
            sage: s(1).itensor(s(0))
            0
            sage: s(0).itensor(s(1))
            0
            sage: s(1).itensor(s(1))
            s[]

        Theorem 2.1 in Bessenrodt, van Willigenburg, :arxiv:`1105.3170v2`::

            sage: s = SymmetricFunctions(ZZ).s()
            sage: all( all( max( r[0] for r in s(p).itensor(s(q)).monomial_coefficients().keys() )
            ....:           == sum( min(p[i], q.get_part(i)) for i in range(len(p)) )
            ....:           for p in Partitions(4) )
            ....:      for q in Partitions(4) )
            True
            sage: all( all( max( len(r) for r in s(p).itensor(s(q)).monomial_coefficients().keys() )
            ....:           == sum( min(p[i], q.conjugate().get_part(i)) for i in range(len(p)) )
            ....:           for p in Partitions(4) )
            ....:      for q in Partitions(4) )
            True

        Check that the basis and ground ring of ``self`` are preserved::

            sage: F = CyclotomicField(12)
            sage: s = SymmetricFunctions(F).s()
            sage: e = SymmetricFunctions(F).e()
            sage: e[3].itensor(s[3])
            e[3]
            sage: s[3].itensor(e[3])
            s[1, 1, 1]
            sage: parent(e[3].itensor(s[3]))
            Symmetric Functions over Cyclotomic Field of order 12 and degree 4 in the elementary basis
            sage: parent(s[3].itensor(e[3]))
            Symmetric Functions over Cyclotomic Field of order 12 and degree 4 in the Schur basis

        .. NOTE::

            The currently existing implementation of this function is
            technically unsatisfactory. It distinguishes the case when the
            base ring is a `\QQ`-algebra (in which case the Kronecker product
            can be easily computed using the power sum basis) from the case
            where it isn't. In the latter, it does a computation using
            universal coefficients, again distinguishing the case when it is
            able to compute the "corresponding" basis of the symmetric function
            algebra over `\QQ` (using the ``corresponding_basis_over`` hack)
            from the case when it isn't (in which case it transforms everything
            into the Schur basis, which is slow).
        """
        parent = self.parent()
        if parent.has_coerce_map_from(QQ):
            # Convert both self and x to the p basis
            p = parent.realization_of().power()
            f = lambda part1, part2: zee(part1)*p(part1)
            return parent(p._apply_multi_module_morphism(p(self),p(x),f,orthogonal=True))
        else:
            # comp_parent is the parent that is going to be used for
            # computations. In most cases it will just be parent.
            # Similarly for comp_self and comp_x.
            comp_parent = parent
            comp_self = self
            # Now let's try to find out what basis self is in, and
            # construct the corresponding basis of symmetric functions
            # over QQ.
            corresponding_parent_over_QQ = parent.corresponding_basis_over(QQ)
            if corresponding_parent_over_QQ is None:
                # This is the case where the corresponding basis
                # over QQ cannot be found. This can have two reasons:
                # Either the basis depends on variables (like the
                # Macdonald symmetric functions), or its basis_name()
                # is not identical to the name of the method on
                # SymmetricFunctions(QQ) that builds it. Either way,
                # give up looking for the corresponding parent, and
                # transform everything into the Schur basis (very
                # slow!) instead.
                comp_parent = parent.realization_of().schur()
                comp_self = comp_parent(self)
                from sage.combinat.sf.sf import SymmetricFunctions
                corresponding_parent_over_QQ = SymmetricFunctions(QQ).schur()
            comp_x = comp_parent(x)    # For simplicity, let self and x be in the same basis.
            result = comp_parent.zero()
            for lam, a in comp_self:
                # lam is a partition, a is an element of the base ring.
                for mu, b in comp_x:
                    # mu is a partition, b is an element of the base ring.
                    lam_star_mu = corresponding_parent_over_QQ(lam).itensor(corresponding_parent_over_QQ(mu))
                    # lam_star_mu is now a symmetric function over QQ.
                    for nu, c in lam_star_mu:
                        # nu is a partition, c is an element of QQ.
                        result += a * b * comp_parent.base_ring()(c) * comp_parent(nu)
            return parent(result)    # just in case comp_parent != parent.

    internal_product = itensor
    kronecker_product = itensor
    inner_tensor = itensor

    def reduced_kronecker_product(self, x):
        r"""
        Return the reduced Kronecker product of ``self`` and ``x`` in the
        basis of ``self``.

        The reduced Kronecker product is a bilinear map mapping two
        symmetric functions to another, not necessarily preserving degree.
        It can be defined as follows: Let `*` denote the Kronecker product
        (:meth:`itensor`) on the space of symmetric functions. For any
        partitions `\alpha`, `\beta`, `\gamma`, let
        `g^{\gamma}_{\alpha, \beta}` denote the coefficient of the Schur
        function `s_{\gamma}` in the Kronecker product
        `s_{\alpha} * s_{\beta}` (this is called a Kronecker coefficient).
        For every partition
        `\lambda = (\lambda_1, \lambda_2, \lambda_3, \ldots)`
        and every integer `n > \left| \lambda \right| + \lambda_1`, let
        `\lambda[n]` denote the `n`-completion of `\lambda` (this is the
        partition
        `(n - \left| \lambda \right|, \lambda_1, \lambda_2, \lambda_3, \ldots)`;
        see :meth:`~sage.combinat.partition.Partition.t_completion`).
        Then, Theorem 1.2 of [BOR2009]_ shows that for any partitions
        `\alpha` and `\beta` and every integer
        `n \geq \left|\alpha\right| + \left|\beta\right| + \alpha_1 + \beta_1`,
        we can write the Kronecker product `s_{\alpha[n]} * s_{\beta[n]}`
        in the form

        .. MATH::

            s_{\alpha[n]} * s_{\beta[n]} = \sum_{\gamma} g^{\gamma[n]}_{\alpha[n], \beta[n]} s_{\gamma[n]}

        with `\gamma` ranging over all partitions. The
        coefficients `g^{\gamma[n]}_{\alpha[n], \beta[n]}`
        are independent on `n`. These coefficients
        `g^{\gamma[n]}_{\alpha[n], \beta[n]}` are denoted by
        `\overline{g}^{\gamma}_{\alpha, \beta}`, and the symmetric
        function

        .. MATH::

            \sum_{\gamma} \overline{g}^{\gamma}_{\alpha, \beta} s_{\gamma}

        is said to be the *reduced Kronecker product* of `s_{\alpha}` and
        `s_{\beta}`. By bilinearity, this extends to a definition of a
        reduced Kronecker product of any two symmetric functions.

        The definition of the reduced Kronecker product goes back to
        Murnaghan, and has recently been studied in [BOR2009]_, [BdVO2012]_
        and other places (our notation
        `\overline{g}^{\gamma}_{\alpha, \beta}` appears in these two
        sources).

        INPUT:

        - ``x`` -- element of the ring of symmetric functions over the
          same base ring as ``self``

        OUTPUT:

        - the reduced Kronecker product of ``self`` with ``x`` (an element
          of the ring of symmetric functions in the same basis as
          ``self``)

        EXAMPLES:

        The example from page 2 of [BOR2009]_::

            sage: Sym = SymmetricFunctions(QQ)
            sage: s = Sym.schur()
            sage: s[2].reduced_kronecker_product(s[2])
            s[] + s[1] + s[1, 1] + s[1, 1, 1] + 2*s[2] + 2*s[2, 1] + s[2, 2] + s[3] + s[3, 1] + s[4]

        Taking the reduced Kronecker product with `1 = s_{\emptyset}`
        is the identity map on the ring of symmetric functions::

            sage: all( s[Partition([])].reduced_kronecker_product(s[lam])
            ....:      == s[lam] for i in range(4)
            ....:      for lam in Partitions(i) )
            True

        While reduced Kronecker products are hard to compute in general,
        there is a rule for taking reduced Kronecker products with
        `s_1`. Namely, for every partition `\lambda`, the reduced
        Kronecker product of `s_{\lambda}` with `s_1` is
        `\sum_{\mu} a_{\mu} s_{\mu}`, where the sum runs over all
        partitions `\mu`, and the coefficient `a_{\mu}` is defined as the
        number of ways to obtain `\mu` from `\lambda` by one of the
        following three operations:

        - Add an addable cell
          (:meth:`~sage.combinat.partition.Partition.addable_cells`) to
          `\lambda`.
        - Remove a removable cell
          (:meth:`~sage.combinat.partition.Partition.removable_cells`)
          from `\lambda`.
        - First remove a removable cell from `\lambda`, then add an
          addable cell to the resulting Young diagram.

        This is, in fact, Proposition 5.15 of [CO2010]_ in an elementary
        wording. We check this for partitions of size `\leq 4`::

            sage: def mults1(lam):
            ....:     # Reduced Kronecker multiplication by s[1], according
            ....:     # to [CO2010]_.
            ....:     res = s.zero()
            ....:     for mu in lam.up_list():
            ....:         res += s(mu)
            ....:     for mu in lam.down_list():
            ....:         res += s(mu)
            ....:         for nu in mu.up_list():
            ....:             res += s(nu)
            ....:     return res
            sage: all( mults1(lam) == s[1].reduced_kronecker_product(s[lam])
            ....:      for i in range(5) for lam in Partitions(i) )
            True

        Here is the example on page 3 of Christian Gutschwager's
        :arxiv:`0912.4411v3`::

            sage: s[1,1].reduced_kronecker_product(s[2])
            s[1] + 2*s[1, 1] + s[1, 1, 1] + s[2] + 2*s[2, 1] + s[2, 1, 1] + s[3] + s[3, 1]

        Example 39 from F. D. Murnaghan, "The analysis of the Kronecker
        product of irreducible representations of the symmetric group",
        American Journal of Mathematics, Vol. 60, No. 3, Jul. 1938::

            sage: s[3].reduced_kronecker_product(s[2,1])
            s[1] + 2*s[1, 1] + 2*s[1, 1, 1] + s[1, 1, 1, 1] + 2*s[2] + 5*s[2, 1] + 4*s[2, 1, 1]
            + s[2, 1, 1, 1] + 3*s[2, 2] + 2*s[2, 2, 1] + 2*s[3] + 5*s[3, 1] + 3*s[3, 1, 1]
            + 3*s[3, 2] + s[3, 2, 1] + 2*s[4] + 3*s[4, 1] + s[4, 1, 1] + s[4, 2] + s[5]
            + s[5, 1]

        TESTS::

            sage: h = SymmetricFunctions(QQ).h()
            sage: (2*h([])).reduced_kronecker_product(3*h([]))
            6*h[]

        Different bases and base rings::

            sage: h = SymmetricFunctions(ZZ).h()
            sage: e = SymmetricFunctions(ZZ).e()
            sage: h(e[2].reduced_kronecker_product(h[2]))
            h[1] + 2*h[1, 1] + h[1, 1, 1] - h[2] + h[2, 1, 1] - h[2, 2]

            sage: F = CyclotomicField(12)
            sage: s = SymmetricFunctions(F).s()
            sage: e = SymmetricFunctions(F).e()
            sage: v = e[2].reduced_kronecker_product(e[2]); v
            e[] + e[1] + 2*e[1, 1] + e[1, 1, 1] + (-1)*e[2] + e[2, 2]
            sage: parent(v)
            Symmetric Functions over Cyclotomic Field of order 12 and degree 4 in the elementary basis

            sage: s = SymmetricFunctions(ZZ).s()
            sage: v = s[1].reduced_kronecker_product(s[1]); parent(v)
            Symmetric Functions over Integer Ring in the Schur basis

        .. TODO::

            This implementation of the reduced Kronecker product is
            painfully slow.
        """
        parent = self.parent()
        comp_parent = parent.realization_of().schur()
        comp_self = comp_parent(self)
        comp_x = comp_parent(x)
        # Now, comp_self and comp_x are the same as self and x, but in the
        # Schur basis, which we call comp_parent.
        schur_Q = comp_parent.corresponding_basis_over(QQ)
        # schur_Q is the Schur basis of the symmetric functions over QQ.
        result = comp_parent.zero()
        for lam, a in comp_self:
            # lam is a partition, a is an element of the base ring.
            lam_list = lam._list
            if not lam_list:
                # Special handling for the empty partition. The reduced
                # Kronecker product of 1 with any symmetric function f is
                # f.
                result += a * comp_x
                continue
            sum_lam = sum(lam_list)
            for mu, b in comp_x:
                # mu is a partition, b is an element of the base ring.
                mu_list = mu._list
                if not mu_list:
                    # Special handling for the empty partition.
                    result += a * b * comp_parent(lam)
                    continue
                # Now, both lam and mu are nonempty.
                sum_mu = sum(mu_list)
                stab = lam_list[0] + mu_list[0] + sum_lam + sum_mu
                s_lam_stabilized = schur_Q(_Partitions([stab - sum_lam] + lam_list))
                s_mu_stabilized = schur_Q(_Partitions([stab - sum_mu] + mu_list))
                lam_star_mu = s_lam_stabilized.itensor(s_mu_stabilized)
                # lam_star_mu is now a symmetric function over QQ.
                for nu, c in lam_star_mu:
                    # nu is a partition of the integer stab, c is an element of QQ.
                    nu_unstabilized = _Partitions(nu[1:])
                    result += a * b * comp_parent.base_ring()(c) \
                                    * comp_parent(nu_unstabilized)
        return parent(result)

    def left_padded_kronecker_product(self, x):
        r"""
        Return the left-padded Kronecker product of ``self`` and ``x`` in
        the basis of ``self``.

        The left-padded Kronecker product is a bilinear map mapping two
        symmetric functions to another, not necessarily preserving degree.
        It can be defined as follows: Let `*` denote the Kronecker product
        (:meth:`itensor`) on the space of symmetric functions. For any
        partitions `\alpha`, `\beta`, `\gamma`, let
        `g^{\gamma}_{\alpha, \beta}` denote the coefficient of the
        complete homogeneous symmetric function `h_{\gamma}` in the
        Kronecker product `h_{\alpha} * h_{\beta}`.
        For every partition
        `\lambda = (\lambda_1, \lambda_2, \lambda_3, \ldots)`
        and every integer `n > \left| \lambda \right| + \lambda_1`, let
        `\lambda[n]` denote the `n`-completion of `\lambda` (this is the
        partition
        `(n - \left| \lambda \right|, \lambda_1, \lambda_2, \lambda_3, \ldots)`;
        see :meth:`~sage.combinat.partition.Partition.t_completion`).
        Then, for any partitions `\alpha` and `\beta` and every integer
        `n \geq \left|\alpha\right| + \left|\beta\right| + \alpha_1 + \beta_1`,
        we can write the Kronecker product `h_{\alpha[n]} * h_{\beta[n]}`
        in the form

        .. MATH::

            h_{\alpha[n]} * h_{\beta[n]} = \sum_{\gamma}
            g^{\gamma[n]}_{\alpha[n], \beta[n]} h_{\gamma[n]}

        with `\gamma` ranging over all partitions. The
        coefficients `g^{\gamma[n]}_{\alpha[n], \beta[n]}`
        are independent on `n`. These coefficients
        `g^{\gamma[n]}_{\alpha[n], \beta[n]}` are denoted by
        `\overline{g}^{\gamma}_{\alpha, \beta}`, and the symmetric
        function

        .. MATH::

            \sum_{\gamma} \overline{g}^{\gamma}_{\alpha, \beta} h_{\gamma}

        is said to be the *left-padded Kronecker product* of `h_{\alpha}`
        and `h_{\beta}`. By bilinearity, this extends to a definition of a
        left-padded Kronecker product of any two symmetric functions.

        This notion of left-padded Kronecker product can be lifted to the
        non-commutative symmetric functions
        (:meth:`~sage.combinat.ncsf_qsym.ncsf.NonCommutativeSymmetricFunctions.Bases.ElementMethods.left_padded_kronecker_product`).

        .. WARNING::

            Do not mistake this product for the reduced Kronecker product
            (:meth:`reduced_kronecker_product`), which uses the Schur
            functions instead of the complete homogeneous functions in
            its definition.

        INPUT:

        - ``x`` -- element of the ring of symmetric functions over the
          same base ring as ``self``

        OUTPUT:

        - the left-padded Kronecker product of ``self`` with ``x`` (an
          element of the ring of symmetric functions in the same basis
          as ``self``)

        EXAMPLES::

            sage: Sym = SymmetricFunctions(QQ)
            sage: h = Sym.h()
            sage: h[2,1].left_padded_kronecker_product(h[3])
            h[1, 1, 1, 1] + h[2, 1] + h[2, 1, 1] + h[2, 1, 1, 1] + h[2, 2, 1] + h[3, 2, 1]
            sage: h[2,1].left_padded_kronecker_product(h[1])
            h[1, 1, 1] + h[2, 1] + h[2, 1, 1]
            sage: h[1].left_padded_kronecker_product(h[2,1])
            h[1, 1, 1] + h[2, 1] + h[2, 1, 1]
            sage: h[1,1].left_padded_kronecker_product(h[2])
            h[1, 1] + 2*h[1, 1, 1] + h[2, 1, 1]
            sage: h[1].left_padded_kronecker_product(h[2,1,1])
            h[1, 1, 1, 1] + 2*h[2, 1, 1] + h[2, 1, 1, 1]
            sage: h[2].left_padded_kronecker_product(h[3])
            h[2, 1] + h[2, 1, 1] + h[3, 2]

        Taking the left-padded Kronecker product with `1 = h_{\emptyset}`
        is the identity map on the ring of symmetric functions::

            sage: all( h[Partition([])].left_padded_kronecker_product(h[lam])
            ....:      == h[lam] for i in range(4)
            ....:      for lam in Partitions(i) )
            True

        Here is a rule for the left-padded Kronecker product of `h_1`
        (this is the same as `h_{(1)}`) with any complete homogeneous
        function: Let `\lambda` be a partition. Then, the left-padded
        Kronecker product of `h_1` and `h_{\lambda}` is
        `\sum_{\mu} a_{\mu} h_{\mu}`, where the sum runs over all
        partitions `\mu`, and the coefficient `a_{\mu}` is defined as the
        number of ways to obtain `\mu` from `\lambda` by one of the
        following two operations:

        - Insert a `1` into `\lambda`.
        - Subtract `1` from one of the entries of `\lambda` (and remove
          the entry if it thus becomes `0`), and insert a `1` into
          `\lambda`.

        We check this for partitions of size `\leq 4`::

            sage: def mults1(I):
            ....:     # Left-padded Kronecker multiplication by h[1].
            ....:     res = h[I[:] + [1]]
            ....:     for k in range(len(I)):
            ....:         I2 = I[:]
            ....:         if I2[k] == 1:
            ....:             I2 = I2[:k] + I2[k+1:]
            ....:         else:
            ....:             I2[k] -= 1
            ....:         res += h[sorted(I2 + [1], reverse=True)]
            ....:     return res
            sage: all( mults1(I) == h[1].left_padded_kronecker_product(h[I])
            ....:                == h[I].left_padded_kronecker_product(h[1])
            ....:      for i in range(5) for I in Partitions(i) )
            True

        The left-padded Kronecker product is commutative::

            sage: all( h[lam].left_padded_kronecker_product(h[mu])
            ....:      == h[mu].left_padded_kronecker_product(h[lam])
            ....:      for lam in Partitions(3) for mu in Partitions(3) )
            True

        TESTS::

            sage: h = SymmetricFunctions(QQ).h()
            sage: (2*h([])).left_padded_kronecker_product(3*h([]))
            6*h[]

        Different bases and base rings::

            sage: h = SymmetricFunctions(ZZ).h()
            sage: e = SymmetricFunctions(ZZ).e()
            sage: h(e[2].left_padded_kronecker_product(h[2]))
            h[1, 1] + h[1, 1, 1] - h[2] + h[2, 1, 1] - h[2, 2]

            sage: F = CyclotomicField(12)
            sage: s = SymmetricFunctions(F).s()
            sage: e = SymmetricFunctions(F).e()
            sage: v = e[2].left_padded_kronecker_product(e[2]); v
            e[1, 1] + e[1, 1, 1] + (-1)*e[2] + e[2, 2]
            sage: parent(v)
            Symmetric Functions over Cyclotomic Field of order 12 and degree 4 in the elementary basis

            sage: s = SymmetricFunctions(ZZ).s()
            sage: v = s[1].left_padded_kronecker_product(s[1]); parent(v)
            Symmetric Functions over Integer Ring in the Schur basis
        """
        from sage.combinat.composition import Compositions
        _Compositions = Compositions()
        parent = self.parent()
        h = parent.realization_of().h()
        h_self = h(self)
        h_x = h(x)
        # Now, h_self and h_x are the same as self and x, but in the
        # h (=complete homogeneous) basis, which we call h.
        R = self.base_ring()
        from sage.combinat.ncsf_qsym.ncsf import NonCommutativeSymmetricFunctions
        # We lift to the noncommutative symmetric functions.
        S = NonCommutativeSymmetricFunctions(R).S()
        result = h.zero()
        for lam, a in h_self:
            # lam is a partition, a is an element of the base ring.
            if not lam._list:
                # Special handling for the empty partition. The reduced
                # Kronecker product of 1 with any symmetric function f is f.
                result += a * h_x
                continue
            c_lam = _Compositions(lam)
            for mu, b in h_x:
                # mu is a partition, b is an element of the base ring.
                if not mu._list:
                    # Special handling for the empty partition.
                    result += a * b * h(lam)
                    continue
                # Now, both lam and mu are nonempty.
                c_mu = _Compositions(mu)
                result += a * b * S[c_lam].left_padded_kronecker_product(S[c_mu]).to_symmetric_function()
        return parent(result)

    def internal_coproduct(self):
        r"""
        Return the inner coproduct of ``self`` in the basis of ``self``.

        The inner coproduct (also known as the Kronecker coproduct, as the
        internal coproduct, or as the second comultiplication on the ring of
        symmetric functions) is a ring homomorphism `\Delta^\times` from the
        ring of symmetric functions to the tensor product (over the base
        ring) of this ring with itself. It is uniquely characterized by the
        formula

        .. MATH::

            \Delta^{\times}(h_n) = \sum_{\lambda \vdash n} s_{\lambda}
            \otimes s_{\lambda} = \sum_{\lambda \vdash n} h_{\lambda} \otimes
            m_{\lambda} = \sum_{\lambda \vdash n} m_{\lambda} \otimes
            h_{\lambda},

        where `\lambda \vdash n` means `\lambda` is a partition of `n`, and
        `n` is any nonnegative integer. It also satisfies

        .. MATH::

            \Delta^\times (p_n) = p_n \otimes p_n

        for any positive integer `n`. If the base ring is a `\QQ`-algebra, it
        also satisfies

        .. MATH::

            \Delta^{\times}(h_n) = \sum_{\lambda \vdash n} z_{\lambda}^{-1}
            p_{\lambda} \otimes p_{\lambda},

        where

        .. MATH::

            z_{\lambda} = \prod_{i=1}^\infty i^{m_i(\lambda)} m_i(\lambda)!

        with `m_i(\lambda)` meaning the number of appearances of `i`
        in `\lambda` (see :meth:`~sage.combinat.sf.sfa.zee`).

        The method :meth:`kronecker_coproduct` is a synonym of
        :meth:`internal_coproduct`.

        EXAMPLES::

            sage: s = SymmetricFunctions(ZZ).s()
            sage: a = s([2,1])
            sage: a.internal_coproduct()
            s[1, 1, 1] # s[2, 1] + s[2, 1] # s[1, 1, 1] + s[2, 1] # s[2, 1] + s[2, 1] # s[3] + s[3] # s[2, 1]

            sage: e = SymmetricFunctions(QQ).e()
            sage: b = e([2])
            sage: b.internal_coproduct()
            e[1, 1] # e[2] + e[2] # e[1, 1] - 2*e[2] # e[2]

        The internal coproduct is adjoint to the internal product with respect
        to the Hall inner product: Any three symmetric functions `f`, `g` and
        `h` satisfy `\langle f * g, h \rangle = \sum_i \langle f, h^{\prime}_i
        \rangle \langle g, h^{\prime\prime}_i \rangle`, where we write
        `\Delta^{\times}(h)` as `\sum_i h^{\prime}_i \otimes
        h^{\prime\prime}_i`. Let us check this in degree `4`::

            sage: e = SymmetricFunctions(FiniteField(29)).e()
            sage: s = SymmetricFunctions(FiniteField(29)).s()
            sage: m = SymmetricFunctions(FiniteField(29)).m()
            sage: def tensor_incopr(f, g, h):  # computes \sum_i \left< f, h'_i \right> \left< g, h''_i \right>
            ....:     result = h.base_ring().zero()
            ....:     for partition_pair, coeff in h.internal_coproduct():
            ....:         result += coeff * h.parent()(f).scalar(partition_pair[0]) * h.parent()(g).scalar(partition_pair[1])
            ....:     return result
            sage: all( all( all( tensor_incopr(e[u], s[v], m[w]) == (e[u].itensor(s[v])).scalar(m[w])  # long time (10s on sage.math, 2013)
            ....:                for w in Partitions(5) )
            ....:           for v in Partitions(2) )
            ....:      for u in Partitions(3) )
            True

        Let us check the formulas for `\Delta^{\times}(h_n)` and
        `\Delta^{\times}(p_n)` given in the description of this method::

            sage: e = SymmetricFunctions(QQ).e()
            sage: p = SymmetricFunctions(QQ).p()
            sage: h = SymmetricFunctions(QQ).h()
            sage: s = SymmetricFunctions(QQ).s()
            sage: all( s(h([n])).internal_coproduct() == sum([tensor([s(lam), s(lam)]) for lam in Partitions(n)])
            ....:      for n in range(6) )
            True
            sage: all( h([n]).internal_coproduct() == sum([tensor([h(lam), h(m(lam))]) for lam in Partitions(n)])
            ....:      for n in range(6) )
            True
            sage: all( factorial(n) * h([n]).internal_coproduct()
            ....:      == sum([lam.conjugacy_class_size() * tensor([h(p(lam)), h(p(lam))])
            ....:              for lam in Partitions(n)])
            ....:      for n in range(6) )
            True

        TESTS::

            sage: s = SymmetricFunctions(QQ).s()
            sage: s([]).internal_coproduct()
            s[] # s[]
        """
        parent = self.parent()
        h = parent.realization_of().homogeneous()
        s = parent.realization_of().schur()
        from sage.categories.tensor import tensor
        result = tensor([parent.zero(), parent.zero()])
        result_parent = result.parent()
        from sage.misc.cachefunc import cached_function

        @cached_function
        def hnimage(n):
            return result_parent.sum((tensor([parent(s(lam)), parent(s(lam))])
                                      for lam in Partitions(n)))
        for lam, a in h(self):
            result += a * prod((hnimage(i) for i in lam))
        return result

    kronecker_coproduct = internal_coproduct

    def arithmetic_product(self, x):
        r"""
        Return the arithmetic product of ``self`` and ``x`` in the
        basis of ``self``.

        The arithmetic product is a binary operation `\boxdot` on the
        ring of symmetric functions which is bilinear in its two
        arguments and satisfies

        .. MATH::

            p_{\lambda} \boxdot p_{\mu} = \prod\limits_{i \geq 1, j \geq 1}
            p_{\mathrm{lcm}(\lambda_i, \mu_j)}^{\mathrm{gcd}(\lambda_i, \mu_j)}

        for any two partitions `\lambda = (\lambda_1, \lambda_2, \lambda_3,
        \dots )` and `\mu = (\mu_1, \mu_2, \mu_3, \dots )` (where `p_{\nu}`
        denotes the power-sum symmetric function indexed by the partition
        `\nu`, and `p_i` denotes the `i`-th power-sum symmetric function).
        This is enough to define the arithmetic product if the base ring
        is torsion-free as a `\ZZ`-module; for all other cases the
        arithmetic product is uniquely determined by requiring it to be
        functorial in the base ring. See
        http://mathoverflow.net/questions/138148/ for a discussion of
        this arithmetic product.

        If `f` and `g` are two symmetric functions which are homogeneous
        of degrees `a` and `b`, respectively, then `f \boxdot g` is
        homogeneous of degree `ab`.

        The arithmetic product is commutative and associative and has
        unity `e_1 = p_1 = h_1`.

        INPUT:

        - ``x`` -- element of the ring of symmetric functions over the
          same base ring as ``self``

        OUTPUT:

        Arithmetic product of ``self`` with ``x``; this is a symmetric
        function over the same base ring as ``self``.

        EXAMPLES::

            sage: s = SymmetricFunctions(QQ).s()
            sage: s([2]).arithmetic_product(s([2]))
            s[1, 1, 1, 1] + 2*s[2, 2] + s[4]
            sage: s([2]).arithmetic_product(s([1,1]))
            s[2, 1, 1] + s[3, 1]

        The symmetric function ``e[1]`` is the unity for the arithmetic
        product::

            sage: e = SymmetricFunctions(ZZ).e()
            sage: all( e([1]).arithmetic_product(e(q)) == e(q) for q in Partitions(4) )
            True

        The arithmetic product is commutative::

            sage: e = SymmetricFunctions(FiniteField(19)).e()
            sage: m = SymmetricFunctions(FiniteField(19)).m()
            sage: all( all( e(p).arithmetic_product(m(q)) == m(q).arithmetic_product(e(p))  # long time (26s on sage.math, 2013)
            ....:           for q in Partitions(4) )
            ....:      for p in Partitions(4) )
            True

        .. NOTE::

            The currently existing implementation of this function is
            technically unsatisfactory. It distinguishes the case when the
            base ring is a `\QQ`-algebra (in which case the arithmetic product
            can be easily computed using the power sum basis) from the case
            where it isn't. In the latter, it does a computation using
            universal coefficients, again distinguishing the case when it is
            able to compute the "corresponding" basis of the symmetric function
            algebra over `\QQ` (using the ``corresponding_basis_over`` hack)
            from the case when it isn't (in which case it transforms everything
            into the Schur basis, which is slow).
        """
        # The following code is analogous to the code of itensor, so comments
        # have been removed for brevity.
        parent = self.parent()
        if parent.has_coerce_map_from(QQ):
            from sage.combinat.partition import Partition
            from sage.arith.all import gcd, lcm
            from itertools import product, repeat, chain
            p = parent.realization_of().power()

            def f(lam, mu):
                # This is the map sending two partitions lam and mu to the
                # arithmetic product p[lam] \boxdot p[mu].
                # Code shamelessly stolen from Andrew Gainer-Dewar, trac #14542.
                term_iterable = chain.from_iterable(repeat(lcm(pair), gcd(pair))
                                                    for pair in product(lam, mu))
                return p(Partition(sorted(term_iterable, reverse=True)))
            return parent(p._apply_multi_module_morphism(p(self),p(x),f))
        comp_parent = parent
        comp_self = self
        corresponding_parent_over_QQ = parent.corresponding_basis_over(QQ)
        if corresponding_parent_over_QQ is None:
            comp_parent = parent.realization_of().schur()
            comp_self = comp_parent(self)
            from sage.combinat.sf.sf import SymmetricFunctions
            corresponding_parent_over_QQ = SymmetricFunctions(QQ).schur()
        comp_x = comp_parent(x)
        result = comp_parent.zero()
        for lam, a in comp_self:
            for mu, b in comp_x:
                lam_star_mu = corresponding_parent_over_QQ(lam).arithmetic_product(corresponding_parent_over_QQ(mu))
                for nu, c in lam_star_mu:
                    result += a * b * comp_parent.base_ring()(c) * comp_parent(nu)
        return parent(result)

    def nabla(self, q=None, t=None, power=1):
        r"""
        Return the value of the nabla operator applied to ``self``.

        The eigenvectors of the nabla operator are the Macdonald polynomials in
        the Ht basis.

        If the parameter ``power`` is an integer then it calculates
        nabla to that integer.  The default value of ``power`` is 1.

        INPUT:

        - ``q``, ``t`` -- optional parameters (default: ``None``, in which
          case ``q`` and ``t`` are used)
        - ``power`` -- (default: ``1``) an integer indicating how many times to
          apply the operator `\nabla`.  Negative values of ``power``
          indicate powers of `\nabla^{-1}`.

        EXAMPLES::

            sage: Sym = SymmetricFunctions(FractionField(QQ['q','t']))
            sage: p = Sym.power()
            sage: p([1,1]).nabla()
            (-1/2*q*t+1/2*q+1/2*t+1/2)*p[1, 1] + (1/2*q*t-1/2*q-1/2*t+1/2)*p[2]
            sage: p([2,1]).nabla(q=1)
            (-t-1)*p[1, 1, 1] + t*p[2, 1]
            sage: p([2]).nabla(q=1)*p([1]).nabla(q=1)
            (-t-1)*p[1, 1, 1] + t*p[2, 1]
            sage: s = Sym.schur()
            sage: s([2,1]).nabla()
            (-q^3*t-q^2*t^2-q*t^3)*s[1, 1, 1] + (-q^2*t-q*t^2)*s[2, 1]
            sage: s([1,1,1]).nabla()
            (q^3+q^2*t+q*t^2+t^3+q*t)*s[1, 1, 1] + (q^2+q*t+t^2+q+t)*s[2, 1] + s[3]
            sage: s([1,1,1]).nabla(t=1)
            (q^3+q^2+2*q+1)*s[1, 1, 1] + (q^2+2*q+2)*s[2, 1] + s[3]
            sage: s(0).nabla()
            0
            sage: s(1).nabla()
            s[]
            sage: s([2,1]).nabla(power=-1)
            ((-q-t)/(q^2*t^2))*s[2, 1] + ((q^2+q*t+t^2)/(-q^3*t^3))*s[3]
            sage: (s([2])+s([3])).nabla()
            (-q*t)*s[1, 1] + (q^3*t^2+q^2*t^3)*s[1, 1, 1] + q^2*t^2*s[2, 1]
        """
        parent = self.parent()
        BR = parent.base_ring()
        if q is None:
            if hasattr(parent,"q"):
                q = parent.q
            else:
                q = BR(QQ['q'].gen())
        if t is None:
            if hasattr(parent,"t"):
                t = parent.t
            else:
                t = BR(QQ['t'].gen())
        Ht = parent.realization_of().macdonald(q=q,t=t).Ht()
        return parent(Ht(self).nabla(power=power))

    def scalar(self, x, zee=None):
        r"""
        Return the standard scalar product between ``self`` and ``x``.

        This is also known as the "Hall inner product" or the
        "Hall scalar product".

        INPUT:

        - ``x`` -- element of the ring of symmetric functions over the
          same base ring as ``self``

        - ``zee`` -- an optional function on partitions giving
          the value for the scalar product between `p_{\mu}` and `p_{\mu}`
          (default is to use the standard :meth:`~sage.combinat.sf.sfa.zee` function)

        This is the default implementation that converts both ``self`` and
        ``x`` into either Schur functions (if ``zee`` is not specified) or
        power-sum functions (if ``zee`` is specified) and performs the scalar
        product in that basis.

        EXAMPLES::

            sage: e = SymmetricFunctions(QQ).e()
            sage: h = SymmetricFunctions(QQ).h()
            sage: m = SymmetricFunctions(QQ).m()
            sage: p4 = Partitions(4)
            sage: matrix([ [e(a).scalar(h(b)) for a in p4] for b in p4])
            [ 0  0  0  0  1]
            [ 0  0  0  1  4]
            [ 0  0  1  2  6]
            [ 0  1  2  5 12]
            [ 1  4  6 12 24]
            sage: matrix([ [h(a).scalar(e(b)) for a in p4] for b in p4])
            [ 0  0  0  0  1]
            [ 0  0  0  1  4]
            [ 0  0  1  2  6]
            [ 0  1  2  5 12]
            [ 1  4  6 12 24]
            sage: matrix([ [m(a).scalar(e(b)) for a in p4] for b in p4])
            [-1  2  1 -3  1]
            [ 0  1  0 -2  1]
            [ 0  0  1 -2  1]
            [ 0  0  0 -1  1]
            [ 0  0  0  0  1]
            sage: matrix([ [m(a).scalar(h(b)) for a in p4] for b in p4])
            [1 0 0 0 0]
            [0 1 0 0 0]
            [0 0 1 0 0]
            [0 0 0 1 0]
            [0 0 0 0 1]

            sage: p = SymmetricFunctions(QQ).p()
            sage: m(p[3,2]).scalar(p[3,2], zee=lambda mu: 2**mu.length())
            4
            sage: m(p[3,2]).scalar(p[2,2,1], lambda mu: 1)
            0
            sage: m[3,2].scalar(h[3,2], zee=lambda mu: 2**mu.length())
            2/3

        TESTS::

            sage: m(1).scalar(h(1))
            1
            sage: m(0).scalar(h(1))
            0
            sage: m(1).scalar(h(0))
            0
            sage: m(0).scalar(h(0))
            0

        Over the integers, too (as long as ``zee`` is not set)::

            sage: Sym = SymmetricFunctions(ZZ)
            sage: m = Sym.m()
            sage: m([2]).scalar(m([2]))
            2
        """
        if zee is None:
            s = self.parent().realization_of().schur()
            s_self = s(self)
            s_x = s(x)
            return s_self.scalar(s_x)
        else:
            p = self.parent().realization_of().power()
            p_self = p(self)
            p_x = p(x)
            return sum(zee(mu)*p_x.coefficient(mu)*p_self.coefficient(mu) for mu in p_self.support())

    def scalar_qt(self, x, q=None, t=None):
        r"""
        Return the `q,t`-deformed standard Hall-Littlewood scalar product of
        ``self`` and ``x``.

        INPUT:

        - ``x`` -- element of the ring of symmetric functions over the same
          base ring as ``self``

        - ``q``, ``t`` -- parameters (default: ``None`` in which case ``q``
          and ``t`` are used)

        EXAMPLES::

            sage: s = SymmetricFunctions(QQ).s()
            sage: a = s([2,1])
            sage: sp = a.scalar_qt(a); factor(sp)
            (t - 1)^-3 * (q - 1) * (t^2 + t + 1)^-1 * (q^2*t^2 - q*t^2 + q^2 - 2*q*t + t^2 - q + 1)
            sage: sp.parent()
            Fraction Field of Multivariate Polynomial Ring in q, t over Rational Field
            sage: a.scalar_qt(a,q=0)
            (-t^2 - 1)/(t^5 - 2*t^4 + t^3 - t^2 + 2*t - 1)
            sage: a.scalar_qt(a,t=0)
            -q^3 + 2*q^2 - 2*q + 1
            sage: a.scalar_qt(a,5,7) # q=5 and t=7
            490/1539
            sage: (x,y) = var('x,y')
            sage: a.scalar_qt(a,q=x,t=y)
            1/3*(x^3 - 1)/(y^3 - 1) + 2/3*(x - 1)^3/(y - 1)^3
            sage: Rn = QQ['q','t','y','z'].fraction_field()
            sage: (q,t,y,z) = Rn.gens()
            sage: Mac = SymmetricFunctions(Rn).macdonald(q=y,t=z)
            sage: a = Mac._sym.schur()([2,1])
            sage: factor(Mac.P()(a).scalar_qt(Mac.Q()(a),q,t))
            (t - 1)^-3 * (q - 1) * (t^2 + t + 1)^-1 * (q^2*t^2 - q*t^2 + q^2 - 2*q*t + t^2 - q + 1)
            sage: factor(Mac.P()(a).scalar_qt(Mac.Q()(a)))
            (z - 1)^-3 * (y - 1) * (z^2 + z + 1)^-1 * (y^2*z^2 - y*z^2 + y^2 - 2*y*z + z^2 - y + 1)
        """
        parent = self.parent()
        p = parent.realization_of().power()
        if t is None:
            if hasattr(parent,"t"):
                t = self.parent().t
            else:
                if q is None:
                    t = QQ['q','t'].gens()[1]
                else:
                    t = QQ['t'].gen()
        if q is None:
            if hasattr(parent,"q"):
                q = parent.q
            else:
                q = QQ['q','t'].gens()[0]
        f = lambda part1, part2: part1.centralizer_size(t=t, q=q)
        return p._apply_multi_module_morphism(p(self), p(x), f, orthogonal=True)

    def scalar_t(self, x, t=None):
        r"""
        Return the `t`-deformed standard Hall-Littlewood scalar product of
        ``self`` and ``x``.

        INPUT:

        - ``x`` -- element of the ring of symmetric functions over the same
          base ring as ``self``

        - ``t`` -- parameter (default: ``None``, in which case ``t`` is used)

        EXAMPLES::

            sage: s = SymmetricFunctions(QQ).s()
            sage: a = s([2,1])
            sage: sp = a.scalar_t(a); sp
            (-t^2 - 1)/(t^5 - 2*t^4 + t^3 - t^2 + 2*t - 1)
            sage: sp.parent()
            Fraction Field of Univariate Polynomial Ring in t over Rational Field
        """
        return self.scalar_qt( x, q=self.base_ring().zero(), t=t )

    scalar_hl = scalar_t

    def scalar_jack(self, x, t=None):
        r"""
        Return the Jack-scalar product between ``self`` and ``x``.

        This scalar product is defined so that the power sum elements
        `p_{\mu}` are orthogonal and `\langle p_{\mu}, p_{\mu} \rangle =
        z_{\mu} t^{\ell(\mu)}`, where `\ell(\mu)` denotes the length of
        `\mu`.

        INPUT:

        - ``x`` -- element of the ring of symmetric functions over the
          same base ring as ``self``
        - ``t`` -- an optional parameter (default: ``None`` in which
          case ``t`` is used)

        EXAMPLES::

            sage: p = SymmetricFunctions(QQ['t']).power()
            sage: matrix([[p(mu).scalar_jack(p(nu)) for nu in Partitions(4)] for mu in Partitions(4)])
            [   4*t      0      0      0      0]
            [     0  3*t^2      0      0      0]
            [     0      0  8*t^2      0      0]
            [     0      0      0  4*t^3      0]
            [     0      0      0      0 24*t^4]
            sage: matrix([[p(mu).scalar_jack(p(nu),2) for nu in Partitions(4)] for mu in Partitions(4)])
            [  8   0   0   0   0]
            [  0  12   0   0   0]
            [  0   0  32   0   0]
            [  0   0   0  32   0]
            [  0   0   0   0 384]
            sage: JQ = SymmetricFunctions(QQ['t'].fraction_field()).jack().Q()
            sage: matrix([[JQ(mu).scalar_jack(JQ(nu)) for nu in Partitions(3)] for mu in Partitions(3)])
            [(1/3*t^2 + 1/2*t + 1/6)/t^3                           0                           0]
            [                          0 (1/2*t + 1)/(t^3 + 1/2*t^2)                           0]
            [                          0                           0       6/(t^3 + 3*t^2 + 2*t)]
        """
        parent = self.parent()
        if t is None:
            if hasattr(parent,"t"):
                t = self.parent().t
            else:
                t = QQ['t'].gen()
        zee = lambda part: part.centralizer_size()*t**part.length()
        return self.scalar(x, zee)

    def derivative_with_respect_to_p1(self, n=1):
        r"""
        Return the symmetric function obtained by taking the derivative of
        ``self`` with respect to the power-sum symmetric function `p_1`
        when the expansion of ``self`` in the power-sum basis is considered
        as a polynomial in `p_k`'s (with `k \geq 1`).

        This is the same as skewing ``self`` by the first power-sum symmetric
        function `p_1`.

        INPUT:

        - ``n`` -- (default: 1) nonnegative integer which determines
          which power of the derivative is taken

        EXAMPLES::

            sage: p = SymmetricFunctions(QQ).p()
            sage: a = p([1,1,1])
            sage: a.derivative_with_respect_to_p1()
            3*p[1, 1]
            sage: a.derivative_with_respect_to_p1(1)
            3*p[1, 1]
            sage: a.derivative_with_respect_to_p1(2)
            6*p[1]
            sage: a.derivative_with_respect_to_p1(3)
            6*p[]

        ::

            sage: s = SymmetricFunctions(QQ).s()
            sage: s([3]).derivative_with_respect_to_p1()
            s[2]
            sage: s([2,1]).derivative_with_respect_to_p1()
            s[1, 1] + s[2]
            sage: s([1,1,1]).derivative_with_respect_to_p1()
            s[1, 1]
            sage: s(0).derivative_with_respect_to_p1()
            0
            sage: s(1).derivative_with_respect_to_p1()
            0
            sage: s([1]).derivative_with_respect_to_p1()
            s[]

        Let us check that taking the derivative with respect to ``p[1]``
        is equivalent to skewing by ``p[1]``::

            sage: p1 = s([1])
            sage: all( s(lam).derivative_with_respect_to_p1()
            ....:      == s(lam).skew_by(p1) for lam in Partitions(4) )
            True
        """
        p = self.parent().realization_of().power()
        res = p(self)
        for i in range(n):
            res = res._derivative_with_respect_to_p1()
        return self.parent()(res)

    def frobenius(self, n):
        r"""
        Return the image of the symmetric function ``self`` under the
        `n`-th Frobenius operator.

        The `n`-th Frobenius operator `\mathbf{f}_n` is defined to be the
        map from the ring of symmetric functions to itself that sends
        every symmetric function `P(x_1, x_2, x_3, \ldots)` to
        `P(x_1^n, x_2^n, x_3^n, \ldots)`. This operator `\mathbf{f}_n`
        is a Hopf algebra endomorphism, and satisfies

        .. MATH::

            \mathbf{f}_n m_{(\lambda_1, \lambda_2, \lambda_3, \ldots)} =
            m_{(n\lambda_1, n\lambda_2, n\lambda_3, \ldots)}

        for every partition `(\lambda_1, \lambda_2, \lambda_3, \ldots)`
        (where `m` means the monomial basis). Moreover,
        `\mathbf{f}_n (p_r) = p_{nr}` for every positive integer `r` (where
        `p_k` denotes the `k`-th powersum symmetric function).

        The `n`-th Frobenius operator is also called the `n`-th
        Frobenius endomorphism. It is not related to the Frobenius map
        which connects the ring of symmetric functions with the
        representation theory of the symmetric group.

        The `n`-th Frobenius operator is also the `n`-th Adams operator
        of the `\Lambda`-ring of symmetric functions over the integers.

        The `n`-th Frobenius operator can also be described via plethysm:
        Every symmetric function `P` satisfies
        `\mathbf{f}_n(P) = p_n \circ P = P \circ p_n`,
        where `p_n` is the `n`-th powersum symmetric function, and `\circ`
        denotes (outer) plethysm.

        INPUT:

        - ``n`` -- a positive integer

        OUTPUT:

        The result of applying the `n`-th Frobenius operator (on the ring of
        symmetric functions) to ``self``.

        EXAMPLES::

            sage: Sym = SymmetricFunctions(ZZ)
            sage: p = Sym.p()
            sage: h = Sym.h()
            sage: s = Sym.s()
            sage: m = Sym.m()
            sage: s[3].frobenius(2)
            -s[3, 3] + s[4, 2] - s[5, 1] + s[6]
            sage: m[4,2,1].frobenius(3)
            m[12, 6, 3]
            sage: p[4,2,1].frobenius(3)
            p[12, 6, 3]
            sage: h[4].frobenius(2)
            h[4, 4] - 2*h[5, 3] + 2*h[6, 2] - 2*h[7, 1] + 2*h[8]

        The Frobenius endomorphisms are multiplicative::

            sage: all( all( s(lam).frobenius(3) * s(mu).frobenius(3) # long time
            ....:           == (s(lam) * s(mu)).frobenius(3)
            ....:           for mu in Partitions(3) )
            ....:      for lam in Partitions(3) )
            True
            sage: all( all( m(lam).frobenius(2) * m(mu).frobenius(2)
            ....:           == (m(lam) * m(mu)).frobenius(2)
            ....:           for mu in Partitions(4) )
            ....:      for lam in Partitions(4) )
            True
            sage: all( all( p(lam).frobenius(2) * p(mu).frobenius(2)
            ....:           == (p(lam) * p(mu)).frobenius(2)
            ....:           for mu in Partitions(3) )
            ....:      for lam in Partitions(4) )
            True

        Being Hopf algebra endomorphisms, the Frobenius operators
        commute with the antipode::

            sage: all( p(lam).frobenius(4).antipode()
            ....:      == p(lam).antipode().frobenius(4)
            ....:      for lam in Partitions(3) )
            True

        Testing the `\mathbf{f}_n(P) = p_n \circ P = P \circ p_n`
        equality (over `\QQ`, since plethysm is currently not
        defined over `\ZZ` in Sage)::

            sage: Sym = SymmetricFunctions(QQ)
            sage: s = Sym.s()
            sage: p = Sym.p()
            sage: all( s(lam).frobenius(3) == s(lam).plethysm(p[3])
            ....:      == s(p[3].plethysm(s(lam)))
            ....:      for lam in Partitions(4) )
            True

        By Exercise 7.61 in Stanley's EC2 [STA]_ (see the errata on his
        website), `\mathbf{f}_n(h_m)` is a linear combination of
        Schur polynomials (of straight shapes) using coefficients `0`,
        `1` and `-1` only; moreover, all partitions whose Schur
        polynomials occur with coefficient `\neq 0` in this
        combination have empty `n`-cores. Let us check this on
        examples::

            sage: all( all( all( (coeff == -1 or coeff == 1)
            ....:                and lam.core(n) == Partition([])
            ....:                for lam, coeff in s([m]).frobenius(n) )
            ....:           for n in range(2, 4) )
            ....:      for m in range(4) )
            True

        .. SEEALSO::

            :meth:`plethysm`

        .. TODO::

            This method is fast on the monomial and the powersum
            bases, while all other bases get converted to the
            monomial basis. For most bases, this is probably the
            quickest way to do, but at least the Schur basis should
            have a better option. (Quoting from Stanley's EC2 [STA]_:
            "D. G. Duncan, J. London Math. Soc. 27 (1952), 235-236,
            or Y. M. Chen, A. M. Garsia, and J. B. Remmel, Contemp.
            Math. 34 (1984), 109-153".)
        """
        # Convert to the monomial basis, there apply Frobenius componentwise,
        # then convert back.
        parent = self.parent()
        m = parent.realization_of().monomial()
        dct = {lam.stretch(n): coeff for lam, coeff in m(self)}
        result_in_m_basis = m._from_dict(dct)
        return parent(result_in_m_basis)

    def verschiebung(self, n):
        r"""
        Return the image of the symmetric function ``self`` under the
        `n`-th Verschiebung operator.

        The `n`-th Verschiebung operator `\mathbf{V}_n` is defined to be
        the unique algebra endomorphism `V` of the ring of symmetric
        functions that satisfies `V(h_r) = h_{r/n}` for every positive
        integer `r` divisible by `n`, and satisfies `V(h_r) = 0` for
        every positive integer `r` not divisible by `n`. This operator
        `\mathbf{V}_n` is a Hopf algebra endomorphism. For every
        nonnegative integer `r` with `n \mid r`, it satisfies

        .. MATH::

            \mathbf{V}_n(h_r) = h_{r/n},
            \quad \mathbf{V}_n(p_r) = n p_{r/n},
            \quad \mathbf{V}_n(e_r) = (-1)^{r - r/n} e_{r/n}

        (where `h` is the complete homogeneous basis, `p` is the
        powersum basis, and `e` is the elementary basis). For every
        nonnegative integer `r` with `n \nmid r`, it satisfes

        .. MATH::

            \mathbf{V}_n(h_r) = \mathbf{V}_n(p_r) = \mathbf{V}_n(e_r) = 0.

        The `n`-th Verschiebung operator is also called the `n`-th
        Verschiebung endomorphism. Its name derives from the Verschiebung
        (German for "shift") endomorphism of the Witt vectors.

        The `n`-th Verschiebung operator is adjoint to the `n`-th
        Frobenius operator (see :meth:`frobenius` for its definition)
        with respect to the Hall scalar product (:meth:`scalar`).

        The action of the `n`-th Verschiebung operator on the Schur basis
        can also be computed explicitly. The following (probably clumsier
        than necessary) description can be obtained by solving exercise
        7.61 in Stanley's [STA]_.

        Let `\lambda` be a partition. Let `n` be a positive integer. If
        the `n`-core of `\lambda` is nonempty, then
        `\mathbf{V}_n(s_\lambda) = 0`. Otherwise, the following method
        computes `\mathbf{V}_n(s_\lambda)`: Write the partition `\lambda`
        in the form `(\lambda_1, \lambda_2, \ldots, \lambda_{ns})` for some
        nonnegative integer `s`. (If `n` does not divide the length of
        `\lambda`, then this is achieved by adding trailing zeroes to
        `\lambda`.) Set `\beta_i = \lambda_i + ns - i` for every
        `s \in \{ 1, 2, \ldots, ns \}`. Then,
        `(\beta_1, \beta_2, \ldots, \beta_{ns})` is a strictly decreasing
        sequence of nonnegative integers. Stably sort the list
        `(1, 2, \ldots, ns)` in order of (weakly) increasing remainder of
        `-1 - \beta_i` modulo `n`. Let `\xi` be the sign of the
        permutation that is used for this sorting. Let `\psi` be the sign
        of the permutation that is used to stably sort the list
        `(1, 2, \ldots, ns)` in order of (weakly) increasing remainder of
        `i - 1` modulo `n`. (Notice that `\psi = (-1)^{n(n-1)s(s-1)/4}`.)
        Then, `\mathbf{V}_n(s_\lambda) = \xi \psi \prod_{i = 0}^{n - 1}
        s_{\lambda^{(i)}}`, where
        `(\lambda^{(0)}, \lambda^{(1)}, \ldots, \lambda^{(n - 1)})`
        is the `n`-quotient of `\lambda`.

        INPUT:

        - ``n`` -- a positive integer

        OUTPUT:

        The result of applying the `n`-th Verschiebung operator (on the ring of
        symmetric functions) to ``self``.

        EXAMPLES::

            sage: Sym = SymmetricFunctions(ZZ)
            sage: p = Sym.p()
            sage: h = Sym.h()
            sage: s = Sym.s()
            sage: m = Sym.m()
            sage: s[3].verschiebung(2)
            0
            sage: s[3].verschiebung(3)
            s[1]
            sage: p[3].verschiebung(3)
            3*p[1]
            sage: m[3,2,1].verschiebung(3)
            -18*m[1, 1] - 3*m[2]
            sage: p[3,2,1].verschiebung(3)
            0
            sage: h[4].verschiebung(2)
            h[2]
            sage: p[2].verschiebung(2)
            2*p[1]
            sage: m[3,2,1].verschiebung(6)
            12*m[1]

        The Verschiebung endomorphisms are multiplicative::

            sage: all( all( s(lam).verschiebung(2) * s(mu).verschiebung(2)
            ....:           == (s(lam) * s(mu)).verschiebung(2)
            ....:           for mu in Partitions(4) )
            ....:      for lam in Partitions(4) )
            True

        Being Hopf algebra endomorphisms, the Verschiebung operators
        commute with the antipode::

            sage: all( p(lam).verschiebung(3).antipode()
            ....:      == p(lam).antipode().verschiebung(3)
            ....:      for lam in Partitions(6) )
            True

        Testing the adjointness between the Frobenius operators
        `\mathbf{f}_n` and the Verschiebung operators
        `\mathbf{V}_n`::

            sage: Sym = SymmetricFunctions(QQ)
            sage: s = Sym.s()
            sage: p = Sym.p()
            sage: all( all( s(lam).verschiebung(2).scalar(p(mu))
            ....:           == s(lam).scalar(p(mu).frobenius(2))
            ....:           for mu in Partitions(3) )
            ....:      for lam in Partitions(6) )
            True
        """
        # Convert to the complete homogeneous basis, there apply
        # Verschiebung componentwise, then convert back.
        parent = self.parent()
        h = parent.realization_of().homogeneous()
        from sage.combinat.partition import Partition
        dct = {Partition([i // n for i in lam]): coeff
               for (lam, coeff) in h(self)
               if all( i % n == 0 for i in lam )}
        result_in_h_basis = h._from_dict(dct)
        return parent(result_in_h_basis)

    def bernstein_creation_operator(self, n):
        r"""
        Return the image of ``self`` under the `n`-th Bernstein creation
        operator.

        Let `n` be an integer. The `n`-th Bernstein creation operator
        `\mathbf{B}_n` is defined as the endomorphism of the space
        `Sym` of symmetric functions which sends every `f` to

        .. MATH::

            \sum_{i \geq 0} (-1)^i h_{n+i} e_i^\perp,

        where usual notations are in place (`h` stands for the complete
        homogeneous symmetric functions, `e` for the elementary ones,
        and `e_i^\perp` means skewing (:meth:`skew_by`) by `e_i`).

        This has been studied in [BBSSZ2012]_, section 2.2, where the
        following rule is given for computing `\mathbf{B}_n` on a
        Schur function: If `(\alpha_1, \alpha_2, \ldots, \alpha_n)` is
        an `n`-tuple of integers (positive or not), then

        .. MATH::

            \mathbf{B}_n s_{(\alpha_1, \alpha_2, \ldots, \alpha_n)}
            = s_{(n, \alpha_1, \alpha_2, \ldots, \alpha_n)}.

        Here, `s_{(\alpha_1, \alpha_2, \ldots, \alpha_n)}` is the
        "Schur function" associated to the `n`-tuple
        `(\alpha_1, \alpha_2, \ldots, \alpha_n)`, and defined by
        literally applying the Jacobi-Trudi identity, i.e., by

        .. MATH::

            s_{(\alpha_1, \alpha_2, \ldots, \alpha_n)}
            = \det \left( (h_{\alpha_i - i + j})_{i, j = 1, 2, \ldots, n} \right).

        This notion of a Schur function clearly extends the classical
        notion of Schur function corresponding to a partition, but is
        easily reduced to the latter (in fact, for any `n`-tuple
        `\alpha` of integers, one easily sees that `s_\alpha` is
        either `0` or minus-plus a Schur function corresponding to a
        partition; and it is easy to determine which of these is the
        case and find the partition by a combinatorial algorithm).

        EXAMPLES:

        Let us check that what this method computes agrees with the
        definition::

            sage: Sym = SymmetricFunctions(ZZ)
            sage: e = Sym.e()
            sage: h = Sym.h()
            sage: s = Sym.s()
            sage: def bernstein_creation_by_def(n, f):
            ....:     # `n`-th Bernstein creation operator applied to `f`
            ....:     # computed according to its definition.
            ....:     res = f.parent().zero()
            ....:     if not f:
            ....:         return res
            ....:     max_degree = max(sum(m) for m, c in f)
            ....:     for i in range(max_degree + 1):
            ....:         if n + i >= 0:
            ....:             res += (-1) ** i * h[n + i] * f.skew_by(e[i])
            ....:     return res
            sage: all( bernstein_creation_by_def(n, s[l]) == s[l].bernstein_creation_operator(n)
            ....:      for n in range(-2, 3) for l in Partitions(4) )
            True
            sage: all( bernstein_creation_by_def(n, s[l]) == s[l].bernstein_creation_operator(n)
            ....:      for n in range(-3, 4) for l in Partitions(3) )
            True
            sage: all( bernstein_creation_by_def(n, e[l]) == e[l].bernstein_creation_operator(n)
            ....:      for n in range(-3, 4) for k in range(3) for l in Partitions(k) )
            True

        Some examples::

            sage: s[3,2].bernstein_creation_operator(3)
            s[3, 3, 2]
            sage: s[3,2].bernstein_creation_operator(1)
            -s[2, 2, 2]
            sage: h[3,2].bernstein_creation_operator(-2)
            h[2, 1]
            sage: h[3,2].bernstein_creation_operator(-1)
            h[2, 1, 1] - h[2, 2] - h[3, 1]
            sage: h[3,2].bernstein_creation_operator(0)
            -h[3, 1, 1] + h[3, 2]
            sage: h[3,2].bernstein_creation_operator(1)
            -h[2, 2, 2] + h[3, 2, 1]
            sage: h[3,2].bernstein_creation_operator(2)
            -h[3, 3, 1] + h[4, 2, 1]
        """
        # We use the formula for the Bernstein creation operator on
        # a Schur function given in the docstring.
        from sage.combinat.partition import _Partitions
        parent = self.parent()
        s = parent.realization_of().schur()
        res = s.zero()
        for m, c in s(self): # m = monomial (= corresponding partition), c = coefficient
            # Add ``c * s[m].bernstein_creation_operator()`` to ``res``.
            # There is a simple combinatorial algorithm for this (using
            # the Jacobi-Trudi formula), which returns either 0 or
            # minus-plus a single Schur function.
            for j, p in enumerate(m + [0]):
                # The "+ [0]" is important and corresponds to moving the ``n``
                # to the very end!
                if n == p - j - 1:
                    break
                if n > p - j - 1:
                    if n + j < 0:
                        break
                    m_new = [k - 1 for k in m[:j]] + [n + j] + m[j:]
                    m_new = _Partitions(m_new)
                    res += (-1) ** j * c * s[m_new]
                    break
        return parent(res)

    def _expand(self, condition, n, alphabet='x'):
        r"""
        Expand the symmetric function as a symmetric polynomial in ``n``
        variables.

        INPUT:

        - ``condition`` -- a function on partitions with a boolean output,
          selecting only certain terms (namely, only the items failing
          the condition are being expanded)

        - ``n`` -- a nonnegative integer

        - ``alphabet`` -- (default: ``'x'``) a variable for the expansion

        OUTPUT:

        A monomial expansion of ``self`` in the `n` variables labelled
        by ``alphabet``.

        EXAMPLES::

            sage: p = SymmetricFunctions(QQ).p()
            sage: a = p([2])+p([3])
            sage: a._expand(lambda part: False, 3)
            x0^3 + x1^3 + x2^3 + x0^2 + x1^2 + x2^2
            sage: a._expand(lambda part: max(part)>2, 3)
            x0^2 + x1^2 + x2^2
            sage: p(0).expand(3)
            0
            sage: p([]).expand(3)
            1

        .. NOTE::

            The term corresponding to the empty partition is always
            selected, even if ``condition`` returns ``False`` or an
            error when applied to the empty partition. This is in
            order to simplify using the ``_expand`` method with
            conditions like ``lambda part: max(part) < 3`` which
            would require extra work to handle the empty partition.
        """
        from . import classical
        parent = self.parent()
        resPR = PolynomialRing(parent.base_ring(), n, alphabet)
        if self == parent.zero():
            return resPR.zero()
        import sage.libs.symmetrica.all as symmetrica
        e = getattr(symmetrica, 'compute_{}_with_alphabet'.format(classical.translate[parent.basis_name()].lower()))

        def f(part):
            if not part:
                return resPR.one()
            else:
                return resPR.zero() if condition(part) else resPR(e(part, n, alphabet))
        return parent._apply_module_morphism(self, f)

    def is_schur_positive(self):
        r"""
        Return ``True`` if and only if ``self`` is Schur positive.

        If `s` is the space of Schur functions over ``self``'s base ring, then
        this is the same as ``self._is_positive(s)``.

        EXAMPLES::

            sage: s = SymmetricFunctions(QQ).s()
            sage: a = s([2,1]) + s([3])
            sage: a.is_schur_positive()
            True
            sage: a = s([2,1]) - s([3])
            sage: a.is_schur_positive()
            False

        ::

            sage: QQx = QQ['x']
            sage: s = SymmetricFunctions(QQx).s()
            sage: x = QQx.gen()
            sage: a = (1+x)*s([2,1])
            sage: a.is_schur_positive()
            True
            sage: a = (1-x)*s([2,1])
            sage: a.is_schur_positive()
            False
            sage: s(0).is_schur_positive()
            True
            sage: s(1+x).is_schur_positive()
            True
        """
        return self._is_positive( self.parent().realization_of().schur() )


    def _is_positive(self, s):
        r"""
        Return ``True`` if and only if ``self`` has nonnegative coefficients
        in the basis `s`.

        INPUT:

        - ``s`` -- a basis of the ring of symmetric functions

        EXAMPLES::

            sage: s = SymmetricFunctions(QQ).s()
            sage: a = s([2,1]) + s([3])
            sage: a._is_positive(s)
            True
            sage: a = s([2,1]) - s([3])
            sage: a._is_positive(s)
            False

            sage: m = SymmetricFunctions(QQ).m()
            sage: a = s([2,1]) + s([3])
            sage: a._is_positive(m)
            True
            sage: a = -s[2,1]
            sage: a._is_positive(m)
            False

            sage: (s[2,1] - s[1,1,1])._is_positive(s)
            False
            sage: (s[2,1] - s[1,1,1])._is_positive(m)
            True
        """
        s_self = s(self)
        return all(( _nonnegative_coefficients(c) for c in s_self.coefficients() ))

    def degree(self):
        r"""
        Return the degree of ``self`` (which is defined to be `0`
        for the zero element).

        EXAMPLES::

            sage: s = SymmetricFunctions(QQ).s()
            sage: z = s([4]) + s([2,1]) + s([1,1,1]) + s([1]) + 3
            sage: z.degree()
            4
            sage: s(1).degree()
            0
            sage: s(0).degree()
            0
        """
        return max([sum(cfs) for cfs in self._monomial_coefficients] + [0])

    def restrict_degree(self, d, exact=True):
        r"""
        Return the degree ``d`` component of ``self``.

        INPUT:

        - ``d`` -- positive integer, degree of the terms to be returned

        - ``exact`` -- boolean, if ``True``, returns the terms of degree
          exactly ``d``, otherwise returns all terms of degree less than
          or equal to ``d``

        OUTPUT:

        - the homogeneous component of ``self`` of degree ``d``

        EXAMPLES::

            sage: s = SymmetricFunctions(QQ).s()
            sage: z = s([4]) + s([2,1]) + s([1,1,1]) + s([1])
            sage: z.restrict_degree(2)
            0
            sage: z.restrict_degree(1)
            s[1]
            sage: z.restrict_degree(3)
            s[1, 1, 1] + s[2, 1]
            sage: z.restrict_degree(3, exact=False)
            s[1] + s[1, 1, 1] + s[2, 1]
            sage: z.restrict_degree(0)
            0
        """
        if exact:
            res = dict(x for x in self._monomial_coefficients.items() if sum(x[0]) == d)
        else:
            res = dict(x for x in self._monomial_coefficients.items() if sum(x[0]) <= d)
        return self.parent()._from_dict(res)

    def restrict_partition_lengths(self, l, exact=True):
        r"""
        Return the terms of ``self`` labelled by partitions of length ``l``.

        INPUT:

        - ``l`` -- nonnegative integer

        - ``exact`` -- boolean, defaulting to ``True``

        OUTPUT:

        - if ``True``, returns the terms labelled by
          partitions of length precisely ``l``; otherwise returns all terms
          labelled by partitions of length less than or equal to ``l``

        EXAMPLES::

            sage: s = SymmetricFunctions(QQ).s()
            sage: z = s([4]) + s([2,1]) + s([1,1,1]) + s([1])
            sage: z.restrict_partition_lengths(2)
            s[2, 1]
            sage: z.restrict_partition_lengths(0)
            0
            sage: z.restrict_partition_lengths(2, exact = False)
            s[1] + s[2, 1] + s[4]
        """
        if exact:
            res = dict(x for x in self._monomial_coefficients.items() if len(x[0]) == l)
        else:
            res = dict(x for x in self._monomial_coefficients.items() if len(x[0]) <= l)
        return self.parent()._from_dict(res)

    def restrict_parts(self, n):
        r"""
        Return the terms of ``self`` labelled by partitions `\lambda` with
        `\lambda_1 \leq n`.

        INPUT:

        - ``n`` -- positive integer, to restrict the parts of the partitions
          of the terms to be returned

        EXAMPLES::

            sage: s = SymmetricFunctions(QQ).s()
            sage: z = s([4]) + s([2,1]) + s([1,1,1]) + s([1])
            sage: z.restrict_parts(2)
            s[1] + s[1, 1, 1] + s[2, 1]
            sage: z.restrict_parts(1)
            s[1] + s[1, 1, 1]
        """
        res = dict(x for x in self._monomial_coefficients.items()
                   if _lmax(x[0]) <= n)
        return self.parent()._from_dict(res)

    def expand(self, n, alphabet='x'):
        r"""
        Expand the symmetric function ``self`` as a symmetric polynomial
        in ``n`` variables.

        INPUT:

        - ``n`` -- a nonnegative integer

        - ``alphabet`` -- (default: ``'x'``) a variable for the expansion

        OUTPUT:

        A monomial expansion of ``self`` in the `n` variables
        labelled ``x0``, ``x1``, ..., ``x{n-1}`` (or just ``x``
        if `n = 1`), where ``x`` is ``alphabet``.

        EXAMPLES::

            sage: J = SymmetricFunctions(QQ).jack(t=2).J()
            sage: J([2,1]).expand(3)
            4*x0^2*x1 + 4*x0*x1^2 + 4*x0^2*x2 + 6*x0*x1*x2 + 4*x1^2*x2 + 4*x0*x2^2 + 4*x1*x2^2
            sage: (2*J([2])).expand(0)
            0
            sage: (3*J([])).expand(0)
            3
        """
        s = self.parent().realization_of().schur()
        condition = lambda part: len(part) > n
        return s(self)._expand(condition, n, alphabet)

    def skew_by(self, x):
        r"""
        Return the result of skewing ``self`` by ``x``. (Skewing by ``x`` is
        the endomorphism (as additive group) of the ring of symmetric
        functions adjoint to multiplication by ``x`` with respect to the
        Hall inner product.)

        INPUT:

        - ``x`` -- element of the ring of symmetric functions over the same
          base ring as ``self``

        EXAMPLES::

            sage: s = SymmetricFunctions(QQ).s()
            sage: s([3,2]).skew_by(s([2]))
            s[2, 1] + s[3]
            sage: s([3,2]).skew_by(s([1,1,1]))
            0
            sage: s([3,2,1]).skew_by(s([2,1]))
            s[1, 1, 1] + 2*s[2, 1] + s[3]

        ::

            sage: p = SymmetricFunctions(QQ).powersum()
            sage: p([4,3,3,2,2,1]).skew_by(p([2,1]))
            4*p[4, 3, 3, 2]
            sage: zee = sage.combinat.sf.sfa.zee
            sage: zee([4,3,3,2,2,1])/zee([4,3,3,2])
            4
            sage: s(0).skew_by(s([1]))
            0
            sage: s(1).skew_by(s([1]))
            0
            sage: s([]).skew_by(s([]))
            s[]
            sage: s([]).skew_by(s[1])
            0

        TESTS::

            sage: f = s[3,2]
            sage: f.skew_by([1])
            Traceback (most recent call last):
            ...
            ValueError: x needs to be a symmetric function

            sage: s = SymmetricFunctions(QQ['t']).s()
            sage: f = s[3,2,1].skew_by(s[2,1]); f
            s[1, 1, 1] + 2*s[2, 1] + s[3]
            sage: f / 2
            1/2*s[1, 1, 1] + s[2, 1] + 1/2*s[3]
            sage: s = SymmetricFunctions(GF(2)).s()
            sage: s[3,2,1].skew_by(s[2,1])
            s[1, 1, 1] + s[3]
        """
        parent = self.parent()
        Sym = parent.realization_of()
        if x not in Sym:
            raise ValueError("x needs to be a symmetric function")
        s = Sym.schur()
        R = parent.base_ring()
        import sage.libs.lrcalc.lrcalc as lrcalc
        ret = linear_combination((convert_remove_zeroes(lrcalc.skew(p1, p2), R), c1 * c2)
                                 for p1, c1 in s(self)._monomial_coefficients.items()
                                 for p2, c2 in s(x)._monomial_coefficients.items()
                                 if p1.contains(p2))
        return parent(s.element_class(s, ret))

    def hl_creation_operator(self, nu, t=None):
        r"""
        This is the vertex operator that generalizes Jing's operator.

        It is a linear operator that raises the degree by
        `|\nu|`. This creation operator is a t-analogue of
        multiplication by ``s(nu)`` .

        .. SEEALSO:: Proposition 5 in [SZ2001]_.

        INPUT:

        - ``nu`` -- a partition or a list of integers

        - ``t`` -- (default: ``None``, in which case ``t`` is used) an element
          of the base ring

        REFERENCES:

        .. [SZ2001] \M. Shimozono, M. Zabrocki,
           Hall-Littlewood vertex operators and generalized Kostka polynomials.
           Adv. Math. 158 (2001), no. 1, 66-85.

        EXAMPLES::

            sage: s = SymmetricFunctions(QQ['t']).s()
            sage: s([2]).hl_creation_operator([3,2])
            s[3, 2, 2] + t*s[3, 3, 1] + t*s[4, 2, 1] + t^2*s[4, 3] + t^2*s[5, 2]

            sage: Sym = SymmetricFunctions(FractionField(QQ['t']))
            sage: HLQp = Sym.hall_littlewood().Qp()
            sage: s = Sym.s()
            sage: HLQp(s([2]).hl_creation_operator([2]).hl_creation_operator([3]))
            HLQp[3, 2, 2]
            sage: s([2,2]).hl_creation_operator([2,1])
            t*s[2, 2, 2, 1] + t^2*s[3, 2, 1, 1] + t^2*s[3, 2, 2] + t^3*s[3, 3, 1] + t^3*s[4, 2, 1] + t^4*s[4, 3]
            sage: s(1).hl_creation_operator([2,1,1])
            s[2, 1, 1]
            sage: s(0).hl_creation_operator([2,1,1])
            0
            sage: s([3,2]).hl_creation_operator([2,1,1])
            (t^2-t)*s[2, 2, 2, 2, 1] + t^3*s[3, 2, 2, 1, 1]
             + (t^3-t^2)*s[3, 2, 2, 2] + t^3*s[3, 3, 1, 1, 1]
             + t^4*s[3, 3, 2, 1] + t^3*s[4, 2, 1, 1, 1] + t^4*s[4, 2, 2, 1]
             + 2*t^4*s[4, 3, 1, 1] + t^5*s[4, 3, 2] + t^5*s[4, 4, 1]
             + t^4*s[5, 2, 1, 1] + t^5*s[5, 3, 1]
            sage: s([3,2]).hl_creation_operator([-2])
            (-t^2+t)*s[1, 1, 1] + (-t^2+1)*s[2, 1]
            sage: s([3,2]).hl_creation_operator(-2)
            Traceback (most recent call last):
            ...
            ValueError: nu must be a list of integers
            sage: s = SymmetricFunctions(FractionField(ZZ['t'])).schur()
            sage: s[2].hl_creation_operator([3])
            s[3, 2] + t*s[4, 1] + t^2*s[5]

        TESTS::

            sage: s(0).hl_creation_operator([1])
            0
            sage: s.one().hl_creation_operator([2,-1])
            0
        """
        s = self.parent().realization_of().schur()
        if t is None:
            if hasattr(self.parent(),"t"):
                t = self.parent().t
            else:
                t = self.parent().base_ring()('t')
        P = self.parent()
        if nu in _Partitions:
            self = s(self)
            return P(self*s(nu) +
                     s.sum( s.sum_of_terms( (lam,c) for lam, c in s(mu)*s(nu) if len(lam) <= len(nu) ) *
                            self.skew_by(s(mu).plethysm((t-1)*s([1])))
                            for d in range(self.degree())
                            for mu in Partitions(d+1, max_length=len(nu)) ))
        elif isinstance(nu, list) and all(isinstance(a, (int,Integer)) for a in nu):
            return P(s.sum(t**la.size() * c * d * s(la) *
                     s._repeated_bernstein_creation_operator_on_basis(ga, nu)
                     for ((la,mu),c) in s(self).coproduct()
                     for (ga, d) in s(mu).plethysm((1-t)*s[1]) ))
        else:
            raise ValueError("nu must be a list of integers")

    def eval_at_permutation_roots(self, rho):
        r"""
        Evaluate at eigenvalues of a permutation matrix.

        Evaluate a symmetric function at the eigenvalues of a permutation
        matrix whose cycle structure is ``rho``.  This computation is
        computed by coercing to the power sum basis where the value may
        be computed on the generators.

        This function evaluates an element at the roots of unity

        .. MATH::

            \Xi_{\rho_1},\Xi_{\rho_2},\ldots,\Xi_{\rho_\ell}

        where

        .. MATH::

            \Xi_{m} = 1,\zeta_m,\zeta_m^2,\ldots,\zeta_m^{m-1}

        and `\zeta_m` is an `m` root of unity.
        These roots of unity represent the eigenvalues of permutation
        matrix with cycle structure `\rho`.

        INPUT:

        - ``rho`` -- a partition or a list of non-negative integers

        OUTPUT:

        - an element of the base ring

        EXAMPLES::

            sage: s = SymmetricFunctions(QQ).s()
            sage: s([3,3]).eval_at_permutation_roots([6])
            0
            sage: s([3,3]).eval_at_permutation_roots([3])
            1
            sage: s([3,3]).eval_at_permutation_roots([1])
            0
            sage: s([3,3]).eval_at_permutation_roots([3,3])
            4
            sage: s([3,3]).eval_at_permutation_roots([1,1,1,1,1])
            175
            sage: (s[1]+s[2]+s[3]).eval_at_permutation_roots([3,2])
            2
        """
        p = self.parent().symmetric_function_ring().p()
        return p(self).eval_at_permutation_roots(rho)

    def character_to_frobenius_image(self, n):
        r"""
        Interpret ``self`` as a `GL_n` character and then take the Frobenius
        image of this character of the permutation matrices `S_n` which
        naturally sit inside of `GL_n`.

        To know the value of this character at a permutation of cycle structure
        `\rho` the symmetric function ``self`` is evaluated at the
        eigenvalues of a permutation of cycle structure `\rho`.  The
        Frobenius image is then defined as
        `\sum_{\rho \vdash n} f[ \Xi_\rho ] p_\rho/z_\rho`.

        .. SEEALSO::

            :meth:`eval_at_permutation_roots`

        INPUT:

        - ``n`` -- a non-negative integer to interpret ``self`` as
          a character of `GL_n`

        OUTPUT:

        - a symmetric function of degree ``n``

        EXAMPLES::

            sage: s = SymmetricFunctions(QQ).s()
            sage: s([1,1]).character_to_frobenius_image(5)
            s[3, 1, 1] + s[4, 1]
            sage: s([2,1]).character_to_frobenius_image(5)
            s[2, 2, 1] + 2*s[3, 1, 1] + 2*s[3, 2] + 3*s[4, 1] + s[5]
            sage: s([2,2,2]).character_to_frobenius_image(3)
            s[3]
            sage: s([2,2,2]).character_to_frobenius_image(4)
            s[2, 2] + 2*s[3, 1] + 2*s[4]
            sage: s([2,2,2]).character_to_frobenius_image(5)
            2*s[2, 2, 1] + s[3, 1, 1] + 4*s[3, 2] + 3*s[4, 1] + 2*s[5]
        """
        p = self.parent().symmetric_function_ring().p()
        return self.parent()(p.sum(self.eval_at_permutation_roots(rho) \
            *p(rho)/rho.centralizer_size() for rho in Partitions(n)))

    def principal_specialization(self, n=infinity, q=None):
        r"""
        Return the principal specialization of a symmetric function.

        The *principal specialization* of order `n` at `q`
        is the ring homomorphism `ps_{n,q}` from the ring of
        symmetric functions to another commutative ring `R`
        given by `x_i \mapsto q^{i-1}` for `i \in \{1,\dots,n\}`
        and `x_i \mapsto 0` for `i > n`.
        Here, `q` is a given element of `R`, and we assume that
        the variables of our symmetric functions are
        `x_1, x_2, x_3, \ldots`.
        (To be more precise, `ps_{n,q}` is a `K`-algebra
        homomorphism, where `K` is the base ring.)
        See Section 7.8 of [EnumComb2]_.

        The *stable principal specialization* at `q` is the ring
        homomorphism `ps_q` from the ring of symmetric functions
        to another commutative ring `R` given by
        `x_i \mapsto q^{i-1}` for all `i`.
        This is well-defined only if the resulting infinite sums
        converge; thus, in particular, setting `q = 1` in the
        stable principal specialization is an invalid operation.

        INPUT:

        - ``n`` (default: ``infinity``) -- a nonnegative integer or
          ``infinity``, specifying whether to compute the principal
          specialization of order ``n`` or the stable principal
          specialization.

        - ``q`` (default: ``None``) -- the value to use for `q`; the
          default is to create a ring of polynomials in ``q``
          (or a field of rational functions in ``q``) over the
          given coefficient ring.

        EXAMPLES::

            sage: m = SymmetricFunctions(QQ).m()
            sage: x = m[1,1]
            sage: x.principal_specialization(3)
            q^3 + q^2 + q

        By default we return a rational function in ``q``.  Sometimes
        it is better to obtain an element of the symbolic ring::

            sage: h = SymmetricFunctions(QQ).h()
            sage: (h[3]+h[2]).principal_specialization(q=var("q"))
            1/((q^2 - 1)*(q - 1)) - 1/((q^3 - 1)*(q^2 - 1)*(q - 1))

        In case ``q`` is in the base ring, it must be passed explicitly::

            sage: R = QQ['q,t']
            sage: Ht = SymmetricFunctions(R).macdonald().Ht()
            sage: Ht[2].principal_specialization()
            Traceback (most recent call last):
            ...
            ValueError: the variable q is in the base ring, pass it explicitly

            sage: Ht[2].principal_specialization(q=R("q"))
            (q^2 + 1)/(q^3 - q^2 - q + 1)

        Note that the principal specialization can be obtained as a plethysm::

            sage: R = QQ['q'].fraction_field()
            sage: s = SymmetricFunctions(R).s()
            sage: one = s.one()
            sage: q = R("q")
            sage: f = s[3,2,2]
            sage: f.principal_specialization(q=q) == f(one/(1-q)).coefficient([])
            True
            sage: f.principal_specialization(n=4, q=q) == f(one*(1-q^4)/(1-q)).coefficient([])
            True

        TESTS::

            sage: m = SymmetricFunctions(QQ).m()
            sage: m.zero().principal_specialization(3)
            0

            sage: x = 5*m[1,1,1] + 3*m[2,1] + 1
            sage: x.principal_specialization(3)
            3*q^5 + 6*q^4 + 5*q^3 + 6*q^2 + 3*q + 1

        Check that the principal specializations in different bases
        are all the same.  When specific implementations for further
        bases are added, this test should be adapted::

            sage: S = SymmetricFunctions(QQ)
            sage: B = [S.p(), S.m(), S.e(), S.h(), S.s(), S.f()]
            sage: m = S.m(); x = m[2,1]
            sage: len(set([b(x).principal_specialization(n=3) for b in B]))
            1
            sage: len(set([b(x).principal_specialization() for b in B]))
            1
            sage: len(set([b(x).principal_specialization(n=4, q=1) for b in B]))
            1
            sage: len(set([b(x).principal_specialization(n=4, q=2) for b in B]))
            1

        Check that the stable principal specialization at `q = 1`
        raises a ``ValueError``:

            sage: def test_error(x):
            ....:     message = "the stable principal specialization of %s at q=1 should raise a ValueError"
            ....:     try:
            ....:         x.principal_specialization(q=1)
            ....:     except ValueError as e:
            ....:         return(e)
            ....:     except StandardError as e:
            ....:         raise ValueError((message + ", but raised '%s' instead") % (x, e))
            ....:     raise ValueError((message + ", but didn't") % x)

            sage: set([str(test_error(b(x))) for b in B])
            {'the stable principal specialization at q=1 is not defined'}

        Check that specifying `q` which is a removable singularity works::

            sage: S = SymmetricFunctions(QQ)
            sage: B = [S.p(), S.m(), S.e(), S.h(), S.s(), S.f()]
            sage: m = S.m(); x = m[2,2,1]
            sage: set([b(x).principal_specialization(n=4, q=QQbar.zeta(3)) for b in B])
            {-3}

            sage: S = SymmetricFunctions(GF(3))
            sage: B = [S.p(), S.m(), S.e(), S.h(), S.s(), S.f()]
            sage: m = S.m(); x = m[3,2,1]
            sage: set([b(x).principal_specialization(n=4, q=GF(3)(2)) for b in B])
            {1}

            sage: S = SymmetricFunctions(Zmod(4))
            sage: B = [S.p(), S.m(), S.e(), S.h(), S.s(), S.f()]
            sage: m = S.m(); x = m[3,2,1]
            sage: set([b(x).principal_specialization(n=4, q=Zmod(4)(2)) for b in B])
            {0}
            sage: y = m[3,1]
            sage: set([b(y).principal_specialization(n=4, q=Zmod(4)(2)) for b in B])
            {2}
            sage: B = [S.m(), S.e(), S.h(), S.s(), S.f()]
            sage: z = m[1,1]
            sage: set([b(z).principal_specialization(n=4) for b in B])
            {q^5 + q^4 + 2*q^3 + q^2 + q}

        Check that parents are correct over `\mathbb{F}_3`::

            sage: S = SymmetricFunctions(GF(3))
            sage: B = [S.p(), S.m(), S.e(), S.h(), S.s(), S.f()]
            sage: lams = [Partition([]), Partition([1]), Partition([2,1])]
            sage: set(b[lam].principal_specialization(n=2, q=GF(3)(0)).parent() for b in B for lam in lams)
            {Finite Field of size 3}
            sage: set(b[lam].principal_specialization(n=2, q=GF(3)(1)).parent() for b in B for lam in lams)
            {Finite Field of size 3}
            sage: set(b[lam].principal_specialization(n=2, q=GF(3)(2)).parent() for b in B for lam in lams)
            {Finite Field of size 3}
            sage: set(b[lam].principal_specialization(n=2).parent() for b in B for lam in lams)
            {Univariate Polynomial Ring in q over Finite Field of size 3}
            sage: set(b[lam].principal_specialization().parent() for b in B for lam in lams)
            {Fraction Field of Univariate Polynomial Ring in q over Finite Field of size 3,
             Univariate Polynomial Ring in q over Finite Field of size 3}

            sage: a = S.e()[2,1].principal_specialization(n=2, q=GF(3)(2)); a
            0
            sage: a = S.e()[1,1,1].principal_specialization(n=2); a
            q^3 + 1

            sage: set(b.one().principal_specialization(n=2, q=GF(3)(2)) for b in B)
            {1}
            sage: set(b.one().principal_specialization(n=2, q=GF(3)(1)) for b in B)
            {1}
            sage: set(b.one().principal_specialization(n=2) for b in B)
            {1}
            sage: set(b.one().principal_specialization() for b in B)
            {1}

        Check that parents are correct over the integer ring::

            sage: S = SymmetricFunctions(ZZ)
            sage: B = [S.p(), S.m(), S.e(), S.h(), S.s(), S.f()]
            sage: lams = [Partition([]), Partition([1]), Partition([2,1])]
            sage: set(b[lam].principal_specialization(n=2, q=0).parent() for b in B for lam in lams)
            {Integer Ring}
            sage: set(b[lam].principal_specialization(n=2, q=1).parent() for b in B for lam in lams)
            {Integer Ring}
            sage: set(b[lam].principal_specialization(n=2, q=2).parent() for b in B for lam in lams)
            {Integer Ring}
            sage: set(b[lam].principal_specialization(n=2).parent() for b in B for lam in lams)
            {Univariate Polynomial Ring in q over Integer Ring}
            sage: sorted(set(b[lam].principal_specialization().parent() for b in B for lam in lams), key=str)
            [Fraction Field of Univariate Polynomial Ring in q over Integer Ring,
             Univariate Polynomial Ring in q over Integer Ring,
             Univariate Polynomial Ring in q over Rational Field]

        Check that parents are correct over a polynomial ring::

            sage: P = PolynomialRing(ZZ, "q")
            sage: q = P.gen()
            sage: S = SymmetricFunctions(P)
            sage: B = [S.p(), S.m(), S.e(), S.h(), S.s(), S.f()]
            sage: lams = [Partition([]), Partition([1]), Partition([2,1])]
            sage: set(b[lam].principal_specialization(n=2, q=P(0)).parent() for b in B for lam in lams)
            {Univariate Polynomial Ring in q over Integer Ring}
            sage: set(b[lam].principal_specialization(n=2, q=P(1)).parent() for b in B for lam in lams)
            {Univariate Polynomial Ring in q over Integer Ring}
            sage: set(b[lam].principal_specialization(n=2, q=P(2)).parent() for b in B for lam in lams)
            {Univariate Polynomial Ring in q over Integer Ring}
            sage: set(b[lam].principal_specialization(n=2, q=q).parent() for b in B for lam in lams)
            {Univariate Polynomial Ring in q over Integer Ring}
            sage: sorted(set(b[lam].principal_specialization(q=q).parent() for b in B for lam in lams), key=str)
            [Fraction Field of Univariate Polynomial Ring in q over Integer Ring,
             Univariate Polynomial Ring in q over Integer Ring,
             Univariate Polynomial Ring in q over Rational Field]

            sage: a = S.e()[2,1].principal_specialization(n=2, q=2); a
            6
            sage: a = S.e()[2,1].principal_specialization(n=2, q=q); a
            q^2 + q

            sage: set(b.one().principal_specialization(n=2, q=P(2)) for b in B)
            {1}
            sage: set(b.one().principal_specialization(n=2, q=P(1)) for b in B)
            {1}
            sage: set(b.one().principal_specialization(n=2, q=q) for b in B)
            {1}
            sage: set(b.one().principal_specialization(q=q) for b in B)
            {1}

        """
        # heuristically, it seems fastest to fall back to the
        # elementary basis - using the powersum basis would
        # introduce singularities, because it is not a Z-basis
        e = self.parent().realization_of().elementary()
        return e(self).principal_specialization(n, q=q)

    def exponential_specialization(self, t=None, q=1):
        r"""
        Return the exponential specialization of a
        symmetric function (when `q = 1`), or the
        `q`-exponential specialization (when `q \neq 1`).

        The *exponential specialization* `ex` at `t` is a
        `K`-algebra homomorphism from the `K`-algebra of
        symmetric functions to another `K`-algebra `R`.
        It is defined whenever the base ring `K` is a
        `\QQ`-algebra and `t` is an element of `R`.
        The easiest way to define it is by specifying its
        values on the powersum symmetric functions to be
        `p_1 = t` and `p_n = 0` for `n > 1`.
        Equivalently, on the homogeneous functions it is
        given by `ex(h_n) = t^n / n!`; see Proposition 7.8.4 of
        [EnumComb2]_.

        By analogy, the `q`-exponential specialization is a
        `K`-algebra homomorphism from the `K`-algebra of
        symmetric functions to another `K`-algebra `R` that
        depends on two elements `t` and `q` of `R` for which
        the elements `1 - q^i` for all positive integers `i`
        are invertible.
        It can be defined by specifying its values on the
        complete homogeneous symmetric functions to be

        .. MATH::

            ex_q(h_n) = t^n / [n]_q!,

        where `[n]_q!` is the `q`-factorial.  Equivalently, for
        `q \neq 1` and a homogeneous symmetric function `f` of
        degree `n`, we have

        .. MATH::

            ex_q(f) = (1-q)^n t^n ps_q(f),

        where `ps_q(f)` is the stable principal specialization of `f`
        (see :meth:`principal_specialization`).
        (See (7.29) in [EnumComb2]_.)

        The limit of `ex_q` as `q \to 1` is `ex`.

        INPUT:

        - ``t`` (default: ``None``) -- the value to use for `t`;
          the default is to create a ring of polynomials in ``t``.

        - ``q`` (default: `1`) -- the value to use for `q`.  If
          ``q`` is ``None``, then a ring (or fraction field) of
          polynomials in ``q`` is created.

        EXAMPLES::

            sage: m = SymmetricFunctions(QQ).m()
            sage: (m[2,1]+m[1,1]).exponential_specialization()
            1/2*t^2
            sage: (m[2,1]+m[1,1]).exponential_specialization(q=1)
            1/2*t^2
            sage: m[1,1].exponential_specialization(q=None)
            (q/(q + 1))*t^2
            sage: Qq = PolynomialRing(QQ, "q"); q = Qq.gen()
            sage: m[1,1].exponential_specialization(q=q)
            (q/(q + 1))*t^2
            sage: Qt = PolynomialRing(QQ, "t"); t = Qt.gen()
            sage: m[1,1].exponential_specialization(t=t)
            1/2*t^2
            sage: Qqt = PolynomialRing(QQ, ["q", "t"]); q, t = Qqt.gens()
            sage: m[1,1].exponential_specialization(q=q, t=t)
            q*t^2/(q + 1)

            sage: x = m[3]+m[2,1]+m[1,1,1]
            sage: d = x.homogeneous_degree()
            sage: var("q t")
            (q, t)
            sage: factor((x.principal_specialization()*(1-q)^d*t^d))
            t^3/((q^2 + q + 1)*(q + 1))
            sage: factor(x.exponential_specialization(q=q, t=t))
            t^3/((q^2 + q + 1)*(q + 1))

        TESTS::

            sage: m = SymmetricFunctions(QQ).m()
            sage: m.zero().exponential_specialization()
            0

        Check that the exponential specializations in different bases
        are all the same.  When specific implementations for further
        bases are added, this test should be adapted::

            sage: S = SymmetricFunctions(QQ)
            sage: B = [S.p(), S.m(), S.e(), S.h(), S.s(), S.f()]
            sage: m = S.m(); x = m[3]+m[2,1]+m[1,1,1]
            sage: len(set([b(x).exponential_specialization(q=None, t=None) for b in B]))
            1
            sage: len(set([b(x).exponential_specialization(q=1) for b in B]))
            1
            sage: len(set([b(x).exponential_specialization(q=2) for b in B]))
            1
            sage: len(set([b(x).exponential_specialization(t=2) for b in B]))
            1

        Check that parents are correct over `\mathbb{F}_3`::

            sage: S = SymmetricFunctions(GF(3))
            sage: B = [S.p(), S.m(), S.e(), S.h(), S.s(), S.f()]
            sage: lams = [Partition([]), Partition([1]), Partition([2,1])]
            sage: sorted(set(b[lam].exponential_specialization(q=None).parent() for b in B for lam in lams), key=str)
            [Univariate Polynomial Ring in t over Fraction Field
              of Univariate Polynomial Ring in q over Finite Field of size 3,
             Univariate Polynomial Ring in t over Univariate Polynomial Ring
              in q over Finite Field of size 3]
            sage: P2 = PolynomialRing(GF(3), ["q", "t"])
            sage: q2, t2 = P2.gens()
            sage: sorted(set(b[lam].exponential_specialization(q=q2, t=t2).parent() for b in B for lam in lams), key=str)
            [Fraction Field of Multivariate Polynomial Ring in q, t over Finite Field of size 3,
             Multivariate Polynomial Ring in q, t over Finite Field of size 3]

        Check that parents are correct over `\QQ` for `q = 1`::

            sage: S = SymmetricFunctions(QQ)
            sage: B = [S.p(), S.m(), S.e(), S.h(), S.s(), S.f()]
            sage: lams = [Partition([]), Partition([1]), Partition([2,1])]
            sage: set(b[lam].exponential_specialization(q=1).parent() for b in B for lam in lams)
            {Univariate Polynomial Ring in t over Rational Field}
            sage: set(b[lam].exponential_specialization(q=1, t=1).parent() for b in B for lam in lams)
            {Rational Field}
            sage: P2 = PolynomialRing(QQ, ["q", "t"])
            sage: q2, t2 = P2.gens()
            sage: set(b[lam].exponential_specialization(q=1, t=t2).parent() for b in B for lam in lams)
            {Multivariate Polynomial Ring in q, t over Rational Field}

        Check that parents are correct over a polynomial ring::

            sage: P = PolynomialRing(QQ, "q")
            sage: q = P.gen()
            sage: S = SymmetricFunctions(P)
            sage: B = [S.p(), S.m(), S.e(), S.h(), S.s(), S.f()]
            sage: lams = [Partition([]), Partition([1]), Partition([2,1])]
            sage: sorted(set(b[lam].exponential_specialization(q=q).parent() for b in B for lam in lams), key=str)
            [Univariate Polynomial Ring in t over
              Fraction Field of Univariate Polynomial Ring in q over Rational Field,
             Univariate Polynomial Ring in t over Univariate Polynomial Ring
              in q over Rational Field]
            sage: sorted(set(b[lam].exponential_specialization(q=q, t=1).parent() for b in B for lam in lams), key=str)
            [Fraction Field of Univariate Polynomial Ring in q over Rational Field,
             Univariate Polynomial Ring in q over Rational Field]
        """
        # heuristically, it seems fastest to fall back to the
        # elementary basis - using the powersum basis would
        # introduce singularities, because it is not a Z-basis
        e = self.parent().realization_of().elementary()
        return e(self).exponential_specialization(t=t, q=q)

SymmetricFunctionAlgebra_generic.Element = SymmetricFunctionAlgebra_generic_Element


###################
def _lmax(x):
    r"""
    Return the max of ``x`` where ``x`` is a list.

    If ``x`` is the empty list, ``_lmax`` returns 0.

    EXAMPLES::

        sage: from sage.combinat.sf.sfa import _lmax
        sage: _lmax([3,2,1])
        3
        sage: _lmax([])
        0
    """
    return max(x) if x else 0


def _nonnegative_coefficients(x):
    r"""
    Return ``True`` if ``x`` has nonnegative coefficients.

    EXAMPLES::

        sage: from sage.combinat.sf.sfa import _nonnegative_coefficients
        sage: _nonnegative_coefficients(2)
        True
        sage: _nonnegative_coefficients(-2)
        False
        sage: R.<x> = ZZ[]
        sage: _nonnegative_coefficients(x^2+4)
        True
        sage: _nonnegative_coefficients(x^2-4)
        False
    """
    if is_Polynomial(x) or is_MPolynomial(x):
        return all(c >= 0 for c in x.coefficients(sparse=False))
    else:
        return x >= 0

def _variables_recursive(R, include=None, exclude=None):
    """
    Return all variables appearing in the ring ``R``.

    INPUT:

    - ``R`` -- a :class:`Ring`
    - ``include``, ``exclude`` (optional, default ``None``) --
      iterables of variables in ``R``

    OUTPUT:

    - If ``include`` is specified, only these variables are returned
      as elements of ``R``.  Otherwise, all variables in ``R``
      (recursively) with the exception of those in ``exclude`` are
      returned.

    EXAMPLES::

        sage: from sage.combinat.sf.sfa import _variables_recursive
        sage: R.<a, b> = QQ[]
        sage: S.<t> = R[]
        sage: _variables_recursive(S)
        [a, b, t]

        sage: _variables_recursive(S, exclude=[b])
        [a, t]

        sage: _variables_recursive(S, include=[b])
        [b]

    TESTS::

        sage: _variables_recursive(R.fraction_field(), exclude=[b])
        [a]

        sage: _variables_recursive(S.fraction_field(), exclude=[b]) # known bug
        [a, t]
    """
    if include is not None and exclude is not None:
        raise RuntimeError("include and exclude cannot both be specified")

    if include is not None:
        degree_one = [R(g) for g in include]
    else:
        try:
            degree_one = [R(g) for g in R.variable_names_recursive()]
        except AttributeError:
            try:
                degree_one = R.gens()
            except NotImplementedError:
                degree_one = []
        if exclude is not None:
            degree_one = [g for g in degree_one if g not in exclude]

    return [g for g in degree_one if g != R.one()]

def _raise_variables(c, n, variables):
    """
    Replace the given variables in the ring element ``c`` with their
    ``n``-th power.

    INPUT:

    - ``c`` -- an element of a ring
    - ``n`` -- the power to raise the given variables to
    - ``variables`` -- the variables to raise

    EXAMPLES::

        sage: from sage.combinat.sf.sfa import _raise_variables
        sage: R.<a, b> = QQ[]
        sage: S.<t> = R[]
        sage: _raise_variables(2*a + 3*b*t, 2, [a, t])
        3*b*t^2 + 2*a^2

    """
    return c.subs(**{str(g): g ** n for g in variables})<|MERGE_RESOLUTION|>--- conflicted
+++ resolved
@@ -3155,11 +3155,7 @@
             sage: T = tensor([X,Y])
             sage: s = SymmetricFunctions(T).s()
             sage: s(2*T.one())
-<<<<<<< HEAD
-            (2*B[word:]#B[word:])*s[]
-=======
             (2*B[]#B[])*s[]
->>>>>>> 4172688e
 
         .. TODO::
 
