r"""
Ribbon Shaped Tableaux
"""
#*****************************************************************************
#       Copyright (C) 2007 Mike Hansen <mhansen@gmail.com>,
#
#  Distributed under the terms of the GNU General Public License (GPL)
#
#    This code is distributed in the hope that it will be useful,
#    but WITHOUT ANY WARRANTY; without even the implied warranty of
#    MERCHANTABILITY or FITNESS FOR A PARTICULAR PURPOSE.  See the GNU
#    General Public License for more details.
#
#  The full text of the GPL is available at:
#
#                  http://www.gnu.org/licenses/
#*****************************************************************************

from sage.combinat.skew_tableau import SkewTableau, SkewTableaux, StandardSkewTableaux
from sage.combinat.tableau import Tableaux
from sage.combinat.permutation import descents_composition_first, descents_composition_list, descents_composition_last
from sage.rings.integer import Integer
from sage.categories.infinite_enumerated_sets import InfiniteEnumeratedSets
from sage.categories.finite_enumerated_sets import FiniteEnumeratedSets
from sage.categories.sets_cat import Sets


class RibbonShapedTableau(SkewTableau):
    r"""
    A ribbon shaped tableau.

    For the purposes of this class, a ribbon shaped tableau is a skew
    tableau whose shape is a skew partition which:

    - has at least one cell in row `1`;

    - has at least one cell in column `1`;

    - has exactly one cell in each of `q` consecutive diagonals, for
      some nonnegative integer `q`.

    A ribbon is given by a list of the rows from top to bottom.

    EXAMPLES::

        sage: x = RibbonShapedTableau([[None, None, None, 2, 3], [None, 1, 4, 5], [3, 2]]); x
        [[None, None, None, 2, 3], [None, 1, 4, 5], [3, 2]]
        sage: x.pp()
          .  .  .  2  3
          .  1  4  5
          3  2
        sage: x.shape()
        [5, 4, 2] / [3, 1]

    The entries labeled by ``None`` correspond to the inner partition.
    Using ``None`` is optional; the entries will be shifted accordingly.  ::

        sage: x = RibbonShapedTableau([[2,3],[1,4,5],[3,2]]); x.pp()
          .  .  .  2  3
          .  1  4  5
          3  2

    TESTS::

        sage: r = RibbonShapedTableau([[1], [2,3], [4, 5, 6]])
        sage: r.to_permutation()
        [4, 5, 6, 2, 3, 1]

        sage: RibbonShapedTableau([[1,2],[3,4]]).evaluation()
        [1, 1, 1, 1]
    """
    @staticmethod
    def __classcall_private__(cls, rows):
        r"""
        Return a ribbon shaped tableau object.

        EXAMPLES::

            sage: RibbonShapedTableau([[2,3],[1,4,5]])
            [[None, None, 2, 3], [1, 4, 5]]
        """
        try:
            r = [tuple(r) for r in rows]
        except TypeError:
            raise TypeError("rows must be lists of positive integers")
        if not r:
            return StandardRibbonShapedTableaux()(r)
        if all(all(j is None or (isinstance(j, (int, Integer)) and j>0) for j in i) for i in r):
            return StandardRibbonShapedTableaux()(r)
        raise TypeError("r must be a list of positive integers")

    def __init__(self, parent, t):
        """
        Initialize ``self``.

        EXAMPLES::

            sage: R = RibbonShapedTableau([[2,3],[1,4,5]])
            sage: TestSuite(R).run()
        """
        if not isinstance(t, SkewTableau):
            #scrubing None
            t = [ [i for i in row if i is not None] for row in t]

            st = []
            space_count = 0
            for row in reversed(t):
                st.append( [None]*space_count + row )
                space_count += len(row) - 1
            st.reverse()
            t = st
        else:
            t = list(t)

        SkewTableau.__init__(self, parent, t)

    def height(self):
        """
        Return the height of ``self``.

        The height is given by the number of rows in the outer partition.

        EXAMPLES::

            sage: RibbonShapedTableau([[2,3],[1,4,5]]).height()
            2
        """
        return len(self.outer_shape())

    def spin(self):
        """
        Return the spin of ``self``.

        EXAMPLES::

            sage: RibbonShapedTableau([[2,3],[1,4,5]]).spin()
            1/2
        """
        return Integer(self.height()-1)/2

    def width(self):
        """
        Return the width of the ribbon.

        This is given by the length of the longest row in the outer partition.

        EXAMPLES::

            sage: RibbonShapedTableau([[2,3],[1,4,5]]).width()
            4
            sage: RibbonShapedTableau([]).width()
            0
        """
        return len(self[0]) if self else 0


class RibbonShapedTableaux(SkewTableaux):
    """
    The set of all ribbon shaped tableaux.
    """
    @staticmethod
    def __classcall_private__(cls, shape=None, **kwds):
        """
        Normalize input to ensure a unique representation and pick the correct
        class based on input.

        The ``shape`` parameter is currently ignored.

        EXAMPLES::

            sage: S1 = RibbonShapedTableaux([4, 2, 2, 1])
            sage: S2 = RibbonShapedTableaux((4, 2, 2, 1))
            sage: S1 is S2
            True
        """
        #if shape is not None:
        #    from sage.combinat.partition import Partition
        #    return RibbonShapedTableaux_shape(Partition(shape))

        # Otherwise arg0 takes the place of the category in pickling
        return super(RibbonShapedTableaux, cls).__classcall__(cls, **kwds)

    def __init__(self, category=None):
        """
        Initialize ``self``.

        EXAMPLES::

            sage: S = RibbonShapedTableaux()
            sage: TestSuite(S).run()
        """
        if category is None:
            category = Sets()

        SkewTableaux.__init__(self, category=category)

    def _repr_(self):
        """
        TESTS::

            sage: repr(RibbonShapedTableaux())    # indirect doctest
            'Ribbon shaped tableaux'
        """
        return "Ribbon shaped tableaux"

    Element = RibbonShapedTableau
    options = Tableaux.options

    def from_shape_and_word(self, shape, word):
        """
        Return the ribbon corresponding to the given ribbon shape and word.

        EXAMPLES::

            sage: RibbonShapedTableaux().from_shape_and_word([1,3],[1,3,3,7])
            [[None, None, 1], [3, 3, 7]]
        """
        pos = 0
        r = []
        for l in shape:
            r.append(word[pos:pos+l])
            pos += l
        return self.element_class(self, r)

class StandardRibbonShapedTableaux(StandardSkewTableaux):
    """
    The set of all standard ribbon shaped tableaux.

    INPUT:

    - ``shape`` -- (optional) the composition shape of the rows
    """
    @staticmethod
    def __classcall_private__(cls, shape=None, **kwds):
        """
        Normalize input to ensure a unique representation and pick the correct
        class based on input.

        EXAMPLES::

            sage: S1 = StandardRibbonShapedTableaux([4, 2, 2, 1])
            sage: S2 = StandardRibbonShapedTableaux((4, 2, 2, 1))
            sage: S1 is S2
            True
        """
        if shape is not None:
            from sage.combinat.partition import Partition
            return StandardRibbonShapedTableaux_shape(Partition(shape))

        # Otherwise arg0 takes the place of the category in pickling
        return super(StandardRibbonShapedTableaux, cls).__classcall__(cls, **kwds)

    def __init__(self, category=None):
        """
        Initialize ``self``.

        EXAMPLES::

            sage: S = StandardRibbonShapedTableaux()
            sage: TestSuite(S).run()
        """
        if category is None:
            category = InfiniteEnumeratedSets()

        StandardSkewTableaux.__init__(self, category=category)

    def _repr_(self):
        """
        TESTS::

            sage: repr(StandardRibbonShapedTableaux())    # indirect doctest
            'Standard ribbon shaped tableaux'
        """
        return "Standard ribbon shaped tableaux"

    def __iter__(self):
        """
        Iterate through ``self``.

        EXAMPLES::

            sage: it = StandardRibbonShapedTableaux().__iter__()
            sage: [next(it) for x in range(10)]
            [[],
             [[1]],
             [[1, 2]],
             [[1], [2]],
             [[1, 2, 3]],
             [[None, 1], [2, 3]],
             [[None, 2], [1, 3]],
             [[1], [2], [3]],
             [[1, 2, 3, 4]],
<<<<<<< HEAD
             [[None, None, 2], [1, 3, 4]]]
=======
             [[None, None, 1], [2, 3, 4]]]
>>>>>>> cca16168
        """
        from sage.combinat.partition import _Partitions
        for p in _Partitions:
            for r in StandardRibbonShapedTableaux_shape(p):
                yield self.element_class(self, r)

    Element = RibbonShapedTableau
    options = Tableaux.options

    def from_shape_and_word(self, shape, word):
        """
        Return the ribbon corresponding to the given ribbon shape and word.

        EXAMPLES::

            sage: StandardRibbonShapedTableaux().from_shape_and_word([2,3],[1,2,3,4,5])
            [[None, None, 1, 2], [3, 4, 5]]
        """
        pos = 0
        r = []
        for l in shape:
            r.append(word[pos:pos+l])
            pos += l
        return self.element_class(self, r)

    def from_permutation(self, p):
        """
        Return a standard ribbon of size ``len(p)`` from a permutation ``p``. The
        lengths of each row are given by the distance between the descents
        of the permutation ``p``.

        EXAMPLES::

            sage: import sage.combinat.ribbon_shaped_tableau as rst
            sage: [StandardRibbonShapedTableaux().from_permutation(p) for p in Permutations(3)]
            [[[1, 2, 3]],
             [[None, 2], [1, 3]],
             [[1, 3], [2]],
             [[None, 1], [2, 3]],
             [[1, 2], [3]],
             [[1], [2], [3]]]
        """
        if p == []:
            return self.element_class(self, [])

        comp = p.descents()

        if comp == []:
            return self.element_class(self, [p[:]])

        r = []
        r.append([p[j] for j in range(comp[0])])
        for i in range(len(comp)-1):
            r.append([ p[j] for j in range(comp[i],comp[i+1]) ])
        r.append( [ p[j] for j in range(comp[-1], len(p))] )
        r.reverse()
        return self.element_class(self, r)

class StandardRibbonShapedTableaux_shape(StandardRibbonShapedTableaux):
    """
    Class of standard ribbon shaped tableaux of ribbon shape ``shape``.

    EXAMPLES::

        sage: StandardRibbonShapedTableaux([2,2])
        Standard ribbon shaped tableaux of shape [2, 2]
        sage: StandardRibbonShapedTableaux([2,2]).first()
        [[None, 2, 4], [1, 3]]
        sage: StandardRibbonShapedTableaux([2,2]).last()
        [[None, 1, 2], [3, 4]]
        sage: StandardRibbonShapedTableaux([2,2]).cardinality()
        5
<<<<<<< HEAD
        sage: sorted(StandardRibbonShapedTableaux([2,2]))
        [[[None, 1, 2], [3, 4]],
         [[None, 1, 3], [2, 4]],
         [[None, 1, 4], [2, 3]],
         [[None, 2, 3], [1, 4]],
         [[None, 2, 4], [1, 3]]]
=======
        sage: StandardRibbonShapedTableaux([2,2]).list()
        [[[None, 1, 3], [2, 4]],
         [[None, 1, 2], [3, 4]],
         [[None, 2, 3], [1, 4]],
         [[None, 2, 4], [1, 3]],
         [[None, 1, 4], [2, 3]]]
>>>>>>> cca16168
        sage: StandardRibbonShapedTableaux([3,2,2]).cardinality()
        155
    """
    @staticmethod
    def __classcall_private__(cls, shape):
        """
        Normalize input to ensure a unique representation.

        EXAMPLES::

            sage: S = StandardRibbonShapedTableaux([2,2])
            sage: S2 = StandardRibbonShapedTableaux((2,2))
            sage: S is S2
            True
        """
        return super(StandardRibbonShapedTableaux, cls).__classcall__(cls, tuple(shape))

    def __init__(self, shape):
        """
        TESTS::

            sage: S = StandardRibbonShapedTableaux([2,2])
            sage: TestSuite(S).run()
        """
        self.shape = shape
        StandardRibbonShapedTableaux.__init__(self, FiniteEnumeratedSets())

    def _repr_(self):
        """
        TESTS::

            sage: StandardRibbonShapedTableaux([2,2])
            Standard ribbon shaped tableaux of shape [2, 2]
        """
        return "Standard ribbon shaped tableaux of shape %s"%list(self.shape)

    def first(self):
        """
        Return the first standard ribbon of ``self``.

        EXAMPLES::

            sage: StandardRibbonShapedTableaux([2,2]).first()
            [[None, 2, 4], [1, 3]]
        """
        return self.from_permutation(descents_composition_first(self.shape))

    def last(self):
        """
        Return the last standard ribbon of ``self``.

        EXAMPLES::

            sage: StandardRibbonShapedTableaux([2,2]).last()
            [[None, 1, 2], [3, 4]]
        """
        return self.from_permutation(descents_composition_last(self.shape))

    def __iter__(self):
        """
        An iterator for the standard ribbon of ``self``.

        EXAMPLES::

<<<<<<< HEAD
            sage: sorted(StandardRibbonShapedTableaux([2,2]))
            [[[None, 1, 2], [3, 4]],
             [[None, 1, 3], [2, 4]],
             [[None, 1, 4], [2, 3]],
             [[None, 2, 3], [1, 4]],
             [[None, 2, 4], [1, 3]]]
=======
            sage: [t for t in StandardRibbonShapedTableaux([2,2])]
            [[[None, 1, 3], [2, 4]],
             [[None, 1, 2], [3, 4]],
             [[None, 2, 3], [1, 4]],
             [[None, 2, 4], [1, 3]],
             [[None, 1, 4], [2, 3]]]
>>>>>>> cca16168

        """
        for p in descents_composition_list(self.shape):
            yield self.from_permutation(p)

class Ribbon_class(RibbonShapedTableau):
    """
    This exists solely for unpickling ``Ribbon_class`` objects.
    """
    def __setstate__(self, state):
        r"""
        Unpickle old ``Ribbon_class`` objects.

        EXAMPLES::

            sage: loads(b'x\x9ck`J.NLO\xd5K\xce\xcfM\xca\xccK,\xd1+\xcaLJ\xca\xcf\xe3\n\x02S\xf1\xc99\x89\xc5\xc5\\\x85\x8c\x9a\x8d\x85L\xb5\x85\xcc\x1a\xa1\xac\xf1\x19\x89\xc5\x19\x85,~@VNfqI!kl!\x9bFl!\xbb\x06\xc4\x9c\xa2\xcc\xbc\xf4b\xbd\xcc\xbc\x92\xd4\xf4\xd4"\xae\xdc\xc4\xec\xd4x\x18\xa7\x90#\x94\xd1\xb05\xa8\x903\x03\xc80\x022\xb8Rc\x0b\xb95@<c \x8f\x07\xc40\x012xSSK\x93\xf4\x00l\x811\x17')
            [[None, 1, 2], [3, 4]]
            sage: loads(dumps( RibbonShapedTableau([[3,2,1], [1,1]]) ))  # indirect doctest
            [[None, 3, 2, 1], [1, 1]]
        """
        self.__class__ = RibbonShapedTableau
        self.__init__(RibbonShapedTableaux(), state['_list'])

from sage.misc.persist import register_unpickle_override
register_unpickle_override('sage.combinat.ribbon', 'Ribbon_class', Ribbon_class)
register_unpickle_override('sage.combinat.ribbon', 'StandardRibbons_shape', StandardRibbonShapedTableaux)

# Deprecations from trac:18555. July 2016
from sage.misc.superseded import deprecated_function_alias
RibbonShapedTableaux.global_options = deprecated_function_alias(18555, RibbonShapedTableaux.options)
StandardRibbonShapedTableaux.global_options = deprecated_function_alias(18555, StandardRibbonShapedTableaux.options)<|MERGE_RESOLUTION|>--- conflicted
+++ resolved
@@ -290,11 +290,7 @@
              [[None, 2], [1, 3]],
              [[1], [2], [3]],
              [[1, 2, 3, 4]],
-<<<<<<< HEAD
-             [[None, None, 2], [1, 3, 4]]]
-=======
              [[None, None, 1], [2, 3, 4]]]
->>>>>>> cca16168
         """
         from sage.combinat.partition import _Partitions
         for p in _Partitions:
@@ -367,21 +363,12 @@
         [[None, 1, 2], [3, 4]]
         sage: StandardRibbonShapedTableaux([2,2]).cardinality()
         5
-<<<<<<< HEAD
-        sage: sorted(StandardRibbonShapedTableaux([2,2]))
-        [[[None, 1, 2], [3, 4]],
-         [[None, 1, 3], [2, 4]],
-         [[None, 1, 4], [2, 3]],
-         [[None, 2, 3], [1, 4]],
-         [[None, 2, 4], [1, 3]]]
-=======
         sage: StandardRibbonShapedTableaux([2,2]).list()
         [[[None, 1, 3], [2, 4]],
          [[None, 1, 2], [3, 4]],
          [[None, 2, 3], [1, 4]],
          [[None, 2, 4], [1, 3]],
          [[None, 1, 4], [2, 3]]]
->>>>>>> cca16168
         sage: StandardRibbonShapedTableaux([3,2,2]).cardinality()
         155
     """
@@ -446,21 +433,12 @@
 
         EXAMPLES::
 
-<<<<<<< HEAD
-            sage: sorted(StandardRibbonShapedTableaux([2,2]))
-            [[[None, 1, 2], [3, 4]],
-             [[None, 1, 3], [2, 4]],
-             [[None, 1, 4], [2, 3]],
-             [[None, 2, 3], [1, 4]],
-             [[None, 2, 4], [1, 3]]]
-=======
             sage: [t for t in StandardRibbonShapedTableaux([2,2])]
             [[[None, 1, 3], [2, 4]],
              [[None, 1, 2], [3, 4]],
              [[None, 2, 3], [1, 4]],
              [[None, 2, 4], [1, 3]],
              [[None, 1, 4], [2, 3]]]
->>>>>>> cca16168
 
         """
         for p in descents_composition_list(self.shape):
