--- conflicted
+++ resolved
@@ -1929,20 +1929,13 @@
 def skew_supplementary_difference_set(n, existence=False, check=True):
     r"""Construct `4-\{n; n_1, n_2, n_3, n_4; \lambda\}` supplementary difference sets where `S_1` is skew and `n_1 + n_2 + n_3 + n_4 = n+\lambda`.
 
-<<<<<<< HEAD
     These sets are constructed from available data, as described in [Djo1994a]_. The set `S_1 \subset G` is
-=======
-    These sets are constructed from available data, as described in [Djo1994]_. The set `S_1 \subset G` is
->>>>>>> 8f5bbd27
+
     always skew, i.e. `S_1 \cap (-S_1) = \emptyset` and `S_1 \cup (-S_1) = G \setminus \{0\}`.
 
     The data is taken from:
     
-<<<<<<< HEAD
     * `n = 103, 151`: [Djo1994a]_
-=======
-    * `n = 103, 151`: [Djo1994]_
->>>>>>> 8f5bbd27
     * `n = 67, 113, 127, 157, 163, 181, 241`: [Djo1992a]_
     * `n = 37, 43`: [Djo1992b]_
     * `n = 39, 49, 65, 93, 121, 129, 133, 217, 219, 267`: [Djo1992c]_
@@ -2163,18 +2156,6 @@
         267: [1, 4, 16, 64, 67, 91, 97, 121, 217, 223, 256],
     }
 
-<<<<<<< HEAD
-=======
-    def generate_set(index_set, cosets):
-        S = []
-        for idx in index_set:
-            if idx == -1:
-                S.append(Z(0))
-            else:
-                S += cosets[idx]
-        return S
-
->>>>>>> 8f5bbd27
     if existence:
         return n in indices
 
@@ -2270,11 +2251,7 @@
     H = list(map(Z, H))
 
     cosets = []
-<<<<<<< HEAD
     for el in cosets_gen:
-=======
-    for el in cosets_gens[n]:
->>>>>>> 8f5bbd27
         if isinstance(el, list):
             even_coset = [Z(x) for x in el]
         else:
