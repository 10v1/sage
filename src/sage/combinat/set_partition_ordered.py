--- conflicted
+++ resolved
@@ -23,13 +23,7 @@
 #  The full text of the GPL is available at:
 #
 #                  https://www.gnu.org/licenses/
-<<<<<<< HEAD
-#*****************************************************************************
-=======
 # ****************************************************************************
-from six import add_metaclass
->>>>>>> 6fd708e2
-
 from sage.arith.all import factorial, multinomial
 from sage.sets.set import Set, Set_generic
 from sage.categories.finite_enumerated_sets import FiniteEnumeratedSets
