r"""
Combinatorial Functions

This module implements some combinatorial functions, as listed
below. For a more detailed description, see the relevant
docstrings.

**Sequences:**


-  Bell numbers, :func:`bell_number`

-  Catalan numbers, :func:`catalan_number` (not to be
   confused with the Catalan constant)

-  Eulerian/Euler numbers, :func:`euler_number` (Maxima)

-  Fibonacci numbers, :func:`fibonacci` (PARI) and
   :func:`fibonacci_number` (GAP) The PARI version is
   better.

-  Lucas numbers, :func:`lucas_number1`,
   :func:`lucas_number2`.

-  Stirling numbers, :func:`stirling_number1`,
   :func:`stirling_number2`.

**Set-theoretic constructions:**

-  Derangements of a multiset, :func:`derangements` and
   :func:`number_of_derangements`.

-  Tuples of a multiset, :func:`tuples` and
   :func:`number_of_tuples`. An ordered tuple of length k of
   set S is a ordered selection with repetitions of S and is
   represented by a sorted list of length k containing elements from
   S.

-  Unordered tuples of a set, :func:`unordered_tuples` and
   :func:`number_of_unordered_tuples`. An unordered tuple
   of length k of set S is an unordered selection with repetitions of S
   and is represented by a sorted list of length k containing elements
   from S.

.. WARNING::

   The following function is deprecated and will soon be removed.

    - Permutations of a multiset, :func:`permutations`,
      :func:`permutations_iterator`, :func:`number_of_permutations`. A
      permutation is a list that contains exactly the same elements but possibly
      in different order.

**Related functions:**

-  Bernoulli polynomials, :func:`bernoulli_polynomial`

**Implemented in other modules (listed for completeness):**

The ``sage.rings.arith`` module contains the following
combinatorial functions:

-  binomial the binomial coefficient (wrapped from PARI)

-  factorial (wrapped from PARI)

-  partition (from the Python Cookbook) Generator of the list of
   all the partitions of the integer `n`.

-  :func:`number_of_partitions` (wrapped from PARI) the
   *number* of partitions:

-  :func:`falling_factorial` Definition: for integer
   `a \ge 0` we have `x(x-1) \cdots (x-a+1)`. In all
   other cases we use the GAMMA-function:
   `\frac {\Gamma(x+1)} {\Gamma(x-a+1)}`.

-  :func:`rising_factorial` Definition: for integer
   `a \ge 0` we have `x(x+1) \cdots (x+a-1)`. In all
   other cases we use the GAMMA-function:
   `\frac {\Gamma(x+a)} {\Gamma(x)}`.

-  gaussian_binomial the gaussian binomial

.. math::

             \binom{n}{k}_q = \frac{(1-q^m)(1-q^{m-1})\cdots (1-q^{m-r+1})}                              {(1-q)(1-q^2)\cdots (1-q^r)}.

The ``sage.groups.perm_gps.permgroup_elements``
contains the following combinatorial functions:


-  matrix method of PermutationGroupElement yielding the
   permutation matrix of the group element.

.. TODO::

    GUAVA commands:
        * MOLS returns a list of n Mutually Orthogonal Latin Squares (MOLS).
        * VandermondeMat
        * GrayMat returns a list of all different vectors of length n over
          the field F, using Gray ordering.
    Not in GAP:
        * Rencontres numbers
          http://en.wikipedia.org/wiki/Rencontres_number

REFERENCES:

- http://en.wikipedia.org/wiki/Twelvefold_way (general reference)

AUTHORS:

- David Joyner (2006-07): initial implementation.

- William Stein (2006-07): editing of docs and code; many
  optimizations, refinements, and bug fixes in corner cases

- David Joyner (2006-09): bug fix for combinations, added
  permutations_iterator, combinations_iterator from Python Cookbook,
  edited docs.

- David Joyner (2007-11): changed permutations, added hadamard_matrix

- Florent Hivert (2009-02): combinatorial class cleanup

- Fredrik Johansson (2010-07): fast implementation of ``stirling_number2``

- Punarbasu Purkayastha (2012-12): deprecate arrangements, combinations,
  combinations_iterator, and clean up very old deprecated methods.

Functions and classes
---------------------
"""

#*****************************************************************************
#       Copyright (C) 2006 David Joyner <wdjoyner@gmail.com>,
#                     2007 Mike Hansen <mhansen@gmail.com>,
#                     2006 William Stein <wstein@gmail.com>
#
#  Distributed under the terms of the GNU General Public License (GPL)
#
#    This code is distributed in the hope that it will be useful,
#    but WITHOUT ANY WARRANTY; without even the implied warranty of
#    MERCHANTABILITY or FITNESS FOR A PARTICULAR PURPOSE.  See the GNU
#    General Public License for more details.
#
#  The full text of the GPL is available at:
#
#                  http://www.gnu.org/licenses/
#*****************************************************************************
from sage.interfaces.all import gap, maxima
from sage.rings.all import QQ, ZZ, Integer
from sage.rings.arith import bernoulli, binomial
from sage.rings.polynomial.polynomial_element import Polynomial
from sage.misc.sage_eval import sage_eval
from sage.libs.all import pari
from sage.misc.prandom import randint
from sage.misc.misc import prod
from sage.structure.sage_object import SageObject
from sage.structure.parent import Parent
from sage.misc.lazy_attribute import lazy_attribute
from combinat_cython import _stirling_number2
######### combinatorial sequences

def bell_number(n, algorithm='dobinski', **options):
    r"""
    Return the `n`-th Bell number (the number of ways to partition a set
    of `n` elements into pairwise disjoint nonempty subsets). If `n \leq 0`,
    return `1`.

    INPUT:

    - ``n`` -- a positive integer

    - ``algorithm`` -- (Default ``'dobinski'``) Can be any one of the
      following:

      - ``'dobinski'`` -- Use Dobinski's summation formula
        (when `n < 200`, this just wraps GAP)
      - ``'gap'`` -- Wrap GAP's ``Bell``
      - ``'mpmath'`` -- Wrap mpmath's ``bell``

    .. WARNING::

        When using the mpmath algorithm to compute bell numbers and you specify
        ``prec``, it can return incorrect results due to low precision. See
        the examples section.

    Let `B_n` denote the `n`-th Bell number. Dobinski's formula is:

    .. MATH::

        B_n = e^{-1} \sum_{k=0}^{\infty} \frac{k^n}{k!}.

    To show our implementation of Dobinski's method works, suppose that `n > 8`
    and let `k_0` be the smallest integer for that `\frac{k_0^n}{k_0!} < 1`.
    Note that `k_0 > n` and `k_0 \leq 2n` because we can prove that
    `\frac{(2n)^n}{(2n)!} < 1` by Stirling.

    Next if `k > k_0`, then we have `\frac{k^n}{k!} < \frac{1}{2^{k-k_0}}`, and
    the proof is by induction. Let `c_k = \frac{k^n}{k!}`, if `k > n` then

    .. MATH::

        \frac{c_{k+1}}{c_k} = \frac{(1+k^{-1})^n}{k+1} < \frac{(1+n^{-1})^n}{n}
        < \frac{4}{n} < \frac{1}{2}.

    By using this, we can see that `\frac{c_k}{c_{k_0}} < \frac{1}{2^{k-k_0}}`
    for `k > k_0 > n`. So summing this it gives that `\sum_{k=k_0+1}^{\infty}
    \frac{k^n}{k!} < 1`, and hence

    .. MATH::

        B_n = e^{-1} \left( \sum_{k=0}^{k_0} \frac{k^n}{k!} + E_1 \right)
        = e^{-1} \sum_{k=0}^{k_0} \frac{k^n}{k!} + E_2,

    where `0 < E_1 < 1` and `0 < E_2 < e^{-1}`. Next we have:

    .. MATH::

        \sum_{k=0}^{k_0} \frac{k^n}{k!} = \sum_{k=0}^{k_0} n^{-2} \left\lfloor
        \frac{n^2 k^n}{k!} \right\rfloor + \frac{E_3}{n^2}

    where `0 \leq E_3 \leq k_0 + 1 \leq 2n + 1 \leq 3n`, so

    .. MATH::

        \sum_{k=0}^{k_0} \frac{k^n}{k!} = \sum_{k=0}{k_0} n^{-2} \left\lfloor
        \frac{n^2 k^n}{k!} \right\rfloor + E_4,

    where `0 \leq E_4 \leq \frac{3}{n}`. These two bounds gives:

    .. MATH::

        \begin{aligned}
        B_n & = e^{-1} \sum_{k=0}^{k_0} n^{-2} \left\lfloor
        \frac{n^2 k^n}{k!} \right\rfloor + e^{-1} E_4 + E_2 \\
        & = e^{-1} \sum_{k=0}^{k_0} n^{-2} \left\lfloor \frac{n^2 k^n}{k!}
        \right\rfloor + E_5
        \end{aligned}

    where

    .. MATH::

        0 \leq E_5 < e^{-1} + \frac{3e^{-1}}{n} \leq e^{-1} \left(1 +
        \frac{3}{9}\right) < \frac{1}{2}.

    Note `E_5` can be close to 0, so to avoid this, we subtract `\frac{1}{4}`
    from the sum:

    .. MATH::

        \begin{aligned}
        B_n & = e^{-1} \sum_{k=0}^{k_0} n^{-2} \left\lfloor \frac{n^2 k^n}{k!}
        \right\rfloor - \frac{1}{4} + E, \\
        B_n & = \left\lceil e^{-1} \sum_{k=0}^{k_0} n^{-2} \left\lfloor
        \frac{n^2 k^n}{k!} \right\rfloor -1/4 \right\rceil
        \end{aligned}

    where `\frac{1}{4} \leq E < \frac{3}{4}`.

    Lastly, to avoid the costly integer division by `k!`, in one step collect
    more terms and do only one division, say collect 3 terms:

    .. MATH::

        \frac{k^n}{k!} + \frac{(k+1)^n}{(k+1)!} + \frac{(k+2)^n}{(k+2)!}
        = \frac{k^n (k+1)(k+2) + (k+1)^n (k+2) + (k+2)^n}{(k+2)!}

    using this all above error terms.

    EXAMPLES::

        sage: bell_number(10)
        115975
        sage: bell_number(2)
        2
        sage: bell_number(-10)
        1
        sage: bell_number(1)
        1
        sage: bell_number(1/3)
        Traceback (most recent call last):
        ...
        TypeError: no conversion of this rational to integer

    When using the mpmath algorithm, we are required have mpmath's precision
    set to at least `\log_2(B_n)` bits. If upon computing the Bell number the
    first time, we deem the precision too low, we use our guess to
    (temporarily) raise mpmath's precision and the Bell number is recomputed.
    The result from GAP's bell number was checked agaist OEIS. ::

        sage: k = bell_number(30, 'mpmath'); k
        846749014511809332450147
        sage: k == bell_number(30)
        True

    If you knows what precision is necessary before computing the Bell number,
    you can use the ``prec`` option::

        sage: k2 = bell_number(30, 'mpmath', prec=30); k2
        846749014511809332450147
        sage: k == k2
        True

    .. WARNING::

            Running mpmath with the precision set too low can result in
            incorrect results::

                sage: k = bell_number(30, 'mpmath', prec=15); k
                846749014511809388871680
                sage: k == bell_number(30)
                False

    TESTS::

        sage: all([bell_number(n) == bell_number(n,'gap') for n in range(200, 220)])
        True
        sage: all([bell_number(n) == bell_number(n,'mpmath', prec=500) for n in range(200, 220)])
        True

    AUTHORS:

    - Robert Gerbicz

    REFERENCES:

    - :wikipedia:`Bell_number`
    - http://fredrik-j.blogspot.com/2009/03/computing-generalized-bell-numbers.html
    - http://mathworld.wolfram.com/DobinskisFormula.html
    """
    if algorithm == 'mpmath':
        from sage.libs.mpmath.all import bell, mp, mag
        old_prec = mp.dps
        if 'prec' in options:
            mp.dps = options['prec']
            ret = ZZ(int(bell(n)))
            mp.dps = old_prec
            return ret
        ret_mp = bell(n)
        p = mag(ret_mp) + 10
        if p > mp.dps:
            mp.dps = p
            ret = ZZ(int(bell(n)))
            mp.dps = old_prec
            return ret
        return ZZ(int(ret_mp))
    if n < 200 or algorithm == 'gap':
        return ZZ(gap.eval("Bell(%s)"%ZZ(n)))
    from sage.functions.log import log
    from sage.misc.functional import ceil, N, isqrt, exp as exp2
    b, fact, k, n2, si = Integer(0), Integer(1), Integer(1), \
    Integer(n)**2, isqrt(Integer(n)) // 2
    while True:
        mult, v = n2, Integer(0)
        for i in range(si - 1, -1, -1):
            v += mult * (k + i)**n
            mult *= k + i
        fact *= mult // n2
        v //= fact
        b += v
        k += si
        if v == 0:
            break
    return ZZ(ceil(N((b - n) / n2 * exp2(Integer(-1)) - 1 / 4, log(b, 2) + 3)))

def catalan_number(n):
    r"""
    Return the `n`-th Catalan number.

    Catalan numbers: The `n`-th Catalan number is given
    directly in terms of binomial coefficients by

    .. MATH::

        C_n = \frac{1}{n+1}{2n\choose n} = \frac{(2n)!}{(n+1)!\,n!}
        \qquad\mbox{ for }\quad n\ge 0.



    Consider the set `S = \{ 1, ..., n \}`. A noncrossing
    partition of `S` is a partition in which no two blocks
    "cross" each other, i.e., if `a` and `b` belong to one block and
    `x` and `y` to another, they are not arranged in the order `axby`.
    `C_n` is the number of noncrossing partitions of the set
    `S`. There are many other interpretations (see
    REFERENCES).

    When `n=-1`, this function raises a ZeroDivisionError; for
    other `n<0` it returns `0`.

    INPUT:

    - ``n`` - integer

    OUTPUT: integer



    EXAMPLES::

        sage: [catalan_number(i) for i in range(7)]
        [1, 1, 2, 5, 14, 42, 132]
        sage: taylor((-1/2)*sqrt(1 - 4*x^2), x, 0, 15)
        132*x^14 + 42*x^12 + 14*x^10 + 5*x^8 + 2*x^6 + x^4 + x^2 - 1/2
        sage: [catalan_number(i) for i in range(-7,7) if i != -1]
        [0, 0, 0, 0, 0, 0, 1, 1, 2, 5, 14, 42, 132]
        sage: catalan_number(-1)
        Traceback (most recent call last):
        ...
        ZeroDivisionError
        sage: [catalan_number(n).mod(2) for n in range(16)]
        [1, 1, 0, 1, 0, 0, 0, 1, 0, 0, 0, 0, 0, 0, 0, 1]

    REFERENCES:

    -  http://en.wikipedia.org/wiki/Catalan_number

    -  http://www-history.mcs.st-andrews.ac.uk/~history/Miscellaneous/CatalanNumbers/catalan.html
    """
    n = ZZ(n)
    return binomial(2*n,n).divide_knowing_divisible_by(n+1)

def euler_number(n):
    """
    Return the `n`-th Euler number.

    IMPLEMENTATION: Wraps Maxima's euler.

    EXAMPLES::

        sage: [euler_number(i) for i in range(10)]
        [1, 0, -1, 0, 5, 0, -61, 0, 1385, 0]
        sage: maxima.eval("taylor (2/(exp(x)+exp(-x)), x, 0, 10)")
        '1-x^2/2+5*x^4/24-61*x^6/720+277*x^8/8064-50521*x^10/3628800'
        sage: [euler_number(i)/factorial(i) for i in range(11)]
        [1, 0, -1/2, 0, 5/24, 0, -61/720, 0, 277/8064, 0, -50521/3628800]
        sage: euler_number(-1)
        Traceback (most recent call last):
        ...
        ValueError: n (=-1) must be a nonnegative integer

    REFERENCES:

    - http://en.wikipedia.org/wiki/Euler_number
    """
    n = ZZ(n)
    if n < 0:
        raise ValueError("n (=%s) must be a nonnegative integer"%n)
    return ZZ(maxima.eval("euler(%s)"%n))

def fibonacci(n, algorithm="pari"):
    """
    Return the `n`-th Fibonacci number.

    The Fibonacci sequence `F_n` is defined by the initial
    conditions `F_1 = F_2 = 1` and the recurrence relation
    `F_{n+2} = F_{n+1} + F_n`. For negative `n` we
    define `F_n = (-1)^{n+1}F_{-n}`, which is consistent with
    the recurrence relation.

    INPUT:

    - ``algorithm`` -- a string:

      * ``"pari"`` - (default) use the PARI C library's
        fibo function

      * ``"gap"`` - use GAP's Fibonacci function

    .. NOTE::

       PARI is tens to hundreds of times faster than GAP here;
       moreover, PARI works for every large input whereas GAP doesn't.

    EXAMPLES::

        sage: fibonacci(10)
        55
        sage: fibonacci(10, algorithm='gap')
        55

    ::

        sage: fibonacci(-100)
        -354224848179261915075
        sage: fibonacci(100)
        354224848179261915075

    ::

        sage: fibonacci(0)
        0
        sage: fibonacci(1/2)
        Traceback (most recent call last):
        ...
        TypeError: no conversion of this rational to integer
    """
    n = ZZ(n)
    if algorithm == 'pari':
        return ZZ(pari(n).fibonacci())
    elif algorithm == 'gap':
        return ZZ(gap.eval("Fibonacci({})".format(n)))
    else:
<<<<<<< HEAD
        raise ValueError("no algorithm %s"%algorithm)
=======
        raise ValueError("no algorithm {}".format(algorithm))
>>>>>>> 63300420

def lucas_number1(n,P,Q):
    """
    Return the `n`-th Lucas number "of the first kind" (this is not
    standard terminology). The Lucas sequence `L^{(1)}_n` is
    defined by the initial conditions `L^{(1)}_1=0`,
    `L^{(1)}_2=1` and the recurrence relation
    `L^{(1)}_{n+2} = P*L^{(1)}_{n+1} - Q*L^{(1)}_n`.

    Wraps GAP's ``Lucas(...)[1]``.

    `P=1`, `Q=-1` gives the Fibonacci sequence.

    INPUT:

    -  ``n`` -- integer

    -  ``P, Q`` -- integer or rational numbers

    OUTPUT: integer or rational number

    EXAMPLES::

        sage: lucas_number1(5,1,-1)
        5
        sage: lucas_number1(6,1,-1)
        8
        sage: lucas_number1(7,1,-1)
        13
        sage: lucas_number1(7,1,-2)
        43

    ::

        sage: lucas_number1(5,2,3/5)
        229/25
        sage: lucas_number1(5,2,1.5)
        Traceback (most recent call last):
        ...
        TypeError: no canonical coercion from Real Field with 53 bits of precision to Rational Field

    There was a conjecture that the sequence `L_n` defined by
    `L_{n+2} = L_{n+1} + L_n`, `L_1=1`,
    `L_2=3`, has the property that `n` prime implies
    that `L_n` is prime.

    ::

        sage: lucas = lambda n : Integer((5/2)*lucas_number1(n,1,-1)+(1/2)*lucas_number2(n,1,-1))
        sage: [[lucas(n),is_prime(lucas(n)),n+1,is_prime(n+1)] for n in range(15)]
        [[1, False, 1, False],
         [3, True, 2, True],
         [4, False, 3, True],
         [7, True, 4, False],
         [11, True, 5, True],
         [18, False, 6, False],
         [29, True, 7, True],
         [47, True, 8, False],
         [76, False, 9, False],
         [123, False, 10, False],
         [199, True, 11, True],
         [322, False, 12, False],
         [521, True, 13, True],
         [843, False, 14, False],
         [1364, False, 15, False]]

    Can you use Sage to find a counterexample to the conjecture?
    """
    ans=gap.eval("Lucas(%s,%s,%s)[1]"%(QQ._coerce_(P),QQ._coerce_(Q),ZZ(n)))
    return sage_eval(ans)

def lucas_number2(n,P,Q):
    r"""
    Return the `n`-th Lucas number "of the second kind" (this is not
    standard terminology). The Lucas sequence `L^{(2)}_n` is
    defined by the initial conditions `L^{(2)}_1=2`,
    `L^{(2)}_2=P` and the recurrence relation
    `L^{(2)}_{n+2} = P*L^{(2)}_{n+1} - Q*L^{(2)}_n`.

    Wraps GAP's Lucas(...)[2].

    INPUT:


    -  ``n`` - integer

    -  ``P, Q`` - integer or rational numbers


    OUTPUT: integer or rational number

    EXAMPLES::

        sage: [lucas_number2(i,1,-1) for i in range(10)]
        [2, 1, 3, 4, 7, 11, 18, 29, 47, 76]
        sage: [fibonacci(i-1)+fibonacci(i+1) for i in range(10)]
        [2, 1, 3, 4, 7, 11, 18, 29, 47, 76]

    ::

        sage: n = lucas_number2(5,2,3); n
        2
        sage: type(n)
        <type 'sage.rings.integer.Integer'>
        sage: n = lucas_number2(5,2,-3/9); n
        418/9
        sage: type(n)
        <type 'sage.rings.rational.Rational'>

    The case `P=1`, `Q=-1` is the Lucas sequence in Brualdi's Introductory
    Combinatorics, 4th ed., Prentice-Hall, 2004::

        sage: [lucas_number2(n,1,-1) for n in range(10)]
        [2, 1, 3, 4, 7, 11, 18, 29, 47, 76]
    """
    ans=gap.eval("Lucas(%s,%s,%s)[2]"%(QQ._coerce_(P),QQ._coerce_(Q),ZZ(n)))
    return sage_eval(ans)


def stirling_number1(n, k):
    r"""
    Return the `n`-th Stirling number `S_1(n,k)` of the first kind.

    This is the number of permutations of `n` points with `k` cycles.

    This wraps GAP's Stirling1.

    EXAMPLES::

        sage: stirling_number1(3,2)
        3
        sage: stirling_number1(5,2)
        50
        sage: 9*stirling_number1(9,5)+stirling_number1(9,4)
        269325
        sage: stirling_number1(10,5)
        269325

    Indeed, `S_1(n,k) = S_1(n-1,k-1) + (n-1)S_1(n-1,k)`.
    """
    return Integer(gap.eval("Stirling1({0},{1})".format(Integer(n),
                                                        Integer(k))))


def stirling_number2(n, k, algorithm=None):
    """
    Return the `n`-th Stirling number `S_2(n,k)` of the second
    kind (the number of ways to partition a set of `n` elements into `k`
    pairwise disjoint nonempty subsets). (The `n`-th Bell number is the
    sum of the `S_2(n,k)`'s, `k=0,...,n`.)

    INPUT:

       *  ``n`` - nonnegative machine-size integer
       *  ``k`` - nonnegative machine-size integer
       * ``algorithm``:

         * None (default) - use native implementation
         * ``"maxima"`` - use Maxima's stirling2 function
         * ``"gap"`` - use GAP's Stirling2 function

    EXAMPLES:

    Print a table of the first several Stirling numbers of the second kind::

        sage: for n in range(10):
        ...       for k in range(10):
        ...           print str(stirling_number2(n,k)).rjust(k and 6),
        ...       print
        ...
        1      0      0      0      0      0      0      0      0      0
        0      1      0      0      0      0      0      0      0      0
        0      1      1      0      0      0      0      0      0      0
        0      1      3      1      0      0      0      0      0      0
        0      1      7      6      1      0      0      0      0      0
        0      1     15     25     10      1      0      0      0      0
        0      1     31     90     65     15      1      0      0      0
        0      1     63    301    350    140     21      1      0      0
        0      1    127    966   1701   1050    266     28      1      0
        0      1    255   3025   7770   6951   2646    462     36      1

    Stirling numbers satisfy `S_2(n,k) = S_2(n-1,k-1) + kS_2(n-1,k)`::

         sage: 5*stirling_number2(9,5) + stirling_number2(9,4)
         42525
         sage: stirling_number2(10,5)
         42525

    TESTS::

        sage: stirling_number2(500,501)
        0
        sage: stirling_number2(500,500)
        1
        sage: stirling_number2(500,499)
        124750
        sage: stirling_number2(500,498)
        7739801875
        sage: stirling_number2(500,497)
        318420320812125
        sage: stirling_number2(500,0)
        0
        sage: stirling_number2(500,1)
        1
        sage: stirling_number2(500,2)
        1636695303948070935006594848413799576108321023021532394741645684048066898202337277441635046162952078575443342063780035504608628272942696526664263794687
        sage: stirling_number2(500,3)
        6060048632644989473730877846590553186337230837666937173391005972096766698597315914033083073801260849147094943827552228825899880265145822824770663507076289563105426204030498939974727520682393424986701281896187487826395121635163301632473646
        sage: stirling_number2(500,30)
        13707767141249454929449108424328432845001327479099713037876832759323918134840537229737624018908470350134593241314462032607787062188356702932169472820344473069479621239187226765307960899083230982112046605340713218483809366970996051181537181362810003701997334445181840924364501502386001705718466534614548056445414149016614254231944272872440803657763210998284198037504154374028831561296154209804833852506425742041757849726214683321363035774104866182331315066421119788248419742922490386531970053376982090046434022248364782970506521655684518998083846899028416459701847828711541840099891244700173707021989771147674432503879702222276268661726508226951587152781439224383339847027542755222936463527771486827849728880
        sage: stirling_number2(500,31)
        5832088795102666690960147007601603328246123996896731854823915012140005028360632199516298102446004084519955789799364757997824296415814582277055514048635928623579397278336292312275467402957402880590492241647229295113001728653772550743446401631832152281610081188041624848850056657889275564834450136561842528589000245319433225808712628826136700651842562516991245851618481622296716433577650218003181535097954294609857923077238362717189185577756446945178490324413383417876364657995818830270448350765700419876347023578011403646501685001538551891100379932684279287699677429566813471166558163301352211170677774072447414719380996777162087158124939742564291760392354506347716119002497998082844612434332155632097581510486912
        sage: n = stirling_number2(20,11)
        sage: n
        1900842429486
        sage: type(n)
        <type 'sage.rings.integer.Integer'>
        sage: n = stirling_number2(20,11,algorithm='gap')
        sage: n
        1900842429486
        sage: type(n)
        <type 'sage.rings.integer.Integer'>
        sage: n = stirling_number2(20,11,algorithm='maxima')
        sage: n
        1900842429486
        sage: type(n)
        <type 'sage.rings.integer.Integer'>

     Sage's implementation splitting the computation of the Stirling
     numbers of the second kind in two cases according to `n`, let us
     check the result it gives agree with both maxima and gap.

     For `n<200`::

         sage: for n in Subsets(range(100,200), 5).random_element():
         ...      for k in Subsets(range(n), 5).random_element():
         ...         s_sage = stirling_number2(n,k)
         ...         s_maxima = stirling_number2(n,k, algorithm = "maxima")
         ...         s_gap = stirling_number2(n,k, algorithm = "gap")
         ...         if not (s_sage == s_maxima and s_sage == s_gap):
         ...             print "Error with n<200"

     For `n\geq 200`::

         sage: for n in Subsets(range(200,300), 5).random_element():
         ...      for k in Subsets(range(n), 5).random_element():
         ...         s_sage = stirling_number2(n,k)
         ...         s_maxima = stirling_number2(n,k, algorithm = "maxima")
         ...         s_gap = stirling_number2(n,k, algorithm = "gap")
         ...         if not (s_sage == s_maxima and s_sage == s_gap):
         ...             print "Error with n<200"


     TESTS:

     Checking an exception is raised whenever a wrong value is given
     for ``algorithm``::

         sage: s_sage = stirling_number2(50,3, algorithm = "CloudReading")
         Traceback (most recent call last):
         ...
         ValueError: unknown algorithm: CloudReading
     """
    if algorithm is None:
        return _stirling_number2(n, k)
    elif algorithm == 'gap':
        return ZZ(gap.eval("Stirling2(%s,%s)"%(ZZ(n),ZZ(k))))
    elif algorithm == 'maxima':
        return ZZ(maxima.eval("stirling2(%s,%s)"%(ZZ(n),ZZ(k))))
    else:
        raise ValueError("unknown algorithm: %s" % algorithm)

class CombinatorialObject(SageObject):
    def __init__(self, l):
        """
        CombinatorialObject provides a thin wrapper around a list. The main
        differences are that __setitem__ is disabled so that
        CombinatorialObjects are shallowly immutable, and the intention is
        that they are semantically immutable.

        Because of this, CombinatorialObjects provide a __hash__
        function which computes the hash of the string representation of a
        list and the hash of its parent's class. Thus, each
        CombinatorialObject should have a unique string representation.

        INPUT:

        -  ``l`` - a list or any object that can be convert to a list by
                   ``list``

        EXAMPLES::

            sage: c = CombinatorialObject([1,2,3])
            sage: c == loads(dumps(c))
            True
            sage: c._list
            [1, 2, 3]
            sage: c._hash is None
            True
        """
        if isinstance(l, list):
            self._list = l
        else:
            self._list = list(l)
        self._hash = None

    def __str__(self):
        """
        EXAMPLES::

            sage: c = CombinatorialObject([1,2,3])
            sage: str(c)
            '[1, 2, 3]'
        """
        return str(self._list)

    def __cmp__(self, other):
        """
        EXAMPLES::

            sage: c = CombinatorialObject([1,2,3])
            sage: d = CombinatorialObject([3,2,1])
            sage: cmp(c, d)
            -1
            sage: cmp(d, c)
            1
            sage: cmp(c, c)
            0

        Check that :trac:`14065` is fixed::

            sage: from sage.structure.element import Element
            sage: class Foo(CombinatorialObject, Element): pass
            sage: L = [Foo([4-i]) for i in range(4)]; L
            [[4], [3], [2], [1]]
            sage: sorted(L, cmp)
            [[1], [2], [3], [4]]
            sage: f = Foo([4])
            sage: f == None
            False
            sage: f != None
            True

        .. WARNING::

            :class:`CombinatorialObject` must come **before** :class:`Element`
            for this to work becuase :class:`Element` is ahead of
            :class:`CombinatorialObject` in the MRO (method resolution
            order)::

                sage: from sage.structure.element import Element
                sage: class Bar(Element, CombinatorialObject):
                ...       def __init__(self, l):
                ...           CombinatorialObject.__init__(self, l)
                ...
                sage: L = [Bar([4-i]) for i in range(4)]
                sage: sorted(L, cmp)
                Traceback (most recent call last):
                ...
                NotImplementedError: BUG: sort algorithm for elements of 'None' not implemented
        """
        if isinstance(other, CombinatorialObject):
            return cmp(self._list, other._list)
        else:
            return cmp(self._list, other)

    def _repr_(self):
        """
        EXAMPLES::

            sage: c = CombinatorialObject([1,2,3])
            sage: c.__repr__()
            '[1, 2, 3]'
        """
        return self._list.__repr__()

    def __eq__(self, other):
        """
        EXAMPLES::

            sage: c = CombinatorialObject([1,2,3])
            sage: d = CombinatorialObject([2,3,4])
            sage: c == [1,2,3]
            True
            sage: c == [2,3,4]
            False
            sage: c == d
            False
        """

        if isinstance(other, CombinatorialObject):
            return self._list.__eq__(other._list)
        else:
            return self._list.__eq__(other)

    def __lt__(self, other):
        """
        EXAMPLES::

            sage: c = CombinatorialObject([1,2,3])
            sage: d = CombinatorialObject([2,3,4])
            sage: c < d
            True
            sage: c < [2,3,4]
            True
        """

        if isinstance(other, CombinatorialObject):
            return self._list.__lt__(other._list)
        else:
            return self._list.__lt__(other)

    def __le__(self, other):
        """
        EXAMPLES::

            sage: c = CombinatorialObject([1,2,3])
            sage: d = CombinatorialObject([2,3,4])
            sage: c <= c
            True
            sage: c <= d
            True
            sage: c <= [1,2,3]
            True
        """
        if isinstance(other, CombinatorialObject):
            return self._list.__le__(other._list)
        else:
            return self._list.__le__(other)

    def __gt__(self, other):
        """
        EXAMPLES::

            sage: c = CombinatorialObject([1,2,3])
            sage: d = CombinatorialObject([2,3,4])
            sage: c > c
            False
            sage: c > d
            False
            sage: c > [1,2,3]
            False
        """
        if isinstance(other, CombinatorialObject):
            return self._list.__gt__(other._list)
        else:
            return self._list.__gt__(other)

    def __ge__(self, other):
        """
        EXAMPLES::

            sage: c = CombinatorialObject([1,2,3])
            sage: d = CombinatorialObject([2,3,4])
            sage: c >= c
            True
            sage: c >= d
            False
            sage: c >= [1,2,3]
            True
        """
        if isinstance(other, CombinatorialObject):
            return self._list.__ge__(other._list)
        else:
            return self._list.__ge__(other)

    def __ne__(self, other):
        """
        EXAMPLES::

            sage: c = CombinatorialObject([1,2,3])
            sage: d = CombinatorialObject([2,3,4])
            sage: c != c
            False
            sage: c != d
            True
            sage: c != [1,2,3]
            False
        """
        if isinstance(other, CombinatorialObject):
            return self._list.__ne__(other._list)
        else:
            return self._list.__ne__(other)

    def __add__(self, other):
        """
        EXAMPLES::

            sage: c = CombinatorialObject([1,2,3])
            sage: c + [4]
            [1, 2, 3, 4]
            sage: type(_)
            <type 'list'>
        """
        return self._list + other

    def __hash__(self):
        """
        Computes the hash of self by computing the hash of the string
        representation of self._list. The hash is cached and stored in
        self._hash.

        EXAMPLES::

            sage: c = CombinatorialObject([1,2,3])
            sage: c._hash is None
            True
            sage: hash(c) #random
            1335416675971793195
            sage: c._hash #random
            1335416675971793195
        """
        if self._hash is None:
            self._hash = str(self._list).__hash__()
        return self._hash

    def __nonzero__(self):
        """
        Return ``True`` if ``self`` is non-zero.

        We consider a list to be zero if it has length zero.

        TESTS::

            sage: c = CombinatorialObject([1,2,3])
            sage: not c
            False
            sage: c = CombinatorialObject([])
            sage: not c
            True

        Check that :trac:`14065` is fixed::

            sage: from sage.structure.element import Element
            sage: class Foo(CombinatorialObject, Element): pass
            ...
            sage: f = Foo([4])
            sage: not f
            False
            sage: f = Foo([])
            sage: not f
            True

        .. WARNING::

            :class:`CombinatorialObject` must come **before** :class:`Element`
            for this to work becuase :class:`Element` is ahead of
            :class:`CombinatorialObject` in the MRO (method resolution
            order)::

                sage: from sage.structure.element import Element
                sage: class Bar(Element, CombinatorialObject):
                ...       def __init__(self, l):
                ...           CombinatorialObject.__init__(self, l)
                ...
                sage: b = Bar([4])
                sage: not b
                Traceback (most recent call last):
                ...
                AttributeError: 'NoneType' object has no attribute 'zero_element'
        """
        return bool(self._list)

    def __len__(self):
        """
        EXAMPLES::

            sage: c = CombinatorialObject([1,2,3])
            sage: len(c)
            3
            sage: c.__len__()
            3
        """
        return self._list.__len__()

    def __getitem__(self, key):
        """
        EXAMPLES::

            sage: c = CombinatorialObject([1,2,3])
            sage: c[0]
            1
            sage: c[1:]
            [2, 3]
            sage: type(_)
            <type 'list'>
        """
        return self._list.__getitem__(key)

    def __iter__(self):
        """
        EXAMPLES::

            sage: c = CombinatorialObject([1,2,3])
            sage: list(iter(c))
            [1, 2, 3]
        """
        return self._list.__iter__()

    def __contains__(self, item):
        """
        EXAMPLES::

            sage: c = CombinatorialObject([1,2,3])
            sage: 1 in c
            True
            sage: 5 in c
            False
        """
        return self._list.__contains__(item)


    def index(self, key):
        """
        EXAMPLES::

            sage: c = CombinatorialObject([1,2,3])
            sage: c.index(1)
            0
            sage: c.index(3)
            2
        """
        return self._list.index(key)


from sage.misc.classcall_metaclass import ClasscallMetaclass
from sage.categories.enumerated_sets import EnumeratedSets
class CombinatorialClass(Parent):
    """
    This class is deprecated, and will disappear as soon as all derived
    classes in Sage's library will have been fixed. Please derive
    directly from Parent and use the category :class:`EnumeratedSets`,
    :class:`FiniteEnumeratedSets`, or :class:`InfiniteEnumeratedSets`, as
    appropriate.

    For examples, see::

        sage: FiniteEnumeratedSets().example()
        An example of a finite enumerated set: {1,2,3}
        sage: InfiniteEnumeratedSets().example()
        An example of an infinite enumerated set: the non negative integers
    """
    __metaclass__ = ClasscallMetaclass

    def __init__(self, category = None, *keys, **opts):
        """
        TESTS::

            sage: C = sage.combinat.combinat.CombinatorialClass()
            sage: C.category()
            Category of enumerated sets
            sage: C.__class__
            <class 'sage.combinat.combinat.CombinatorialClass_with_category'>
            sage: isinstance(C, Parent)
            True
            sage: C = sage.combinat.combinat.CombinatorialClass(category = FiniteEnumeratedSets())
            sage: C.category()
            Category of finite enumerated sets
        """
        Parent.__init__(self, category = EnumeratedSets().or_subcategory(category))


    def __len__(self):
        """
        __len__ has been removed ! to get the number of element in a
        combinatorial class, use .cardinality instead.


        TEST::

            sage: class C(CombinatorialClass):
            ...     def __iter__(self):
            ...          return iter([1,2,3])
            ...
            sage: len(C())
            Traceback (most recent call last):
            ...
            AttributeError: __len__ has been removed; use .cardinality() instead
        """
        raise AttributeError("__len__ has been removed; use .cardinality() instead")

    def is_finite(self):
        """
        Returns whether self is finite or not.

        EXAMPLES::

            sage: Partitions(5).is_finite()
            True
            sage: Permutations().is_finite()
            False
        """
        return self.cardinality() != infinity

    def __getitem__(self, i):
        """
        Returns the combinatorial object of rank i.

        EXAMPLES::

            sage: class C(CombinatorialClass):
            ...     def __iter__(self):
            ...          return iter([1,2,3])
            ...
            sage: c = C()
            sage: c[0]
            1
            sage: c[2]
            3
            sage: c[4]
            Traceback (most recent call last):
            ...
            ValueError: the value must be between 0 and 2 inclusive
        """
        return self.unrank(i)

    def __str__(self):
        """
        Returns a string representation of self.

        EXAMPLES::

            sage: str(Partitions(5))
            'Partitions of the integer 5'
        """
        return self.__repr__()

    def _repr_(self):
        """
        EXAMPLES::

            sage: repr(Partitions(5))   # indirect doctest
            'Partitions of the integer 5'
        """
        if hasattr(self, '_name') and self._name:
            return self._name
        else:
            return "Combinatorial Class -- REDEFINE ME!"

    def __contains__(self, x):
        """
        Tests whether or not the combinatorial class contains the object x.
        This raises a NotImplementedError as a default since _all_
        subclasses of CombinatorialClass should override this.

        Note that we could replace this with a default implementation that
        just iterates through the elements of the combinatorial class and
        checks for equality. However, since we use __contains__ for
        type checking, this operation should be cheap and should be
        implemented manually for each combinatorial class.

        EXAMPLES::

            sage: C = CombinatorialClass()
            sage: x in C
            Traceback (most recent call last):
            ...
            NotImplementedError
        """
        raise NotImplementedError

    def __cmp__(self, x):
        """
        Compares two different combinatorial classes. For now, the
        comparison is done just on their repr's.

        EXAMPLES::

            sage: p5 = Partitions(5)
            sage: p6 = Partitions(6)
            sage: repr(p5) == repr(p6)
            False
            sage: p5 == p6
            False
        """
        return cmp(repr(self), repr(x))

    def __cardinality_from_iterator(self):
        """
        Default implementation of cardinality which just goes through the iterator
        of the combinatorial class to count the number of objects.

        EXAMPLES::

            sage: class C(CombinatorialClass):
            ...     def __iter__(self):
            ...          return iter([1,2,3])
            ...
            sage: C().cardinality() #indirect doctest
            3
        """
        c = Integer(0)
        one = Integer(1)
        for _ in self:
            c += one
        return c
    cardinality = __cardinality_from_iterator

    # __call__, element_class, and _element_constructor_ are poor
    # man's versions of those from Parent. This is for transition,
    # until all combinatorial classes are proper parents (in Parent)
    # and use coercion, etcc

    def __call__(self, x):
        """
        Returns x as an element of the combinatorial class's object class.

        EXAMPLES::

            sage: p5 = Partitions(5)
            sage: a = [2,2,1]
            sage: type(a)
            <type 'list'>
            sage: a = p5(a)
            sage: type(a)
            <class 'sage.combinat.partition.Partitions_n_with_category.element_class'>
            sage: p5([2,1])
            Traceback (most recent call last):
            ...
            ValueError: [2, 1] is not an element of Partitions of the integer 5
        """
        if x in self:
            return self._element_constructor_(x)
        else:
            raise ValueError("%s not in %s"%(x, self))

    Element = CombinatorialObject # mostly for backward compatibility
    @lazy_attribute
    def element_class(self):
        """
        This function is a temporary helper so that a CombinatorialClass
        behaves as a parent for creating elements. This will disappear when
        combinatorial classes will be turned into actual parents (in the
        category EnumeratedSets).

        TESTS::

            sage: P5 = Partitions(5)
            sage: P5.element_class
            <class 'sage.combinat.partition.Partitions_n_with_category.element_class'>
        """
        # assert not isinstance(self, Parent) # Raises an alert if we override the proper definition from Parent
        return self.Element

    def _element_constructor_(self, x):
        """
        This function is a temporary helper so that a CombinatorialClass
        behaves as a parent for creating elements. This will disappear when
        combinatorial classes will be turned into actual parents (in the
        category EnumeratedSets).

        TESTS::

            sage: P5 = Partitions(5)
            sage: p = P5([3,2])      # indirect doctest
            sage: type(p)
            <class 'sage.combinat.partition.Partitions_n_with_category.element_class'>
        """
        # assert not isinstance(self, Parent) # Raises an alert if we override the proper definition from Parent
        return self.element_class(x)

    def __list_from_iterator(self):
        """
        The default implementation of list which builds the list from the
        iterator.

        EXAMPLES::

            sage: class C(CombinatorialClass):
            ...     def __iter__(self):
            ...          return iter([1,2,3])
            ...
            sage: C().list() #indirect doctest
            [1, 2, 3]
        """
        return [x for x in self]

    #Set list to the default implementation
    list  = __list_from_iterator

    #Set the default object class to be CombinatorialObject
    Element = CombinatorialObject

    def __iterator_from_next(self):
        """
        An iterator to use when .first() and .next() are provided.

        EXAMPLES::

            sage: C = CombinatorialClass()
            sage: C.first = lambda: 0
            sage: C.next  = lambda c: c+1
            sage: it = iter(C) # indirect doctest
            sage: [it.next() for _ in range(4)]
            [0, 1, 2, 3]
        """
        f = self.first()
        yield f
        while True:
            try:
                f = self.next(f)
            except (TypeError, ValueError ):
                break

            if f is None or f is False :
                break
            else:
                yield f

    def __iterator_from_previous(self):
        """
        An iterator to use when .last() and .previous() are provided. Note
        that this requires the combinatorial class to be finite. It is not
        recommended to implement combinatorial classes using last and
        previous.

        EXAMPLES::

            sage: C = CombinatorialClass()
            sage: C.last = lambda: 4
            sage: def prev(c):
            ...       if c <= 1:
            ...           return None
            ...       else:
            ...           return c-1
            ...
            sage: C.previous  = prev
            sage: it = iter(C) # indirect doctest
            sage: [it.next() for _ in range(4)]
            [1, 2, 3, 4]
        """
        l = self.last()
        li = [l]
        while True:
            try:
                l = self.previous(l)
            except (TypeError, ValueError):
                break

            if l == None:
                break
            else:
                li.append(l)
        return reversed(li)

    def __iterator_from_unrank(self):
        """
        An iterator to use when .unrank() is provided.

        EXAMPLES::

            sage: C = CombinatorialClass()
            sage: l = [1,2,3]
            sage: C.unrank = lambda c: l[c]
            sage: list(C) # indirect doctest
            [1, 2, 3]
        """
        r = 0
        u = self.unrank(r)
        yield u
        while True:
            r += 1
            try:
                u = self.unrank(r)
            except (TypeError, ValueError, IndexError):
                break

            if u == None:
                break
            else:
                yield u

    def __iterator_from_list(self):
        """
        An iterator to use when .list() is provided()

        EXAMPLES::

            sage: C = CombinatorialClass()
            sage: C.list = lambda: [1, 2, 3]
            sage: list(C) # indirect doctest
            [1, 2, 3]
        """
        for x in self.list():
            yield x

    def __iter__(self):
        """
        Allows the combinatorial class to be treated as an iterator. Default
        implementation.

        EXAMPLES::

            sage: p5 = Partitions(5)
            sage: [i for i in p5]
            [[5], [4, 1], [3, 2], [3, 1, 1], [2, 2, 1], [2, 1, 1, 1], [1, 1, 1, 1, 1]]
            sage: C = CombinatorialClass()
            sage: iter(C)
            Traceback (most recent call last):
            ...
            NotImplementedError: iterator called but not implemented
        """
        #Check to see if .first() and .next() are overridden in the subclass
        if ( self.first != self.__first_from_iterator and
             self.next  != self.__next_from_iterator ):
            return self.__iterator_from_next()
        #Check to see if .last() and .previous() are overridden in the subclass
        elif ( self.last != self.__last_from_iterator and
               self.previous != self.__previous_from_iterator):
            return self.__iterator_from_previous()
        #Check to see if .unrank() is overridden in the subclass
        elif self.unrank != self.__unrank_from_iterator:
            return self.__iterator_from_unrank()
        #Finally, check to see if .list() is overridden in the subclass
        elif self.list != self.__list_from_iterator:
            return self.__iterator_from_list()
        else:
            raise NotImplementedError("iterator called but not implemented")

    def __unrank_from_iterator(self, r):
        """
        Default implementation of unrank which goes through the iterator.

        EXAMPLES::

            sage: C = CombinatorialClass()
            sage: C.list = lambda: [1,2,3]
            sage: C.unrank(1) # indirect doctest
            2
        """
        counter = 0
        for u in self:
            if counter == r:
                return u
            counter += 1
        raise ValueError("the value must be between %s and %s inclusive"%(0,counter-1))

    #Set the default implementation of unrank
    unrank = __unrank_from_iterator


    def __random_element_from_unrank(self):
        """
        Default implementation of random which uses unrank.

        EXAMPLES::

            sage: C = CombinatorialClass()
            sage: C.list = lambda: [1,2,3]
            sage: C.random_element()       # indirect doctest
            1
        """
        c = self.cardinality()
        r = randint(0, c-1)
        return self.unrank(r)


    #Set the default implementation of random
    random_element = __random_element_from_unrank

    def random(self):
        """
        Deprecated. Use self.random_element() instead.

        EXAMPLES::

            sage: C = CombinatorialClass()
            sage: C.random()
            Traceback (most recent call last):
            ...
            NotImplementedError: Deprecated: use random_element() instead
        """
        raise NotImplementedError("Deprecated: use random_element() instead")

    def __rank_from_iterator(self, obj):
        """
        Default implementation of rank which uses iterator.

        EXAMPLES::

            sage: C = CombinatorialClass()
            sage: C.list = lambda: [1,2,3]
            sage: C.rank(3) # indirect doctest
            2
        """
        r = 0
        for i in self:
            if i == obj:
                return r
            r += 1
        raise ValueError

    rank =  __rank_from_iterator

    def __first_from_iterator(self):
        """
        Default implementation for first which uses iterator.

        EXAMPLES::

            sage: C = CombinatorialClass()
            sage: C.list = lambda: [1,2,3]
            sage: C.first() # indirect doctest
            1
        """
        for i in self:
            return i

    first = __first_from_iterator

    def __last_from_iterator(self):
        """
        Default implementation for first which uses iterator.

        EXAMPLES::

            sage: C = CombinatorialClass()
            sage: C.list = lambda: [1,2,3]
            sage: C.last() # indirect doctest
            3
        """
        for i in self:
            pass
        return i

    last = __last_from_iterator

    def __next_from_iterator(self, obj):
        """
        Default implementation for next which uses iterator.

        EXAMPLES::

            sage: C = CombinatorialClass()
            sage: C.list = lambda: [1,2,3]
            sage: C.next(2) # indirect doctest
            3
        """
        found = False
        for i in self:
            if found:
                return i
            if i == obj:
                found = True
        return None

    next = __next_from_iterator

    def __previous_from_iterator(self, obj):
        """
        Default implementation for next which uses iterator.

        EXAMPLES::

            sage: C = CombinatorialClass()
            sage: C.list = lambda: [1,2,3]
            sage: C.previous(2) # indirect doctest
            1
        """
        prev = None
        for i in self:
            if i == obj:
                break
            prev = i
        return prev

    previous = __previous_from_iterator

    def filter(self, f, name=None):
        """
        Returns the combinatorial subclass of f which consists of the
        elements x of self such that f(x) is True.

        EXAMPLES::

            sage: from sage.combinat.combinat import Permutations_CC
            sage: P = Permutations_CC(3).filter(lambda x: x.avoids([1,2]))
            sage: P.list()
            [[3, 2, 1]]
        """
        return FilteredCombinatorialClass(self, f, name=name)

    def union(self, right_cc, name=None):
        """
        Returns the combinatorial class representing the union of self and
        right_cc.

        EXAMPLES::

            sage: from sage.combinat.combinat import Permutations_CC
            sage: P = Permutations_CC(2).union(Permutations_CC(1))
            sage: P.list()
            [[1, 2], [2, 1], [1]]
        """
        if not isinstance(right_cc, CombinatorialClass):
            raise TypeError("right_cc must be a CombinatorialClass")
        return UnionCombinatorialClass(self, right_cc, name=name)

    def map(self, f, name=None):
        r"""
        Returns the image `\{f(x) | x \in \text{self}\}` of this combinatorial
        class by `f`, as a combinatorial class.

        `f` is supposed to be injective.

        EXAMPLES::

            sage: R = Permutations(3).map(attrcall('reduced_word')); R
            Image of Standard permutations of 3 by *.reduced_word()
            sage: R.cardinality()
            6
            sage: R.list()
            [[], [2], [1], [1, 2], [2, 1], [2, 1, 2]]
            sage: [ r for r in R]
            [[], [2], [1], [1, 2], [2, 1], [2, 1, 2]]

            If the function is not injective, then there may be repeated elements:
            sage: P = Partitions(4)
            sage: P.list()
            [[4], [3, 1], [2, 2], [2, 1, 1], [1, 1, 1, 1]]
            sage: P.map(len).list()
            [1, 2, 2, 3, 4]

        TESTS::

            sage: R = Permutations(3).map(attrcall('reduced_word'))
            sage: R == loads(dumps(R))
            True
        """
        return MapCombinatorialClass(self, f, name)

class FilteredCombinatorialClass(CombinatorialClass):
    def __init__(self, combinatorial_class, f, name=None):
        """
        A filtered combinatorial class F is a subset of another
        combinatorial class C specified by a function f that takes in an
        element c of C and returns True if and only if c is in F.

        TESTS::

            sage: from sage.combinat.combinat import Permutations_CC
            sage: Permutations_CC(3).filter(lambda x: x.avoids([1,2]))
            Filtered subclass of Standard permutations of 3
        """
        self.f = f
        self.combinatorial_class = combinatorial_class
        self._name = name

    def __repr__(self):
        """
        EXAMPLES::

            sage: from sage.combinat.combinat import Permutations_CC
            sage: P = Permutations_CC(3).filter(lambda x: x.avoids([1,2]))
            sage: P.__repr__()
            'Filtered subclass of Standard permutations of 3'
            sage: P._name = 'Permutations avoiding [1, 2]'
            sage: P.__repr__()
            'Permutations avoiding [1, 2]'
        """
        if self._name:
            return self._name
        else:
            return "Filtered subclass of " + repr(self.combinatorial_class)

    def __contains__(self, x):
        """
        EXAMPLES::

            sage: from sage.combinat.combinat import Permutations_CC
            sage: P = Permutations_CC(3).filter(lambda x: x.avoids([1,2]))
            sage: 'cat' in P
            False
            sage: [4,3,2,1] in P
            False
            sage: Permutation([1,2,3]) in P
            False
            sage: Permutation([3,2,1]) in P
            True
        """
        return x in self.combinatorial_class and self.f(x)

    def cardinality(self):
        """
        EXAMPLES::

            sage: from sage.combinat.combinat import Permutations_CC
            sage: P = Permutations_CC(3).filter(lambda x: x.avoids([1,2]))
            sage: P.cardinality()
            1
        """
        c = 0
        for _ in self:
            c += 1
        return c

    def __iter__(self):
        """
        EXAMPLES::

            sage: from sage.combinat.combinat import Permutations_CC
            sage: P = Permutations_CC(3).filter(lambda x: x.avoids([1,2]))
            sage: list(P)
            [[3, 2, 1]]
        """
        for x in self.combinatorial_class:
            if self.f(x):
                yield x

class UnionCombinatorialClass(CombinatorialClass):
    def __init__(self, left_cc, right_cc, name=None):
        """
        A UnionCombinatorialClass is a union of two other combinatorial
        classes.

        TESTS::

            sage: from sage.combinat.combinat import Permutations_CC
            sage: P = Permutations_CC(3).union(Permutations_CC(2))
            sage: P == loads(dumps(P))
            True
        """
        self.left_cc = left_cc
        self.right_cc = right_cc
        self._name = name

    def __repr__(self):
        """
        TESTS::

            sage: from sage.combinat.combinat import Permutations_CC
            sage: print repr(Permutations_CC(3).union(Permutations_CC(2)))
            Union combinatorial class of
                Standard permutations of 3
            and
                Standard permutations of 2
        """
        if self._name:
            return self._name
        else:
            return "Union combinatorial class of \n    %s\nand\n    %s"%(self.left_cc, self.right_cc)

    def __contains__(self, x):
        """
        EXAMPLES::

            sage: from sage.combinat.combinat import Permutations_CC
            sage: P = Permutations_CC(3).union(Permutations_CC(2))
            sage: [1,2] in P
            True
            sage: [3,2,1] in P
            True
            sage: [1,2,3,4] in P
            False
        """
        return x in self.left_cc or x in self.right_cc

    def cardinality(self):
        """
        EXAMPLES::

            sage: from sage.combinat.combinat import Permutations_CC
            sage: P = Permutations_CC(3).union(Permutations_CC(2))
            sage: P.cardinality()
            8
        """
        return self.left_cc.cardinality() + self.right_cc.cardinality()

    def list(self):
        """
        EXAMPLES::

            sage: from sage.combinat.combinat import Permutations_CC
            sage: P = Permutations_CC(3).union(Permutations_CC(2))
            sage: P.list()
            [[1, 2, 3],
             [1, 3, 2],
             [2, 1, 3],
             [2, 3, 1],
             [3, 1, 2],
             [3, 2, 1],
             [1, 2],
             [2, 1]]
        """
        return self.left_cc.list() + self.right_cc.list()


    def __iter__(self):
        """
        EXAMPLES::

            sage: from sage.combinat.combinat import Permutations_CC
            sage: P = Permutations_CC(3).union(Permutations_CC(2))
            sage: list(P)
            [[1, 2, 3],
             [1, 3, 2],
             [2, 1, 3],
             [2, 3, 1],
             [3, 1, 2],
             [3, 2, 1],
             [1, 2],
             [2, 1]]
        """
        for x in self.left_cc:
            yield x
        for x in self.right_cc:
            yield x

    def first(self):
        """
        EXAMPLES::

            sage: from sage.combinat.combinat import Permutations_CC
            sage: P = Permutations_CC(3).union(Permutations_CC(2))
            sage: P.first()
            [1, 2, 3]
        """
        return self.left_cc.first()

    def last(self):
        """
        EXAMPLES::

            sage: from sage.combinat.combinat import Permutations_CC
            sage: P = Permutations_CC(3).union(Permutations_CC(2))
            sage: P.last()
            [2, 1]
        """
        return self.right_cc.last()

    def rank(self, x):
        """
        EXAMPLES::

            sage: from sage.combinat.combinat import Permutations_CC
            sage: P = Permutations_CC(3).union(Permutations_CC(2))
            sage: P.rank(Permutation([2,1]))
            7
            sage: P.rank(Permutation([1,2,3]))
            0
        """
        try:
            return self.left_cc.rank(x)
        except (TypeError, ValueError):
            return self.left_cc.cardinality() + self.right_cc.rank(x)

    def unrank(self, x):
        """
        EXAMPLES::

            sage: from sage.combinat.combinat import Permutations_CC
            sage: P = Permutations_CC(3).union(Permutations_CC(2))
            sage: P.unrank(7)
            [2, 1]
            sage: P.unrank(0)
            [1, 2, 3]
        """
        try:
            return self.left_cc.unrank(x)
        except (TypeError, ValueError):
            return self.right_cc.unrank(x - self.left_cc.cardinality())

class Permutations_CC(CombinatorialClass):
    """
    A testing class for :class:`CombinatorialClass` since :class:`Permutations`
    no longer inherits from :class:`CombinatorialClass` in :trac:`14772`.
    """
    def __init__(self, n):
        """
        EXAMPLES::

            sage: from sage.combinat.combinat import Permutations_CC
            sage: P = Permutations_CC(4)
            sage: loads(dumps(P)) == P
            True
        """
        from sage.combinat.permutation import StandardPermutations_n
        self._permutations = StandardPermutations_n(n)

    def __repr__(self):
        """
        EXAMPLES::

            sage: from sage.combinat.combinat import Permutations_CC
            sage: Permutations_CC(3)
            Standard permutations of 3
        """
        return repr(self._permutations)

    def __contains__(self, x):
        """
        EXAMPLES::

            sage: from sage.combinat.combinat import Permutations_CC
            sage: P = Permutations_CC(3)
            sage: [1, 3, 2] in P
            True
        """
        return x in self._permutations

    def __iter__(self):
        """
        EXAMPLES::

            sage: from sage.combinat.combinat import Permutations_CC
            sage: P = Permutations_CC(3)
            sage: P.list()
            [[1, 2, 3], [1, 3, 2], [2, 1, 3], [2, 3, 1], [3, 1, 2], [3, 2, 1]]
        """
        return self._permutations.__iter__()

##############################################################################
class MapCombinatorialClass(CombinatorialClass):
    r"""
    A MapCombinatorialClass models the image of a combinatorial
    class through a function which is assumed to be injective

    See CombinatorialClass.map for examples
    """
    def __init__(self, cc, f, name=None):
        """
        TESTS::

            sage: Partitions(3).map(attrcall('conjugate'))
            Image of Partitions of the integer 3 by *.conjugate()
        """
        self.cc = cc
        self.f  = f
        self._name = name

    def __repr__(self):
        """
        TESTS::

            sage: Partitions(3).map(attrcall('conjugate'))
            Image of Partitions of the integer 3 by *.conjugate()

        """
        if self._name:
            return self._name
        else:
            return "Image of %s by %s"%(self.cc, self.f)

    def cardinality(self):
        """
        Returns the cardinality of this combinatorial class

        EXAMPLES::

            sage: R = Permutations(10).map(attrcall('reduced_word'))
            sage: R.cardinality()
            3628800

        """
        return self.cc.cardinality()

    def __iter__(self):
        """
        Returns an iterator over the elements of this combinatorial class

        EXAMPLES::

            sage: R = Permutations(10).map(attrcall('reduced_word'))
            sage: R.cardinality()
            3628800
        """
        for x in self.cc:
            yield self.f(x)

    def an_element(self):
        """
        Returns an element of this combinatorial class

        EXAMPLES::

            sage: R = SymmetricGroup(10).map(attrcall('reduced_word'))
            sage: R.an_element()
            [9, 8, 7, 6, 5, 4, 3, 2, 1]
        """
        return self.f(self.cc.an_element())

##############################################################################
from sage.rings.all import infinity
class InfiniteAbstractCombinatorialClass(CombinatorialClass):
    r"""
    This is an internal class that should not be used directly.  A class which
    inherits from InfiniteAbstractCombinatorialClass inherits the standard
    methods list and count.

    If self._infinite_cclass_slice exists then self.__iter__ returns an
    iterator for self, otherwise raise NotImplementedError. The method
    self._infinite_cclass_slice is supposed to accept any integer as an
    argument and return something which is iterable.
    """
    def cardinality(self):
        """
        Counts the elements of the combinatorial class.

        EXAMPLES:
            sage: R = InfiniteAbstractCombinatorialClass()
            sage: R.cardinality()
            +Infinity
        """
        return infinity

    def list(self):
        """
        Returns an error since self is an infinite combinatorial class.

        EXAMPLES:
            sage: R = InfiniteAbstractCombinatorialClass()
            sage: R.list()
            Traceback (most recent call last):
            ...
            NotImplementedError: infinite list
        """
        raise NotImplementedError("infinite list")

    def __iter__(self):
        """
        Returns an iterator for the infinite combinatorial class self if
        possible or raise a NotImplementedError.

        EXAMPLES:
            sage: R = InfiniteAbstractCombinatorialClass()
            sage: iter(R).next()
            Traceback (most recent call last):
            ...
            NotImplementedError

            sage: c = iter(Compositions()) # indirect doctest
            sage: c.next(), c.next(), c.next(), c.next(), c.next(), c.next()
            ([], [1], [1, 1], [2], [1, 1, 1], [1, 2])
            sage: c.next(), c.next(), c.next(), c.next(), c.next(), c.next()
            ([2, 1], [3], [1, 1, 1, 1], [1, 1, 2], [1, 2, 1], [1, 3])
        """
        try:
            finite = self._infinite_cclass_slice
        except AttributeError:
            raise NotImplementedError
        i = 0
        while True:
            for c in finite(i):
                yield c
            i+=1

#####################################################
#### combinatorial sets/lists

def tuples(S,k):
    """
    Return a list of all `k`-tuples of elements of a given set ``S``.

    This function accepts the set ``S`` in the form of any iterable
    (list, tuple or iterator), and returns a list of `k`-tuples
    (themselves encoded as lists). If ``S`` contains duplicate entries,
    then you should expect the method to return tuples multiple times!

    Recall that `k`-tuples are ordered (in the sense that two `k`-tuples
    differing in the order of their entries count as different) and
    can have repeated entries (even if ``S`` is a list with no
    repetition).

    EXAMPLES::

        sage: S = [1,2]
        sage: tuples(S,3)
        [[1, 1, 1], [2, 1, 1], [1, 2, 1], [2, 2, 1], [1, 1, 2], [2, 1, 2], [1, 2, 2], [2, 2, 2]]
        sage: mset = ["s","t","e","i","n"]
        sage: tuples(mset,2)
        [['s', 's'], ['t', 's'], ['e', 's'], ['i', 's'], ['n', 's'], ['s', 't'], ['t', 't'],
         ['e', 't'], ['i', 't'], ['n', 't'], ['s', 'e'], ['t', 'e'], ['e', 'e'], ['i', 'e'],
         ['n', 'e'], ['s', 'i'], ['t', 'i'], ['e', 'i'], ['i', 'i'], ['n', 'i'], ['s', 'n'],
         ['t', 'n'], ['e', 'n'], ['i', 'n'], ['n', 'n']]

    The Set(...) comparisons are necessary because finite fields are
    not enumerated in a standard order.

    ::

        sage: K.<a> = GF(4, 'a')
        sage: mset = [x for x in K if x!=0]
        sage: tuples(mset,2)
        [[a, a], [a + 1, a], [1, a], [a, a + 1], [a + 1, a + 1], [1, a + 1], [a, 1], [a + 1, 1], [1, 1]]

    AUTHORS:

    - Jon Hanke (2006-08)
    """
    import copy
    if k<=0:
        return [[]]
    if k==1:
        return [[x] for x in S]
    ans = []
    for s in S:
        for x in tuples(S,k-1):
            y = copy.copy(x)
            y.append(s)
            ans.append(y)
    return ans

def number_of_tuples(S,k):
    """
    Return the size of ``tuples(S,k)``. Wraps GAP's ``NrTuples``.

    EXAMPLES::

        sage: S = [1,2,3,4,5]
        sage: number_of_tuples(S,2)
        25
        sage: S = [1,1,2,3,4,5]
        sage: number_of_tuples(S,2)
        25
    """
    ans=gap.eval("NrTuples(%s,%s)"%(S,ZZ(k)))
    return ZZ(ans)

def unordered_tuples(S,k):
    """
    Return the set of all unordered tuples of length ``k`` of the
    set ``S``. Wraps GAP's ``UnorderedTuples``.

    An unordered tuple of length `k` of a set `S` is a unordered selection
    with repetitions of elements of `S`, and is represented by a sorted
    list of length `k` containing elements from `S`.

    .. WARNING::

       Wraps GAP -- hence ``S`` must be a list of objects that have
       string representations that can be interpreted by the GAP
       interpreter. If ``S`` contains any complicated Sage
       objects, this function does *not* do what you expect. A proper
       function should be written! (TODO!)

    .. NOTE::

        Repeated entries in ``S`` are being ignored -- i.e.,
        ``unordered_tuples([1,2,3,3],2)`` doesn't return anything
        different from ``unordered_tuples([1,2,3],2)``.

    EXAMPLES::

        sage: S = [1,2]
        sage: unordered_tuples(S,3)
        [[1, 1, 1], [1, 1, 2], [1, 2, 2], [2, 2, 2]]
        sage: unordered_tuples(["a","b","c"],2)
        ['aa', 'ab', 'ac', 'bb', 'bc', 'cc']
    """
    ans=gap.eval("UnorderedTuples(%s,%s)"%(S,ZZ(k)))
    return eval(ans)

def number_of_unordered_tuples(S,k):
    """
    Return the size of ``unordered_tuples(S,k)``. Wraps GAP's
    ``NrUnorderedTuples``.

    EXAMPLES::

        sage: S = [1,2,3,4,5]
        sage: number_of_unordered_tuples(S,2)
        15
    """
    ans=gap.eval("NrUnorderedTuples(%s,%s)"%(S,ZZ(k)))
    return ZZ(ans)

def unshuffle_iterator(a, one=1):
    r"""
    Iterate over the unshuffles of a list (or tuple) ``a``, also
    yielding the signs of the respective permutations.

    If `n` and `k` are integers satisfying `0 \leq k \leq n`, then
    a `(k, n-k)`-*unshuffle* means a permutation `\pi \in S_n` such
    that `\pi(1) < \pi(2) < \cdots < \pi(k)` and
    `\pi(k+1) < \pi(k+2) < \cdots < \pi(n)`. This method provides,
    for a list `a = (a_1, a_2, \ldots, a_n)` of length `n`, an iterator
    yielding all pairs:

    .. MATH::

        \Bigl( \bigl( (a_{\pi(1)}, a_{\pi(2)}, \ldots, a_{\pi(k)}),
        (a_{\pi(k+1)}, a_{\pi(k+2)}, \ldots, a_{\pi(n)}) \bigl),
        (-1)^{\pi} \Bigr)

    for all `k \in \{0, 1, \ldots, n\}` and all `(k, n-k)`-unshuffles
    `\pi`. The optional variable ``one`` can be set to a different
    value which results in the `(-1)^{\pi}` component being multiplied
    by said value.

    The iterator does not yield these in order of increasing `k`.

    EXAMPLES::

        sage: from sage.combinat.combinat import unshuffle_iterator
        sage: list(unshuffle_iterator([1, 3, 4]))
        [(((), (1, 3, 4)), 1), (((1,), (3, 4)), 1), (((3,), (1, 4)), -1),
         (((1, 3), (4,)), 1), (((4,), (1, 3)), 1), (((1, 4), (3,)), -1),
         (((3, 4), (1,)), 1), (((1, 3, 4), ()), 1)]
        sage: list(unshuffle_iterator([3, 1]))
        [(((), (3, 1)), 1), (((3,), (1,)), 1), (((1,), (3,)), -1),
         (((3, 1), ()), 1)]
        sage: list(unshuffle_iterator([8]))
        [(((), (8,)), 1), (((8,), ()), 1)]
        sage: list(unshuffle_iterator([]))
        [(((), ()), 1)]
        sage: list(unshuffle_iterator([3, 1], 3/2))
        [(((), (3, 1)), 3/2), (((3,), (1,)), 3/2), (((1,), (3,)), -3/2),
         (((3, 1), ()), 3/2)]
    """
    from sage.misc.misc import powerset
    n = len(a)
    for I in powerset(range(n)):
        sorted_I = tuple(sorted(I))
        nonI = range(n)
        for j in reversed(sorted_I): # probably optimizable
            nonI.pop(j)
        sorted_nonI = tuple(nonI)
        sign = True
        for i in sorted_I:
            if i % 2:  # aka i % 2 == 1
                sign = not sign
        if len(sorted_I) % 4 > 1:
            sign = not sign
        yield ((tuple([a[i] for i in sorted_I]),
                tuple([a[i] for i in sorted_nonI])),
               (one if sign else - one))

def permutations(mset):
    """
    This is deprecated in :trac:`14772`. Use :class:`Permutations` instead.
    To get the same output as `permutations(mset)`, use
    ``Permutations(mset).list()``.

    A permutation is represented by a list that contains exactly the
    same elements as mset, but possibly in different order. If mset is
    a proper set there are `|mset| !` such permutations.
    Otherwise if the first elements appears `k_1` times, the
    second element appears `k_2` times and so on, the number
    of permutations is `|mset|! / (k_1! k_2! \ldots)`, which
    is sometimes called a multinomial coefficient.

    ``permutations`` returns the list of all permutations of a multiset.

    EXAMPLES::

        sage: mset = [1,1,2,2,2]
        sage: permutations(mset)
        doctest:...: DeprecationWarning: Use the Permutations object instead.
        See http://trac.sagemath.org/14772 for details.
        [[1, 1, 2, 2, 2],
         [1, 2, 1, 2, 2],
         [1, 2, 2, 1, 2],
         [1, 2, 2, 2, 1],
         [2, 1, 1, 2, 2],
         [2, 1, 2, 1, 2],
         [2, 1, 2, 2, 1],
         [2, 2, 1, 1, 2],
         [2, 2, 1, 2, 1],
         [2, 2, 2, 1, 1]]
        sage: MS = MatrixSpace(GF(2),2,2)
        sage: A = MS([1,0,1,1])
        sage: rows = A.rows()
        sage: rows[0].set_immutable()
        sage: rows[1].set_immutable()
        sage: permutations(rows)
        [[(1, 0), (1, 1)], [(1, 1), (1, 0)]]
    """
    from sage.misc.superseded import deprecation
    deprecation(14772, 'Use the Permutations object instead.')
    from sage.combinat.permutation import Permutations
    ans = Permutations(mset)
    return ans.list()

def permutations_iterator(mset,n=None):
    """
    Do not use this function. It is deprecated in :trac:`14138`.
    Use Permutations instead. For example, instead of

    ``for p in permutations_iterator(range(1, m+1), n)``

    use

    ``for p in Permutations(m, n)``.

    Note that :class:`Permutations`, unlike this function, treats repeated
    elements as identical.

    If you insist on using this now:

    Returns an iterator (http://docs.python.org/lib/typeiter.html)
    which can be used in place of permutations(mset) if all you need it
    for is a 'for' loop.

    Posted by Raymond Hettinger, 2006/03/23, to the Python Cookbook:
    http://aspn.activestate.com/ASPN/Cookbook/Python/Recipe/474124

    Note- This function considers repeated elements as different
    entries, so for example::

        sage: from sage.combinat.combinat import permutations, permutations_iterator
        sage: mset = [1,2,2]
        sage: permutations(mset)
        doctest:...: DeprecationWarning: Use the Permutations object instead.
        See http://trac.sagemath.org/14772 for details.
        [[1, 2, 2], [2, 1, 2], [2, 2, 1]]
        sage: for p in permutations_iterator(mset): print p
        doctest:...: DeprecationWarning: Use the Permutations object instead.
        See http://trac.sagemath.org/14138 for details.
        [1, 2, 2]
        [2, 1, 2]
        [2, 2, 1]
        [2, 1, 2]
        [2, 2, 1]

    EXAMPLES::

        sage: X = permutations_iterator(range(3),2)
        sage: [x for x in X]
        [[0, 1], [0, 2], [1, 0], [1, 2], [2, 0], [2, 1]]
    """
    from sage.misc.superseded import deprecation
    deprecation(14138, 'Use the Permutations object instead.')
    items = mset
    if n is None:
        n = len(items)
    from sage.combinat.permutation import Permutations
    for i in range(len(items)):
        v = items[i:i+1]
        if n == 1:
            yield v
        else:
            rest = items[:i] + items[i+1:]
            for p in Permutations(rest, n-1):
                yield v + list(p)

def cyclic_permutations(mset):
    """
    This function is deprecated in :trac:`14772`. Use instead
    :class:`CyclicPermutations`.

    Return a list of all cyclic permutations of ``mset``. Treats ``mset``
    as a list, not a set, i.e. entries with the same value are distinct.

    Note that :class:`CyclicPermutations`, unlike this function, treats
    repeated elements as identical.

    AUTHORS:

    - Emily Kirkman

    EXAMPLES::

        sage: from sage.combinat.combinat import cyclic_permutations, cyclic_permutations_iterator
        sage: cyclic_permutations(range(4))
        doctest:...: DeprecationWarning: Use the CyclicPermutations object instead.
        See http://trac.sagemath.org/14772 for details.
        doctest:...: DeprecationWarning: Use the CyclicPermutations object instead.
        See http://trac.sagemath.org/14772 for details.
        [[0, 1, 2, 3], [0, 1, 3, 2], [0, 2, 1, 3], [0, 2, 3, 1], [0, 3, 1, 2], [0, 3, 2, 1]]
        sage: for cycle in cyclic_permutations(['a', 'b', 'c']):
        ....:     print cycle
        ['a', 'b', 'c']
        ['a', 'c', 'b']

    Since :trac:`14138` some repetitions are handled as expected::

        sage: cyclic_permutations([1,1,1])
        [[1, 1, 1]]
    """
    from sage.misc.superseded import deprecation
    deprecation(14772, 'Use the CyclicPermutations object instead.')
    return list(cyclic_permutations_iterator(mset))

def cyclic_permutations_iterator(mset):
    """
    This function is deprecated in :trac:`14772`. Use instead
    :class:`CyclicPermutations`.

    Iterates over all cyclic permutations of ``mset`` in cycle notation.
    Treats ``mset`` as a list, not a set, i.e. entries with the same value
    are distinct.

    Note that :class:`CyclicPermutations`, unlike this function, treats
    repeated elements as identical.

    AUTHORS:

    - Emily Kirkman

    EXAMPLES::

        sage: from sage.combinat.combinat import cyclic_permutations, cyclic_permutations_iterator
        sage: cyclic_permutations(range(4))
        doctest:...: DeprecationWarning: Use the CyclicPermutations object instead.
        See http://trac.sagemath.org/14772 for details.
        [[0, 1, 2, 3], [0, 1, 3, 2], [0, 2, 1, 3], [0, 2, 3, 1], [0, 3, 1, 2], [0, 3, 2, 1]]
        sage: for cycle in cyclic_permutations(['a', 'b', 'c']):
        ....:     print cycle
        ['a', 'b', 'c']
        ['a', 'c', 'b']

    Since :trac:`14138` some repetitions are handled as expected::

        sage: cyclic_permutations([1,1,1])
        [[1, 1, 1]]
    """
    from sage.misc.superseded import deprecation
    deprecation(14772, 'Use the CyclicPermutations object instead.')
    if len(mset) > 2:
        from sage.combinat.permutation import Permutations
        for perm in Permutations(mset[1:]):
            yield [mset[0]] + list(perm)
    else:
        yield mset

def bell_polynomial(n, k):
    r"""
    Return the Bell Polynomial

    .. MATH::

       B_{n,k}(x_1, x_2, \ldots, x_{n-k+1}) = \sum_{\sum{j_i}=k, \sum{i j_i}
       =n} \frac{n!}{j_1!j_2!\cdots} \frac{x_1}{1!}^j_1 \frac{x_2}{2!}^j_2
       \cdots.

    INPUT:

    - ``n`` -- integer

    - ``k`` -- integer

    OUTPUT:

    - polynomial expression (SymbolicArithmetic)

    EXAMPLES::

        sage: bell_polynomial(6,2)
        10*x_3^2 + 15*x_2*x_4 + 6*x_1*x_5
        sage: bell_polynomial(6,3)
        15*x_2^3 + 60*x_1*x_2*x_3 + 15*x_1^2*x_4

    REFERENCES:

    - E.T. Bell, "Partition Polynomials"

    AUTHORS:

    - Blair Sutton (2009-01-26)
    """
    from sage.combinat.partition import Partitions
    from sage.rings.arith import factorial
    vars = ZZ[tuple(['x_'+str(i) for i in range(1, n-k+2)])].gens()
    result = 0
    for p in Partitions(n, length=k):
        factorial_product  = 1
        power_factorial_product = 1
        for part, count in p.to_exp_dict().iteritems():
            factorial_product *= factorial(count)
            power_factorial_product *= factorial(part)**count

        coefficient = factorial(n) / (factorial_product * power_factorial_product)
        result += coefficient *  prod([vars[i-1] for i in p])

    return result

def fibonacci_sequence(start, stop=None, algorithm=None):
    r"""
    Return an iterator over the Fibonacci sequence, for all fibonacci
    numbers `f_n` from ``n = start`` up to (but
    not including) ``n = stop``

    INPUT:

    -  ``start`` -- starting value

    -  ``stop`` -- stopping value

    -  ``algorithm`` -- (default: ``None``) passed on to
       fibonacci function (or not passed on if None, i.e., use the
       default)

    EXAMPLES::

        sage: fibs = [i for i in fibonacci_sequence(10, 20)]
        sage: fibs
        [55, 89, 144, 233, 377, 610, 987, 1597, 2584, 4181]

    ::

        sage: sum([i for i in fibonacci_sequence(100, 110)])
        69919376923075308730013

    .. SEEALSO::

       :func:`fibonacci_xrange`

    AUTHORS:

    - Bobby Moretti
    """
    if stop is None:
        stop = ZZ(start)
        start = ZZ(0)
    else:
        start = ZZ(start)
        stop = ZZ(stop)

    if algorithm:
        for n in xrange(start, stop):
            yield fibonacci(n, algorithm=algorithm)
    else:
        for n in xrange(start, stop):
            yield fibonacci(n)

def fibonacci_xrange(start, stop=None, algorithm='pari'):
    r"""
    Return an iterator over all of the Fibonacci numbers in the given
    range, including ``f_n = start`` up to, but not
    including, ``f_n = stop``.

    EXAMPLES::

        sage: fibs_in_some_range =  [i for i in fibonacci_xrange(10^7, 10^8)]
        sage: len(fibs_in_some_range)
        4
        sage: fibs_in_some_range
        [14930352, 24157817, 39088169, 63245986]

    ::

        sage: fibs = [i for i in fibonacci_xrange(10, 100)]
        sage: fibs
        [13, 21, 34, 55, 89]

    ::

        sage: list(fibonacci_xrange(13, 34))
        [13, 21]

    A solution to the second Project Euler problem::

        sage: sum([i for i in fibonacci_xrange(10^6) if is_even(i)])
        1089154

    .. SEEALSO::

       :func:`fibonacci_sequence`

    AUTHORS:

    - Bobby Moretti
    """
    if stop is None:
        stop = ZZ(start)
        start = ZZ(0)
    else:
        start = ZZ(start)
        stop = ZZ(stop)

    # iterate until we've gotten high enough
    fn = 0
    n = 0
    while fn < start:
        n += 1
        fn = fibonacci(n)

    while True:
        fn = fibonacci(n)
        n += 1
        if fn < stop:
            yield fn
        else:
            return

def bernoulli_polynomial(x, n):
    r"""
    Return the ``n``-th Bernoulli polynomial evaluated at ``x``.

    The generating function for the Bernoulli polynomials is

    .. MATH::

       \frac{t e^{xt}}{e^t-1}= \sum_{n=0}^\infty B_n(x) \frac{t^n}{n!},

    and they are given directly by

    .. MATH::

       B_n(x) = \sum_{i=0}^n \binom{n}{i}B_{n-i}x^i.

    One has `B_n(x) = - n\zeta(1 - n,x)`, where
    `\zeta(s,x)` is the Hurwitz zeta function. Thus, in a
    certain sense, the Hurwitz zeta function generalizes the
    Bernoulli polynomials to non-integer values of n.

    EXAMPLES::

        sage: y = QQ['y'].0
        sage: bernoulli_polynomial(y, 5)
        y^5 - 5/2*y^4 + 5/3*y^3 - 1/6*y
        sage: bernoulli_polynomial(y, 5)(12)
        199870
        sage: bernoulli_polynomial(12, 5)
        199870
        sage: bernoulli_polynomial(y^2 + 1, 5)
        y^10 + 5/2*y^8 + 5/3*y^6 - 1/6*y^2
        sage: P.<t> = ZZ[]
        sage: p = bernoulli_polynomial(t, 6)
        sage: p.parent()
        Univariate Polynomial Ring in t over Rational Field

    We verify an instance of the formula which is the origin of
    the Bernoulli polynomials (and numbers)::

        sage: power_sum = sum(k^4 for k in range(10))
        sage: 5*power_sum == bernoulli_polynomial(10, 5) - bernoulli(5)
        True

    REFERENCES:

    - :wikipedia:`Bernoulli_polynomials`
    """
    try:
        n = ZZ(n)
        if n < 0:
            raise TypeError
    except TypeError:
        raise ValueError("The second argument must be a non-negative integer")

    if n == 0:
        return ZZ(1)

    if n == 1:
        return x - ZZ(1)/2

    k = n.mod(2)
    coeffs = [0]*k + sum(([binomial(n, i)*bernoulli(n-i), 0]
                          for i in range(k, n+1, 2)), [])
    coeffs[-3] = -n/2

    if isinstance(x, Polynomial):
        try:
            return x.parent()(coeffs)(x)
        except TypeError:
            pass

    x2 = x*x
    xi = x**k
    s = 0
    for i in range(k, n-1, 2):
        s += coeffs[i]*xi
        t = xi
        xi *= x2
    s += xi - t*x*n/2
    return s
<|MERGE_RESOLUTION|>--- conflicted
+++ resolved
@@ -504,11 +504,7 @@
     elif algorithm == 'gap':
         return ZZ(gap.eval("Fibonacci({})".format(n)))
     else:
-<<<<<<< HEAD
-        raise ValueError("no algorithm %s"%algorithm)
-=======
         raise ValueError("no algorithm {}".format(algorithm))
->>>>>>> 63300420
 
 def lucas_number1(n,P,Q):
     """
