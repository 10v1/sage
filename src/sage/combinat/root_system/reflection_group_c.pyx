--- conflicted
+++ resolved
@@ -5,27 +5,18 @@
     cdef int n
     cdef list S
     cdef list is_positive_root
-<<<<<<< HEAD
-
-    def __init__(self, W):
-=======
     cdef str algorithm
 
     def __init__(self, W, algorithm="depth"):
->>>>>>> f42aba99
         self.S = W.gens()
         self.n = len(W._index_set)
         self.is_positive_root = W._is_positive_root
 
-<<<<<<< HEAD
-    cdef list succ(self, PermutationGroupElement u, int first):
-=======
         if algorithm not in ["depth","breadth"]:
             raise ValueError('The algorithm (="%s") must be either "depth" or "breadth"')
         self.algorithm = algorithm
 
     cpdef list succ(self, PermutationGroupElement u, int first):
->>>>>>> f42aba99
         cdef PermutationGroupElement u1, si
         cdef int i, j
         cdef list successors = []
@@ -43,11 +34,7 @@
                     successors.append((u1, i))
         return successors
 
-<<<<<<< HEAD
-    cdef bint test(self, PermutationGroupElement u1, int i):
-=======
     cpdef bint test(self, PermutationGroupElement u1, int i):
->>>>>>> f42aba99
         cdef int j
 
         for j in range(i):
@@ -56,8 +43,6 @@
         return True
 
     def __iter__(self):
-<<<<<<< HEAD
-=======
         # the breadth search iterator is ~2x slower as it
         # uses a deque with popleft 
         if self.algorithm == "depth":
@@ -66,35 +51,22 @@
             return self.iter_breadth()
 
     def iter_depth(self):
->>>>>>> f42aba99
         cdef tuple node
         cdef list cur = [(self.S[0].parent().one(), -1)]
         cdef PermutationGroupElement u
         cdef int first
-<<<<<<< HEAD
-        # Using a deque with popleft is ~2x slower
-        #L = deque()
-        L = []
-=======
         cdef list L = []
->>>>>>> f42aba99
 
         while True:
             if not cur:
                 if not L:
                     return
-<<<<<<< HEAD
-                cur = L.pop() # L.popleft()
-=======
                 cur = L.pop()
->>>>>>> f42aba99
                 continue
 
             u, first = cur.pop()
             yield u
             L.append(self.succ(u, first))
-<<<<<<< HEAD
-=======
 
     def iter_breadth(self):
         cdef tuple node
@@ -113,5 +85,4 @@
 
             u, first = cur.pop()
             yield u
-            L.append(self.succ(u, first))
->>>>>>> f42aba99
+            L.append(self.succ(u, first))