--- conflicted
+++ resolved
@@ -275,7 +275,7 @@
 
         def some_elements(self):
             """
-            Returns some elements of this root lattice realization
+            Return some elements of this root lattice realization
 
             EXAMPLES::
 
@@ -485,7 +485,7 @@
         @cached_method
         def simple_roots_tilde(self):
             r"""
-            Returns the family `(\tilde\alpha_i)_{i\in I}` of the simple roots.
+            Return the family `(\tilde\alpha_i)_{i\in I}` of the simple roots.
 
             INPUT:
 
@@ -586,11 +586,7 @@
             successive reflections toward the positive chamber.
             """
             if not self.cartan_type().is_finite():
-<<<<<<< HEAD
                 raise NotImplementedError("Only implemented for finite Cartan type")
-            return TransitiveIdealGraded(attrcall('pred'), self.simple_roots())
-=======
-                raise NotImplementedError, "Only implemented for finite Cartan type"
             if index_set is None:
                 index_set = tuple(self.cartan_type().index_set())
             return TransitiveIdealGraded(attrcall('pred', index_set=index_set), [self.simple_root(i) for i in index_set])
@@ -642,7 +638,6 @@
 
             """
             return self.sum(self.nonparabolic_positive_roots(index_set))
->>>>>>> 2837531c
 
         @cached_method
         def positive_roots_by_height(self, increasing = True):
