--- conflicted
+++ resolved
@@ -580,11 +580,7 @@
                 return DisjointUnionEnumeratedSets([self.positive_real_roots(),
                                                     self.positive_imaginary_roots()])
             if not self.cartan_type().is_finite():
-<<<<<<< HEAD
-                raise NotImplementedError("only implemented for finite and affine Cartan types")
-=======
                 raise NotImplementedError("Only implemented for finite Cartan type")
->>>>>>> f55df776
             return TransitiveIdealGraded(attrcall('pred'), self.simple_roots())
 
         def positive_real_roots(self):
@@ -3538,12 +3534,8 @@
             if not ct.is_irreducible():
                 raise ValueError("Cartan type needs to be irreducible!")
             if not ct.is_finite():
-<<<<<<< HEAD
                 return self.norm_squared() == min(alpha.norm_squared()
                                                   for alpha in self.parent().simple_roots())
-=======
-                raise NotImplementedError("Implemented only for irreducible finite root systems")
->>>>>>> f55df776
             L = self.parent().root_system.ambient_space() # uses peculiarities of ambient embedding
             ls = L(self)
             return ls.scalar(ls) < L._maximum_root_length()
