--- conflicted
+++ resolved
@@ -1,8 +1,4 @@
-<<<<<<< HEAD
 # -*- coding: utf-8 -*-
-=======
-from operator import pos
->>>>>>> 3a4cd7c7
 r"""
 ClusterSeed
 
@@ -35,6 +31,7 @@
 #                  http://www.gnu.org/licenses/
 #*****************************************************************************
 import time
+from operator import pos
 from sage.structure.sage_object import SageObject
 from copy import copy
 from sage.rings.all import QQ, infinity
@@ -44,13 +41,10 @@
 from sage.sets.all import Set
 from sage.combinat.cluster_algebra_quiver.quiver_mutation_type import  QuiverMutationType_Irreducible, QuiverMutationType_Reducible
 from sage.combinat.cluster_algebra_quiver.mutation_type import is_mutation_finite
-<<<<<<< HEAD
 from sage.misc.misc import exists
 from random import randint
-=======
 from sage.misc.all import prod
 from sage.matrix.all import identity_matrix
->>>>>>> 3a4cd7c7
 
 class ClusterSeed(SageObject):
     r"""
@@ -1531,7 +1525,7 @@
         else:
             seed = ClusterSeed( self, is_principal=self._is_principal, use_clusters=self._use_clusters, use_g_vec=self._use_g_vec, use_c_vec=self._use_c_vec, use_d_vec=self._use_d_vec, track_mut=self._track_mut,user_labels=self._user_labels)
 
-<<<<<<< HEAD
+
         # If we get a string, execute as a function
         if isinstance(sequence, str):
             if sequence is 'green':
@@ -1557,15 +1551,6 @@
         if sequence is None:
             raise ValueError('Not mutating: No vertices given.')
 
-
-        n, m = seed._n, seed._m
-        V = range(n)
-
-
-
-        if sequence in V:
-            seq = [sequence]
-=======
         # a mutation invalidates the clusters
         seed._clusters_invalid = True
             
@@ -1579,7 +1564,7 @@
         
         if (sequence in xrange(n)) or (sequence in IE):
             seqq = [sequence]
->>>>>>> 3a4cd7c7
+
         else:
             seqq = sequence
         if isinstance(seqq, tuple):
@@ -1687,7 +1672,6 @@
         else:
             raise ValueError('The parameter `return_output` can only be `seed`, `matrix`, or `var`.')
 
-<<<<<<< HEAD
     def mutation_analysis(self, options=['all'], filter=None):
         r"""
         Runs an analysis of all potential mutation options. Note that this might take a long time on large seeds.
@@ -1887,8 +1871,6 @@
                     analysis[i]['denominators'].append(vari.denominator())
             
         return analysis
-=======
->>>>>>> 3a4cd7c7
 
     def exchangeable_part(self):
         r"""
