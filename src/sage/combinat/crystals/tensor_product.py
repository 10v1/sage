--- conflicted
+++ resolved
@@ -1822,12 +1822,8 @@
 
     def _element_constructor_(self, *args, **options):
         """
-<<<<<<< HEAD
         Return a
         :class:`~sage.combinat.crystals.tensor_product.CrystalOfTableauxElement`.
-=======
-        Return a :class:`CrystalOfTableauxElement`.
->>>>>>> 9ab7120d
 
         EXAMPLES::
 
