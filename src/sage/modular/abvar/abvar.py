--- conflicted
+++ resolved
@@ -372,17 +372,10 @@
             sage: J0(33)[0] >= J0(33)[1]
             False
         """
-<<<<<<< HEAD
-        if not isinstance(other, ModularAbelianVariety_abstract):
-            return NotImplementedError
-        if self is other:
-            return rich_to_bool(op, 0)
-=======
         if self is other:
             return rich_to_bool(op, 0)
         if not isinstance(other, ModularAbelianVariety_abstract):
             return NotImplemented
->>>>>>> a2e82e15
 
         lx = self.groups()
         rx = other.groups()
