--- conflicted
+++ resolved
@@ -99,13 +99,8 @@
 
     We can also create sets from different types::
 
-<<<<<<< HEAD
-        sage: sorted(Set([Sequence([3,1], immutable=True), 5, QQ, Partition([3,1,1])]), key=str)
-        [5, Rational Field, [3, 1, 1], [3, 1]]
-=======
         sage: sorted(Set([Sequence([3,1], immutable=True), 5, QQ, Partition([3,1,1])]))
         [Rational Field, [3, 1], [3, 1, 1], 5]
->>>>>>> aa9821ec
 
     However each of the objects must be hashable::
 
