<<<<<<< HEAD
=======
r"""
Solve S-unit equation x + y = 1

Inspired by work of Tzanakis--de Weger, Baker--W{\"{u}}stholz and Smart, we use the LLL methods in Sage to implement an algorithm that returns all S-unit solutions to the equation x + y = 1.
This is a preliminary patch and does not have all functions to solve the equation.

REFERENCES:

- [MR2016]_

- [Sma1995]_

- [Sma1998]_

AUTHORS:

- Alejandra Alvarado, Angelos Koutsianas, Beth Malmskog, Christopher Rasmussen, Christelle Vincent, Mckenzie West (2017-01-10): original version

    
"""


#*****************************************************************************
#       Copyright (C) 2017 Alejandra Alvarado <aalvarado2 at eiu.edu>
#                          Angelos Koutsianas <koutsis.jr at gmail.com>
#                          Beth Malmskog <beth.malmskog at gmail.com>
#                          Christopher Rasmussen <crasmussen at wesleyan.edu>
#                          Christelle Vincent <christelle.vincent at uvm.edu>
#                          Mckenzie West <mckenzierwest at gmail.com>
#
# This program is free software: you can redistribute it and/or modify
# it under the terms of the GNU General Public License as published by
# the Free Software Foundation, either version 2 of the License, or
# (at your option) any later version.
#                  http://www.gnu.org/licenses/
#*****************************************************************************

from __future__ import absolute_import

from sage.rings.all import Infinity
from sage.rings.polynomial.polynomial_ring import polygen
from sage.rings.integer import Integer
from sage.rings.real_mpfr import RealField
from sage.rings.number_field.number_field import is_real_place
from sage.combinat.combination import Combinations
from sage.misc.all import prod
from sage.arith.all import factorial
from sage.matrix.constructor import Matrix
from itertools import combinations_with_replacement

def column_Log(SUK, iota, U, prec=106):
    r"""
    Return the log vector of ``iota``; i.e., the logs of all the valuations

    INPUT:

    - ``SUK`` -- a group of `S`-units
    - ``iota`` -- an element of ``K``
    - ``U`` -- a list of places (finite or infinite) of ``K``
    - ``prec`` -- (default: 106) the precision of the real field

    OUTPUT:

    The log vector as a list of real numbers

    EXAMPLES::

        sage: from sage.rings.number_field.S_unit_solver import column_Log
        sage: K.<xi> = NumberField(x^3-3)
        sage: SUK = UnitGroup(K,S=tuple(K.primes_above(3)))
        sage: phi_complex = K.places()[1]
        sage: v_fin = tuple(K.primes_above(3))[0]
        sage: U = [phi_complex, v_fin]
        sage: column_Log(SUK, xi^2, U) # abs tol 1e-29
        [1.464816384890812968648768625966, -2.197224577336219382790490473845]

    REFERENCES:

    - [Sma1995]_ p. 823
    """
    R = RealField(prec)

    return [ R(SUK.number_field().abs_val(v,iota,prec)).log() for v in U]

def c3_func(SUK, prec=106):
    r"""
    Return the constant `c_3` from Smart's 1995 TCDF paper, [Sma1995]_

    INPUT:

    - ``SUK`` -- a group of `S`-units
    - ``prec`` -- (default: 106) the precision of the real field

    OUTPUT:

    The constant ``c3``, as a real number

    EXAMPLES::

        sage: from sage.rings.number_field.S_unit_solver import c3_func
        sage: K.<xi> = NumberField(x^3-3)
        sage: SUK = UnitGroup(K,S=tuple(K.primes_above(3)))

        sage: c3_func(SUK) # abs tol 1e-29
        0.4257859134798034746197327286726

    .. NOTE::

        The numerator should be as close to 1 as possible, especially as the rank of the `S`-units grows large

    REFERENCES:

    - [Sma1995]_ p. 823

    """

    R = RealField(prec)

    all_places = list(SUK.primes()) + SUK.number_field().places(prec)
    Possible_U = Combinations(all_places, SUK.rank())
    c1 = 0
    for U in Possible_U:
        # first, build the matrix C_{i,U}
        columns_of_C = []
        for unit in SUK.fundamental_units():
            columns_of_C.append( column_Log(SUK, unit, U, prec) )
        C = Matrix(SUK.rank(), SUK.rank(), columns_of_C)
        # Is it invertible?
        if abs(C.determinant()) > 10**(-10):
            poss_c1 = C.inverse().apply_map(abs).norm(Infinity)
            c1 = max(poss_c1,c1)
    return R(R(0.9999999)/(R(c1)*SUK.rank()))

def c4_func(SUK,v, A, prec=106):
    r"""
    Return the constant `c_4` from Smart's TCDF paper, [Sma1995]_

    INPUT:

    - ``SUK`` -- a group of `S`-units
    - ``v`` -- a place of ``K``, finite (a fractional ideal) or infinite (element of ``SUK.number_field().places(prec)``)
    - ``A`` -- the set of the product of the coefficients of the ``S``-unit equation with each root of unity of ``K``
    - ``prec`` -- (default: 106) the precision of the real field

    OUTPUT:

    The constant ``c4``, as a real number

    EXAMPLES::

        sage: from sage.rings.number_field.S_unit_solver import c4_func
        sage: K.<xi> = NumberField(x^3-3)
        sage: SUK = UnitGroup(K,S=tuple(K.primes_above(3)))
        sage: phi_real = K.places()[0]
        sage: phi_complex = K.places()[1]
        sage: v_fin = tuple(K.primes_above(3))[0]
        sage: A = K.roots_of_unity()

        sage: c4_func(SUK,phi_real,A)
        1.000000000000000000000000000000

        sage: c4_func(SUK,phi_complex,A)
        1.000000000000000000000000000000

        sage: c4_func(SUK,v_fin,A)
        1.000000000000000000000000000000

    REFERENCES:

    - [Sma1995]_ p. 824
    """
    return max(SUK.number_field().abs_val(v, alpha, prec) for alpha in A)

def beta_k(betas_and_ns):
    r"""
    Return a pair `[\beta_k,|beta_k|_v]`, where `\beta_k` has the smallest nonzero valuation in absolute value of the list ``betas_and_ns``

    INPUT:

    - ``betas_and_ns`` -- a list of pairs ``[beta,val_v(beta)]`` outputted from the function where ``beta`` is an element of ``SUK.fundamental_units()``

    OUTPUT:

    The pair ``[beta_k,v(beta_k)]``, where ``beta_k`` is an element of ``K`` and ``val_v(beta_k)`` is a integer

    EXAMPLES::

        sage: from sage.rings.number_field.S_unit_solver import beta_k
        sage: K.<xi> = NumberField(x^3-3)
        sage: SUK = UnitGroup(K,S=tuple(K.primes_above(3)))
        sage: v_fin = tuple(K.primes_above(3))[0]

        sage: betas = [[beta,beta.valuation(v_fin)] for beta in SUK.fundamental_units()]
        sage: beta_k(betas)
        [xi, 1]

    REFERENCES:

    - [Sma1995]_ pp. 824-825
    """
    for pair in betas_and_ns:
        if pair[1].abs() != 0:
            good_pair = pair
            break
    for pair in betas_and_ns:
        if (pair[1].abs() != 0 and pair[1].abs() < good_pair[1].abs()):
            good_pair = pair
    return good_pair

def mus(SUK,v):
    r"""
    Return a list `[\mu]`, for `\mu` defined on pp. 824-825 of TCDF, [Sma1995]_

    INPUT:

    - ``SUK`` -- a group of `S`-units
    - ``v`` -- a finite place of ``K``

    OUTPUT:

    A list ``[mus]`` where each ``mu`` is an element of ``K``

    EXAMPLES::

        sage: from sage.rings.number_field.S_unit_solver import mus
        sage: K.<xi> = NumberField(x^3-3)
        sage: SUK = UnitGroup(K,S=tuple(K.primes_above(3)))
        sage: v_fin = tuple(K.primes_above(3))[0]

        sage: mus(SUK,v_fin)
        [xi^2 - 2]

    REFERENCES:

    - [Sma1995]_ pp. 824-825

    """
    betas = SUK.fundamental_units()
    beta_and_ns = [[beta,beta.valuation(v)] for beta in betas]
    if all(pair[1]==0 for pair in beta_and_ns):
        return betas
    else:
        good_pair = beta_k(beta_and_ns)
        temp = [(beta[0]**good_pair[1])*(good_pair[0]**(-beta[1])) for beta in beta_and_ns]
        temp.remove(1)
        return temp

def possible_mu0s(SUK, v):
    r"""
    Return a list `[\mu_0]` of all possible `\mu_0` values defined on pp. 824-825 of TCDF, [Sma1995]_

    INPUT:

    - ``SUK`` -- a group of `S`-units
    - ``v`` -- a finite place of ``K``

    OUTPUT:

    A list ``[mu0s]`` where each ``mu0`` is an element of ``K``

    EXAMPLES::

        sage: from sage.rings.number_field.S_unit_solver import possible_mu0s
        sage: K.<xi> = NumberField(x^3-3)
        sage: SUK = UnitGroup(K,S=tuple(K.primes_above(3)))
        sage: v_fin = tuple(K.primes_above(3))[0]

        sage: possible_mu0s(SUK,v_fin)
        [-1, 1]

    .. NOTE::

        `n_0` is the valuation of the coefficient `\alpha_d` of the `S`-unit equation such that `|\alpha_d \tau_d|_v = 1`
        We have set `n_0 = 0` here since the coefficients are roots of unity
        `\alpha_0` is not defined in the paper, we set it to be 1

    REFERENCES:

    - [Sma1995]_ pp. 824-825, but we modify the definition of ``sigma`` (``sigma_tilde``) to make it easier to code

    """
    beta_and_ns = [[beta,beta.valuation(v)] for beta in SUK.fundamental_units()]
    betak, nk = beta_k(beta_and_ns)
    ns = [beta[1] for beta in beta_and_ns if beta[0] != betak]
    betas = [beta[0] for beta in beta_and_ns if beta[0] != betak]
    mu0s = []
    for rs in combinations_with_replacement(range(nk.abs()),len(betas)):
        # n_0 = valuation_v of one of the coefficients of the equation = 0 for x + y = 1 p. 824
        n_rs = zip(ns,rs)
        sigma_tilde = -(sum([n_r[0]*n_r[1] for n_r in n_rs]))
        if sigma_tilde % nk == 0:
            beta_rs = zip(betas,rs)
            temp_prod = prod([beta_r[0]**beta_r[1] for beta_r in beta_rs])*betak**(sigma_tilde/nk)
            for alpha0 in SUK.roots_of_unity():
                if alpha0*temp_prod not in mu0s:
                    mu0s.append(alpha0*temp_prod)
    return mu0s

def c8_c9_func(SUK, v, A, prec=106):
    r"""
    Return the constants `c_8` and `c_9` from Smart's TCDF paper, [Sma1995]_

    INPUT:

    - ``SUK`` -- a group of `S`-units
    - ``v`` -- a finite place of ``K`` (a fractional ideal)
    - ``A`` -- the set of the product of the coefficients of the `S`-unit equation with each root of unity of ``K``
    - ``prec`` -- (default: 106) the precision of the real field

    OUTPUT:

    The constants ``c8`` and ``c9``, as real numbers

    EXAMPLES::

        sage: from sage.rings.number_field.S_unit_solver import c8_c9_func
        sage: K.<xi> = NumberField(x^3-3)
        sage: SUK = UnitGroup(K,S=tuple(K.primes_above(3)))
        sage: v_fin = K.primes_above(3)[0]
        sage: A = K.roots_of_unity()

        sage: c8_c9_func(SUK,v_fin,A) # abs tol 1e-29
        (4.524941291354698258804956696127e15, 1.621521281297160786545580368612e16)

    REFERENCES:

    - [Sma1995]_ p. 825
    - [Sma1998]_ p. 226, Theorem A.2 for the local constants

    """
    R = RealField(prec)
    num_mus = len(mus(SUK,v))+1
    p = v.smallest_integer()
    f_p = v.residue_class_degree()
    d = SUK.number_field().degree()
    if p == 2:
        local_c2 = Integer(197142)*Integer(36)**num_mus
    elif p%4 == 1:
        local_c2 = Integer(35009)*(Integer(45)/Integer(2))**num_mus
    else:
        local_c2 = Integer(30760)*Integer(25)**num_mus
    x = polygen(SUK.number_field())
    if ( p > 2 and not ((x**2+1).is_irreducible()) ) or ( p==2 and not ((x**2+3).is_irreducible()) ):
        D = d
    else:
        D = 2*d
    l_c3 = (num_mus+1)**(2*num_mus+4)*p**(D * f_p/d)*(f_p*R(p).log())**(-num_mus-1)*D**(num_mus+2)

    def modified_height(SUK,v,D,b):
        #[Sma1998]_ p. 226
        max_log_b = max([phi(b).log().abs() for phi in SUK.number_field().places(prec)])
        return R(max([b.global_height(),max_log_b/(2*R.pi()*D),f_p*R(p).log()/d]))

    mus_prod = prod([modified_height(SUK,v,D,b) for b in mus(SUK,v)])
    local_c3 = R(max([mus_prod*modified_height(SUK,v,D,mu0) for mu0 in possible_mu0s(SUK,v)]))

    l_c3 *= local_c3
    H = max([modified_height(SUK,v,D,alpha) for alpha in mus(SUK,v)+possible_mu0s(SUK,v)])
    if p == 2:
        local_c4 = R(3*2**10*(num_mus+1)**2*D**2*H).log()
    else:
        local_c4 = R(2**11*(num_mus+1)**2*D**2*H).log()
    local_c5 = 2*R(D).log()
    return R(local_c2*l_c3*local_c4), R(local_c2*l_c3*local_c4*local_c5)

def c11_func(SUK, v, A, prec=106):
    r"""
    Return the constant `c_{11}` from Smart's TCDF paper, [Sma1995]_

    INPUT:

    - ``SUK`` -- a group of `S`-units
    - ``v`` -- a place of ``K``, finite (a fractional ideal) or infinite (element of ``SUK.number_field().places(prec)``)
    - ``A`` -- the set of the product of the coefficients of the `S`-unit equation with each root of unity of ``K``
    - ``prec`` -- (default: 106) the precision of the real field

    OUTPUT:

    The constant ``c11``, a real number

    EXAMPLES::

        sage: from sage.rings.number_field.S_unit_solver import c11_func
        sage: K.<xi> = NumberField(x^3-3)
        sage: SUK = UnitGroup(K,S=tuple(K.primes_above(3)))
        sage: phi_real = K.places()[0]
        sage: phi_complex = K.places()[1]
        sage: A = K.roots_of_unity()

        sage: c11_func(SUK,phi_real,A) # abs tol 1e-29
        3.255848343572896153455615423662

        sage: c11_func(SUK,phi_complex,A) # abs tol 1e-29
        6.511696687145792306911230847323

    REFERENCES:

    - [Sma1995]_ p. 825
    """
    R = RealField(prec)
    if is_real_place(v):
        return R(R(4*c4_func(SUK, v, A, prec)).log()/(c3_func(SUK, prec)))
    else:
        return R(2*(R(4*(c4_func(SUK,v, A, prec)).sqrt()).log())/(c3_func(SUK, prec)))

def c13_func(SUK, v, prec=106):
    r"""
    Return the constant `c_{13}` from Smart's TCDF paper, [Sma1995]_

    INPUT:

    - ``SUK`` -- a group of `S`-units
    - ``v`` -- an infinite place of ``K`` (element of ``SUK.number_field().places(prec)``)
    - ``prec`` -- (default: 106) the precision of the real field

    OUTPUT:

    The constant ``c13``, as a real number

    EXAMPLES::

        sage: from sage.rings.number_field.S_unit_solver import c13_func
        sage: K.<xi> = NumberField(x^3-3)
        sage: SUK = UnitGroup(K,S=tuple(K.primes_above(3)))
        sage: phi_real = K.places()[0]
        sage: phi_complex = K.places()[1]

        sage: c13_func(SUK,phi_real) # abs tol 1e-29
        0.4257859134798034746197327286726

        sage: c13_func(SUK,phi_complex) # abs tol 1e-29
        0.2128929567399017373098663643363

    It is an error to input a finite place

    ::

        sage: phi_finite = K.primes_above(3)[0]
        sage: c13_func(SUK,phi_finite)
        Traceback (most recent call last):
        ...
        TypeError: Place must be infinite


    REFERENCES:

    - [Sma1995]_ p. 825
    """
    try:
        _ = v.codomain()
    except AttributeError:
        raise TypeError('Place must be infinite')
    if is_real_place(v):
        return c3_func(SUK,prec)
    else:
        return c3_func(SUK,prec)/2

def K0_func(SUK, A, prec=106):
    r"""
    Return the constant `K_0` from Smart's TCDF paper, [Sma1995]_

    INPUT:

    - ``SUK`` -- a group of `S`-units
    - ``A`` -- the set of the products of the coefficients of the `S`-unit equation with each root of unity of ``K``
    - ``prec`` -- (default: 106) the precision of the real field

    OUTPUT:

    The constant ``K0``, a real number

    EXAMPLES::

        sage: from sage.rings.number_field.S_unit_solver import K0_func
        sage: K.<xi> = NumberField(x^3-3)
        sage: SUK = UnitGroup(K,S=tuple(K.primes_above(3)))
        sage: A = K.roots_of_unity()

        sage: K0_func(SUK,A) # abs tol 1e-29
        9.475576673109275443280257946929e17

    REFERENCES:

    - [Sma1995]_ p. 824
    """
    R = RealField(prec)

    def c5_func(SUK, v, R):
        return R(c3_func(SUK, R.precision())/(v.residue_class_degree()*R(v.smallest_integer()).log()*v.ramification_index()))

    def c6_func(SUK, v, A, R):
        return R(R(c4_func(SUK, v, A, R.precision())).log()/(v.residue_class_degree()*R(v.smallest_integer()).log()*v.ramification_index()))

    def c7_func(SUK, v, A, R):
        return R(R(c4_func(SUK, v, A, R.precision())).log()/c3_func(SUK, R.precision()))

    def c10_func(SUK, v, A, R):
        # [Sma1995]_ p. 824
        e_h = v.ramification_index()
        c_8, c_9 = c8_c9_func(SUK, v, A, R.precision())
        return R((2/(e_h*c5_func(SUK, v, R)))*(e_h*c6_func(SUK, v, A, R) + c_9 + c_8 * R( c_8/(e_h*c5_func(SUK, v, R))).log()))

    return R(max([c10_func(SUK,v, A, R) for v in SUK.primes()] + [c7_func(SUK,v,A,R) for v in SUK.primes()]))

def K1_func(SUK, v, A, prec=106):
    r"""
    Return the constant `K_1` from Smart's TCDF paper, [Sma1995]_

    INPUT:

    - ``SUK`` -- a group of `S`-units
    - ``v`` -- an infinite place of ``K`` (element of ``SUK.number_field().places(prec)``)
    - ``A`` -- a list of all products of each potential ``a``, ``b`` in the $S$-unit equation ``ax + by + 1 = 0`` with each root of unity of ``K``
    - ``prec`` -- (default: 106) the precision of the real field

    OUTPUT:

    The constant ``K1,`` a real number

    EXAMPLES::

        sage: from sage.rings.number_field.S_unit_solver import K1_func
        sage: K.<xi> = NumberField(x^3-3)
        sage: SUK = UnitGroup(K,S=tuple(K.primes_above(3)))
        sage: phi_real = K.places()[0]
        sage: phi_complex = K.places()[1]
        sage: A = K.roots_of_unity()

        sage: K1_func(SUK,phi_real,A)
        4.396386097852707394927181864635e16

        sage: K1_func(SUK,phi_complex,A)
        2.034870098399844430207420286581e17

    REFERENCES:

    - [Sma1995]_ p. 825

    """
    R = RealField(prec)

    #[Sma1995]_ p. 825
    if is_real_place(v):
        c11 = R(R(4*c4_func(SUK, v, A, prec)).log()/(c3_func(SUK, prec)))
    else:
        c11 = R(2*(R(4*(c4_func(SUK,v, A, prec)).sqrt()).log())/(c3_func(SUK, prec)))

    #[Sma1995]_ p. 825
    if is_real_place(v):
        c12 = R(2*c4_func(SUK, v, A, prec))
    else:
        c12 = R(2*(c4_func(SUK,v, A, prec)).sqrt())

    #[Sma1998]_ p. 225, Theorem A.1
    d = SUK.number_field().degree()
    t = SUK.rank()
    Baker_C = R( 18 * factorial(t+2) * (t+1)**(t+2) * (32*d)**(t + 3) * R( 2*(t+1) * d).log() )

    def hprime(SUK, alpha, v):
        #[Sma1998]_ p. 225
        return R(max(alpha.global_height(), 1/SUK.number_field().degree(), (v(alpha)).log().abs()/SUK.number_field().degree()))

    #[Sma1995]_ p. 825 and [Sma1998]_ p. 225, Theorem A.1
    c14 = Baker_C * prod([hprime(SUK, alpha, v) for alpha in SUK.gens_values()])

    #[Sma1995]_ p. 825
    c15 = R(2*((c12).log()+c14*R((SUK.rank()+1)*c14/c13_func(SUK, v, prec)).log())/c13_func(SUK, v, prec))

    return max([c11, c15])
>>>>>>> 370cfdac
<|MERGE_RESOLUTION|>--- conflicted
+++ resolved
@@ -1,5 +1,3 @@
-<<<<<<< HEAD
-=======
 r"""
 Solve S-unit equation x + y = 1
 
@@ -569,4 +567,859 @@
     c15 = R(2*((c12).log()+c14*R((SUK.rank()+1)*c14/c13_func(SUK, v, prec)).log())/c13_func(SUK, v, prec))
 
     return max([c11, c15])
->>>>>>> 370cfdac
+
+def minimal_vector(A,y,prec=106):
+    r"""
+
+    INPUT:
+
+    - ``A`` : a square n by n non-singular integer matrix whose rows generate a lattice `\mathcal L`
+    - ``y`` : a row (1 by n) vector with integer coordinates
+    - ``prec`` : precision of real field (default 106)
+
+    OUTPUT:
+
+    A low bound for the square of
+
+    .. MATH::
+
+        \ell (\mathcal L,\vec y) =
+        \begin{cases}
+        \displaystyle\min_{\vec x\in\mathcal L}\Vert\vec x-\vec y\Vert &, \vec y\not\in\mathcal L. \\
+        \displaystyle\min_{0\neq\vec x\in\mathcal L}\Vert\vec x\Vert &,\vec y\in\mathcal L.
+        \end{cases}`
+
+    ALGORITHM:
+
+    The algorithm is based on V.9 and V.10 of [Sma1998]_
+
+    EXAMPLES::
+
+        sage: from sage.rings.number_field.S_unit_solver import minimal_vector
+        sage: B = matrix(ZZ,2,[1,1,1,0])
+        sage: y = vector(ZZ,[2,1])
+        sage: minimal_vector(B,y)
+        1/2
+
+    ::
+
+        sage: B = random_matrix(ZZ,3)
+        sage: B #random
+            [-2 -1 -1]
+            [ 1  1 -2]
+            [ 6  1 -1]
+        sage: y = vector([1,2,100])
+        sage: minimal_vector(B,y) #random
+        15/28
+    """
+    if A.is_singular():
+        raise ValueError('The matrix A is singular')
+
+    R = RealField(prec)
+
+    n = len(y)
+    c1 = 2**(n-1)
+    ALLL = A.LLL()
+    ALLLinv = ALLL.inverse()
+    ybrace = [(R(a-round(a))).abs() for a in y * ALLLinv if (a-round(a)) != 0]
+
+    if len(ybrace) == 0:
+        return (ALLL.rows()[0].norm())**2 / c1
+    else:
+        sigma = ybrace[len(ybrace)-1]
+        return ((ALLL.rows()[0].norm())**2 * sigma) / c1
+
+def reduction_step_real_case(place,B0,G,c7):
+    r"""
+
+    INPUT:
+
+    - ``place`` -- (ring morphism) an infinite place of a number field `K`
+    - ``B0`` -- the initial bound
+    - ``G`` -- a set of generators of the free part of the group
+    - ``c7`` -- a positive real number
+
+    OUTPUT:
+
+    A tuple consisting of:
+
+    1. a new upper bound, an integer
+    2. a boolean value, ``True`` if we have to increase precision, otherwise ``False``
+
+    .. NOTE::
+
+        The constant ``c7`` in the reference page 137
+
+    REFERENCES:
+
+    - [Sma1998]_
+
+    EXAMPLES::
+
+        sage: from sage.rings.number_field.S_unit_solver import reduction_step_real_case
+        sage: K.<a> = NumberField(x^3-2)
+        sage: SK = sum([K.primes_above(p) for p in [2,3,5]],[])
+        sage: G = [g for g in K.S_unit_group(S = SK).gens_values() if g.multiplicative_order() == Infinity]
+        sage: p1 = K.real_places(prec = 200)[0]
+        sage: reduction_step_real_case(p1,10**10,G,2)
+        (58, False)
+    """
+    prec = place.codomain().precision()
+    R = RealField(prec)
+    n = len(G)
+
+    def e_s_real(a,place):
+        if place(a) < 0:
+            return (-1)*a
+        else:
+            return a
+    Glog = [log(place(e_s_real(g,place))) for g in G]
+    if len([1 for g in G if place(e_s_real(g,place)).is_zero()]) > 0:
+        return 0,True
+
+    #We choose the initial value of C such that the vector v not to have 0 everywhere
+    C = round(max([1/abs(l) for l in Glog if l != 0])+1)
+
+    #if the precision we have is not high enough we have to increase it and evaluate c7 again
+    if place.codomain().precision() < log(C)/log(2):
+        return 0,True
+
+    S = (n-1) * (B0)**2
+    T = (1 + n * B0)/2
+    finish = False
+    while  not finish:
+        A = copy(identity_matrix(ZZ,n))
+        v = vector([round(g*C) for g in Glog])
+
+        if v[n-1] == 0: #we replace the last element of v with an other non zero
+            k = [i for i,a in enumerate(v) if not a.is_zero()][0]
+            v[n-1] = v[k]
+            v[k] = 0
+        A[n-1] = v
+
+        #We have to work with rows because of the .LLL() function
+
+        A = A.transpose()
+        y = copy(zero_vector(ZZ,n))
+        l = minimal_vector(A,y)
+
+        #On the following lines I apply Lemma VI.1 from Smart's book page 83
+
+        if l < T**2 + S:
+            C = 2 * C
+            #Again if our precision is not high enough
+            if prec < log(C)/log(2):
+                return 0,True
+        else:
+            if sqrt(l-S) - T > 0:
+                return round((log(C * 2)-log(sqrt(l-S) - T))/c7),False
+            else:
+                return B0,False
+
+def reduction_step_complex_case(place,B0,G,g0,c7):
+    r"""
+
+    INPUT:
+
+    - ``place`` -- (ring morphism) an infinite place of a number field `K`
+    - ``B0`` -- the initial bound
+    - ``G`` -- a set of generators of the free part of the group
+    - ``g0`` -- an element of the torsion part of the group
+    - ``c7`` -- a positive real number
+
+    OUTPUT:
+
+    A tuple consisting of:
+
+    1. a new upper bound, an integer
+    2. a boolean value, ``True`` if we have to increase precision, otherwise ``False``
+
+    .. NOTE::
+
+        The constant ``c7`` in the reference page 138
+
+    REFERENCES:
+
+    See [Sma1998]_.
+
+    EXAMPLES::
+
+        sage: from sage.rings.number_field.S_unit_solver import reduction_step_complex_case
+        sage: K.<a> = NumberField([x^3-2])
+        sage: SK = sum([K.primes_above(p) for p in [2,3,5]],[])
+        sage: G = [g for g in K.S_unit_group(S = SK).gens_values() if g.multiplicative_order() == Infinity]
+        sage: p1 = K.places(prec = 100)[1]
+        sage: reduction_step_complex_case(p1,10^5,G,-1,2)
+        (17, False)
+    """
+    prec = place.codomain().precision()
+    R = RealField(prec)
+    n = len(G)
+    Glog_imag = [R((log(place(g))).imag_part()) for g in G]
+    Glog_real = [R((log(place(g))).real_part()) for g in G]
+    Glog_imag = Glog_imag + [2 * R.pi()]
+    Glog_real = Glog_real + [0]
+    a0log_imag = (log(place(-g0))).imag_part()
+    a0log_real = (log(place(-g0))).real_part()
+
+    #the case when the real part is 0 for all log(a_i)
+
+    pl = refine_embedding(place)
+    if len([g for g in G if (pl(g).abs()-1).abs() > 2**(-place.codomain().precision())]) == 0:
+
+        #we have only imaginary numbers and we are in case 2 as Smart's book says on page 84
+
+        C = ZZ(1) #round(min((B0**n/100),max([1/l.abs() for l in Glog_imag if l != 0]+[0])))+1
+        S = n * B0**2
+
+        #if the precision we have is not high enough we have to increase it and evaluate c7 again
+        # if precision < log(C)/log(2):
+        #     return 0,True
+
+        T = ((n+1) * B0 + 1)/2
+        finish = False
+        while not finish:
+            A = copy(identity_matrix(ZZ,n+1))
+            v = vector([round(g * C) for g in Glog_imag])
+
+            if v[n] == 0:
+                #we replace the last element of v with an other non zero
+
+                k = [i for i,a in enumerate(v) if not a.is_zero()][0]
+                v[n] = v[k]
+                v[k] = 0
+            A[n] = v
+
+            if A.is_singular():
+                C = ZZ(2 * C)
+            else:
+                #We have to work with rows because of the .LLL() function
+
+                A = A.transpose()
+                y = copy(zero_vector(ZZ,n+1))
+                y[n] = (-1) * round(a0log_imag * C)
+                l = minimal_vector(A,y)
+
+                #On the following lines I apply Lemma VI.1 of the reference page 83
+
+                if l < T**2 + S:
+                    C = ZZ(2 * C)
+
+                    #The same as above if for the new C the precision is low
+                    if prec < log(C)/log(2):
+                        return 0,True
+                else:
+                    Bnew = round((log(C * 2)-log(sqrt(l-S)-T))/c7)
+                    finish = True
+                    if mod(y[n],A[n,n]) == 0:
+                        return max(Bnew,(y[n]/A[n,n]).abs()),False
+                    else:
+                        return Bnew,False
+
+    else:
+
+        #the case when the real part is not 0 for all log(a_i)
+        C = 1
+        S = (n-1) * B0**2
+        T = ((n+1)*B0+1)/sqrt(2)
+        finish = False
+
+        #we are relabeling the Glog_real and Glog_imag s.t. the condition Real(a_n)*Im(a_(n-1))-Real(a_(n-1))*Im(a_n)!=0 to be satisfied. See page 84 of the reference.
+
+        k = [i for i in range(len(Glog_real)) if Glog_real[i] != 0][0]
+        a = Glog_real[k]
+        Glog_real[k] = Glog_real[n-1]
+        Glog_real[n-1] = a
+
+        a = Glog_imag[k]
+        Glog_imag[k] = Glog_imag[n-1]
+        Glog_imag[n-1] = a
+
+        while not finish:
+
+            A = copy(identity_matrix(ZZ,n+1))
+            #return [g * C for g in Glog_imag]
+            A[n-1] = vector([round(g * C) for g in Glog_real])
+            A[n] = vector([round(g * C) for g in Glog_imag])
+
+            if A.is_singular():
+                C *= 2
+            else:
+                #On the following lines I apply Lemma VI.2 of the reference page 85
+
+                A = A.transpose()
+                y = copy(zero_vector(ZZ,n+1))
+                y[n] = (-1) * round(a0log_imag * C)
+                y[n-1] = (-1) * round(a0log_real*C)
+                l = minimal_vector(A,y)
+
+
+                if l <= T**2 + S:
+                    C *= 2
+                    #The same as above if for the new C the precision is low
+                    if prec < log(C)/log(2):
+                        return 0,True
+                else:
+                    Bnew = round((log(C * 2)-log(sqrt(l-S)-T))/c7)
+
+                    #we take into account the second case of the theorem VI.2 of the reference page 85
+
+                    M = Matrix(ZZ,2,[A[n-1,n-1],A[n-1,n],A[n,n-1],A[n,n]])
+                    b = vector(ZZ,2,[-y[n-1],-y[n]])
+                    if M.determinant() == 1 or M.determinant() == -1:
+                        x = M.inverse() * b
+                        return max(Bnew,x[0].abs(),x[1].abs()),False
+                    else:
+                        return Bnew,False
+
+def cx_LLL_bound(SUK,A, prec=106):
+    r"""
+    Return the maximum of all of the `K_1`'s as they are LLL-optimized for each infinite place `v`
+
+    INPUT:
+
+    - ``SUK`` -- a group of `S`-units
+    - ``A`` -- a list of all products of each potential ``a``, ``b`` in the `S`-unit equation ``ax + by + 1 = 0`` with each root of unity of ``K``
+    - ``prec`` -- precision of real field (default 106)
+
+    OUTPUT:
+
+    A bound for the exponents at the infinite place, as a real number
+
+    EXAMPLES::
+
+        sage: from sage.rings.number_field.S_unit_solver import cx_LLL_bound
+        sage: K.<xi> = NumberField(x^3-3)
+        sage: SUK = UnitGroup(K,S=tuple(K.primes_above(3)))
+        sage: A = K.roots_of_unity()
+
+        sage: cx_LLL_bound(SUK,A)
+        22
+    """
+    R = RealField(prec)
+    cx_LLL = 0
+    #initialize a bound, a bad guess, as we iterate over the places of the number field, we will replace its value with the largest complex LLL bound we've found across the places
+    for v in SUK.number_field().places(prec = prec):
+        prec_v = prec
+        #c11_LLL = c11_func(SUK,v,A)
+        #c12_LLL = c12_func(SUK,v,A)
+        c13_LLL = c13_func(SUK,v,prec_v)
+        cx_bound = K1_func(SUK,v,A,prec_v)
+        #cx_bound is the LLL bound according to this place, it will be replaced as LLL gives us smaller bounds
+        if is_real_place(v):
+            new_bound,inc_prec = reduction_step_real_case(v, cx_bound, SUK.fundamental_units(), c13_LLL)
+            while inc_prec:
+                v = refine_embedding(v)
+                c13_LLL = c13_func(SUK,v,prec_v)
+                cx_bound = K1_func(SUK,v,A,prec_v)
+                new_bound, inc_prec = reduction_step_real_case(v, cx_bound, SUK.fundamental_units(), c13_LLL)
+            counter = 0
+            while abs(cx_bound - new_bound) > .01*cx_bound and counter < 15:
+                #We fear a loop that is not convergent, this is the purpose of the counter
+                #Repeat complex LLL until we get essentially no change from it
+                cx_bound = min(cx_bound,new_bound)
+                new_bound, inc_prec = reduction_step_real_case(v, cx_bound, SUK.fundamental_units(),c13_LLL)
+                while inc_prec:
+                    v = refine_embedding(v)
+                    c13_LLL = c13_func(SUK,v,prec_v)
+                    new_bound, inc_prec = reduction_step_real_case(v, cx_bound, SUK.fundamental_units(), c13_LLL)
+                counter += 1
+        else:
+            prec_v = prec
+            new_bound, inc_prec = reduction_step_complex_case(v, cx_bound, SUK.fundamental_units(), SUK.zeta(), c13_LLL)
+            while inc_prec:
+                v = refine_embedding(v)
+                c13_LLL = c13_func(SUK,v,prec_v)
+                cx_bound = K1_func(SUK,v,A,prec_v)
+                new_bound, inc_prec = reduction_step_complex_case(v, cx_bound, SUK.fundamental_units(),SUK.zeta(), c13_LLL)
+            counter = 0
+            while abs(cx_bound - new_bound) > .01*cx_bound and counter < 15:
+                #We fear a loop that is not convergent, this is the purpose of the counter
+                #Repeat complex LLL until we get essentially no change from it
+                cx_bound = min(cx_bound,new_bound)
+                new_bound, inc_prec = reduction_step_complex_case(v, cx_bound, SUK.fundamental_units(),SUK.zeta(), c13_LLL)
+                while inc_prec:
+                    v = refine_embedding(v)
+                    c13_LLL = c13_func(SUK,v,prec_v)
+                    new_bound, inc_prec = reduction_step_complex_case(v, cx_bound, SUK.fundamental_units(),SUK.zeta(), c13_LLL)
+                counter += 1
+
+        cx_bound = min(cx_bound,new_bound)
+        #for this place the complex LLL bound is cx_bound
+        cx_LLL = max(cx_bound,cx_LLL)
+        #compare this value with the complex LLL bounds we have found for the previous places, if it is bigger, replace that bound
+    return cx_LLL
+
+
+def log_p(a,prime,prec):
+    r"""
+
+    INPUT:
+
+    - ``a`` -- an element of a number field `K`
+    - ``prime`` -- a prime ideal of the number field `K`
+    - ``prec`` -- a positive integer
+
+    OUPUT:
+
+    An element of `K` which is congruent to the ``prime``-adic logarithm of ``a`` with respect to ``prime`` modulo ``p^prec``, where ``p`` is the rational prime below ``prime``
+
+    .. NOTE::
+
+        Here we take into account the other primes in `K` above `p` in order to get coefficients with small values
+
+    EXAMPLES::
+
+        sage: from sage.rings.number_field.S_unit_solver import log_p
+        sage: K.<a> = NumberField(x^2+14)
+        sage: p1 = K.primes_above(3)[0]
+        sage: p1
+        Fractional ideal (3, a + 1)
+        sage: log_p(a+2,p1,20)
+        8255385638/3*a + 15567609440/3
+
+    ::
+
+        sage: K.<a> = NumberField(x^4+14)
+        sage: p1 = K.primes_above(5)[0]
+        sage: p1
+        Fractional ideal (5, a + 1)
+        sage: log_p(1/(a^2-4),p1,30)
+        -42392683853751591352946/25*a^3 - 113099841599709611260219/25*a^2 -
+        8496494127064033599196/5*a - 18774052619501226990432/25
+    """
+    if a == 0:
+        raise ValueError('a is the zero element')
+
+    if a.valuation(prime) != 0:
+        raise ValueError('The valuation of a with respect to prime is not zero')
+
+    K = prime.ring()
+    p = prime.smallest_integer()
+
+    #In order to get an approximation with small coefficients we have to take into account the other primes above p
+    #with negative valuation.  For example, say prime2 is another (principal ideal) prime above p, and a=(unit)(prime2)^(-k) for some unit and k
+    #a postive integer, and let tilde(a):=a(prime2)^k.  Then log_p(a)=log_p(tilde(a))-k(log_p(prime2)), where the series representations
+    #of these two logs will have smaller coeffiecients.
+
+    primes = [(-(a.valuation(pr)),pr) for pr in K.primes_above(p) if a.valuation(pr) < 0]
+    local_terms = []
+
+    for (val,pr) in primes:
+        #for its pair in primes we find an element in K such that it is divisible only by pr and not by any other ideal above p. Then we take this element in the correct exponent
+
+        if pr.is_principal():
+            local_terms.append(pr.gens_reduced()[0]**val)
+        else:
+            local_terms.append(pr.gens()[1]**val)
+
+    return log_p_series_part(a * prod(local_terms),prime,prec) - sum([log_p_series_part(b,prime,prec) for b in local_terms])
+
+def log_p_series_part(a,prime,prec):
+    r"""
+
+    INPUT:
+
+    - ``a`` -- an element of a number field `K`
+    - ``prime`` -- a prime ideal of the number field `K`
+    - ``prec`` -- a positive integer
+
+    OUPUT:
+
+    The ``prime``-adic logarithm of ``a`` and accuracy ``p^prec``, where ``p`` is the rational prime below ``prime``
+
+    ALGORITHM:
+
+    The algorithm is based on the algorithm on page 30 of [Sma1998]_
+
+    EXAMPLES::
+
+        sage: from sage.rings.number_field.S_unit_solver import log_p_series_part
+        sage: K.<a> = NumberField(x^2-5)
+        sage: p1 = K.primes_above(3)[0]
+        sage: p1
+        Fractional ideal (3)
+        sage: log_p_series_part(a^2-a+1,p1,30)
+        120042736778562*a + 263389019530092
+
+    ::
+
+        sage: K.<a> = NumberField(x^4+14)
+        sage: p1 = K.primes_above(5)[0]
+        sage: p1
+        Fractional ideal (5, a + 1)
+        sage: log_p_series_part(1/(a^2-4),p1,30)
+        5628940883264585369224688048459896543498793204839654215019548600621221950915106576555819252366183605504671859902129729380543157757424169844382836287443485157589362653561119898762509175000557196963413830027960725069496503331353532893643983455103456070939403472988282153160667807627271637196608813155377280943180966078/1846595723557147156151786152499366687569722744011302407020455809280594038056223852568951718462474153951672335866715654153523843955513167531739386582686114545823305161128297234887329119860255600972561534713008376312342295724191173957260256352612807316114669486939448006523889489471912384033203125*a^2 + 2351432413692022254066438266577100183514828004415905040437326602004946930635942233146528817325416948515797296867947688356616798913401046136899081536181084767344346480810627200495531180794326634382675252631839139904967037478184840941275812058242995052383261849064340050686841429735092777331963400618255005895650200107/1846595723557147156151786152499366687569722744011302407020455809280594038056223852568951718462474153951672335866715654153523843955513167531739386582686114545823305161128297234887329119860255600972561534713008376312342295724191173957260256352612807316114669486939448006523889489471912384033203125
+    """
+    if a.valuation(prime) != 0:
+        raise ValueError('The valuation of a with respect to prime is not zero')
+    K = prime.ring()
+    g = K.gen()
+    p = prime.smallest_integer()
+    f = prime.residue_class_degree()
+    e = prime.absolute_ramification_index()
+    q = p**f - 1
+
+    divisor = q.divisors()
+    order = min([d for d in divisor if (a**d - 1).valuation(prime) > 0])
+    gamma= a**order
+    t = 0
+    while (gamma-1).valuation(prime) <= e:
+        t += 1
+        gamma = gamma**p
+    prec += t
+    #since later we divide by p^t, we must increase the precision by t at this point.
+    m = (gamma - 1).valuation(prime)/e
+    n = Integer(1)
+    step = 10 **(RR(log(prec)/log(10))).floor()
+    while n < (log(n)/log(p) + prec)/m:
+        n += step
+    #could use smaller stepsize to get actual smallest integer n, however this seems to run faster.
+    w = RR((log(prec)/log(p))).floor()
+    gamma = sum([ZZ(gi%(p**(prec+w)))* g**i if gi.valuation(p) >= 0 else ZZ((gi * p**(-gi.valuation(p)))%(p**(prec+w-gi.valuation(p)))) * p**(gi.valuation(p)) * g**i for i,gi in enumerate(gamma) if gi != 0])
+
+
+    beta = 0
+    delta = 1-gamma
+    for i in range(1,n+1):
+        beta -= delta/i
+        delta *= (1-gamma)
+        delta = sum([ZZ(di%(p**(prec+w)))* g**e if di.valuation(p) >= 0 else ZZ((di * p**(-di.valuation(p)))%(p**(prec+w-di.valuation(p)))) * p**(di.valuation(p)) * g**e for e,di in enumerate(delta) if di != 0],0)
+    beta = beta/(order*p**t)
+
+    #we try to make the coefficients small
+
+    logp = 0
+    for i,b in enumerate(beta.list()):
+        val = b.valuation(p)
+        if val < 0:
+            t = b * p**(-val)
+            t = ZZ(mod(t,p**(prec-val)))
+            t = t * p**val
+        else:
+            t = ZZ(mod(b,p**prec))
+        logp = logp + t * g**i
+
+    return logp
+
+def defining_polynomial_for_Kp(prime,prec=106):
+    r"""
+
+    INPUT:
+
+    - ``prime`` -- a prime ideal of a number field `K`
+    - ``prec`` -- a positive natural number (default 106)
+
+    OUTPUT:
+
+    A polynomial with integer coefficients that is equivalent ``mod p^prec`` to the defining polynomial of the completion of `K` associate to the defining polynomial of `K`
+
+    .. NOTE::
+
+        `K` has to be an absolute extension
+
+    EXAMPLES::
+
+        sage: from sage.rings.number_field.S_unit_solver import defining_polynomial_for_Kp
+        sage: K.<a> = QuadraticField(2)
+        sage: p2 = K.prime_above(7); p2
+        Fractional ideal (-2*a + 1)
+        sage: defining_polynomial_for_Kp(p2,10)
+        x + 266983762
+
+    ::
+
+        sage: K.<a> = QuadraticField(-6)
+        sage: p2 = K.prime_above(2); p2
+        Fractional ideal (2, a)
+        sage: defining_polynomial_for_Kp(p2,100)
+        x^2 + 6
+        sage: p5 = K.prime_above(5); p5
+        Fractional ideal (5, a + 2)
+        sage: defining_polynomial_for_Kp(p5,100)
+        x + 3408332191958133385114942613351834100964285496304040728906961917542037
+    """
+    K = prime.ring()
+    if not K.is_absolute():
+        raise ValueError('The number field is not an absolute extension')
+
+    theta = K.gen()
+    f = K.defining_polynomial()
+    p = prime.smallest_integer()
+    e = prime.absolute_ramification_index()
+
+    find = False
+    N = prec
+    while find == False:
+        RQp = Qp(p,prec = N,type = 'capped-rel', print_mode = 'series')
+
+        #We factor f in Integers(p**(precision)) using the factorization in Qp
+
+        g = f.change_ring(RQp)
+        factors = g.factor();
+
+        #We are going to find which factor of f is related to the prime ideal 'prime'
+
+        L = [factors[i][0].change_ring(ZZ) for i in range(len(factors))]
+        A = [g for g in L if (g(theta)).valuation(prime) >= e*N/2];
+
+        if len(A) == 1:
+            return A[0].change_ring(Integers(p**prec)).change_ring(ZZ)
+        else:
+            N += 1
+
+def embedding_to_Kp(a,prime,prec):
+    r"""
+
+    INPUT:
+
+    - ``a`` -- an element of a number field `K`
+    - ``prime`` -- a prime ideal of `K`
+    - ``prec`` -- a positive natural number
+
+    OUTPUT:
+
+    An element of `K` that is equivalent to ``a`` modulo ``p^(prec)`` and the generator of `K` appears with exponent less than `e \cdot f`, where ``p`` is the rational prime below ``prime`` and `e,f` are the ramification index and residue degree, respectively.
+
+    .. NOTE::
+
+        `K` has to be an absolute extension
+
+    EXAMPLES::
+
+        sage: from sage.rings.number_field.S_unit_solver import embedding_to_Kp
+        sage: K.<a> = QuadraticField(17)
+        sage: p = K.prime_above(13); p
+        Fractional ideal (-a + 2)
+        sage: embedding_to_Kp(a-3,p,15)
+        -20542890112375827
+
+    ::
+
+        sage: K.<a> = NumberField(x^4-2)
+        sage: p = K.prime_above(7); p
+        Fractional ideal (-a^2 + a - 1)
+        sage: embedding_to_Kp(a^3-3,p,15)
+        -1261985118949117459462968282807202378
+    """
+    K = prime.ring()
+    if not K.is_absolute():
+        raise ValueError('K has to be an absolute extension')
+
+    g = defining_polynomial_for_Kp(prime,prec)
+    p = prime.smallest_integer()
+    gen = K.gen()
+    n = g.degree()
+    g = g.change_ring(QQ)
+    f = K(a).lift()
+
+    return K(sum([b*gen**j for j,b in enumerate(f.mod(g))]))
+
+def p_adic_LLL_bound_one_prime(prime,B0,M,M_logp,m0,c3,precision=106):
+    r"""
+
+    INPUT:
+
+    - ``prime`` -- a prime ideal of a number field `K`
+    - ``B0`` -- the initial bound
+    - ``M`` -- a list of elements of `K`, the `\mu_i`'s from Lemma IX.3 of [Sma1998]_
+    - ``M_logp`` -- the p-adic logarithm of elements in `M`
+    - ``m0`` -- an element of `K`, this is `\mu_0` from Lemma IX.3 of [Sma1998]_
+    - ``c3`` -- a positive real constant
+    - ``precision`` -- the precision of the calculations (default 106)
+
+    OUTPUT:
+
+    A pair consisting of:
+
+    1. a new upper bound, an integer
+    2. a boolean value, ``True`` if we have to increase precision, otherwise ``False``
+
+    .. NOTE::
+
+        The constant `c_5` is the constant `c_5` at the page 89 of [Sma1998]_ which is equal to the constant `c_{10}` at the page 139 of [Sma1995]_.
+        In this function, the `c_i` constants are in line with [Sma1998]_, but generally differ from the constants in [Sma1995]_ and other parts of this code.
+
+    EXAMPLES:
+
+    This example indictes a case where we must increase precision
+
+    ::
+
+        sage: from sage.rings.number_field.S_unit_solver import p_adic_LLL_bound_one_prime
+        sage: prec = 50
+        sage: K.<a> = NumberField(x^3-3)
+        sage: SUK = UnitGroup(K,S=tuple(K.primes_above(3)))
+        sage: v = tuple(K.primes_above(3))[0]
+        sage: A = SUK.roots_of_unity()
+        sage: K0_old = 9.4755766731093e17
+        sage: Mus = [a^2 - 2]
+        sage: Log_p_Mus = [185056824593551109742400*a^2 + 1389583284398773572269676*a + 717897987691852588770249]
+        sage: mu0 = K(-1)
+        sage: c3_value = 0.42578591347980
+        sage: m0_Kv_new, increase_precision = p_adic_LLL_bound_one_prime( v, K0_old, Mus, Log_p_Mus, mu0, c3_value, prec)
+        sage: m0_Kv_new
+        0
+        sage: increase_precision
+        True
+
+    And now we increase the precision to make it all work
+
+    ::
+
+        sage: prec = 106
+        sage: K.<a> = NumberField(x^3-3)
+        sage: SUK = UnitGroup(K,S=tuple(K.primes_above(3)))
+        sage: v = tuple(K.primes_above(3))[0]
+        sage: A = SUK.roots_of_unity()
+        sage: K0_old = 9.475576673109275443280257946930e17
+        sage: Mus = [a^2 - 2]
+        sage: Log_p_Mus = [1029563604390986737334686387890424583658678662701816*a^2 + 661450700156368458475507052066889190195530948403866*a]
+        sage: mu0 = K(-1)
+        sage: c3_value = 0.4257859134798034746197327286726
+        sage: m0_Kv_new, increase_precision = p_adic_LLL_bound_one_prime( v, K0_old, Mus, Log_p_Mus, mu0, c3_value, prec)
+        sage: m0_Kv_new
+        476
+        sage: increase_precision
+        False
+    """
+    if any(g.valuation(prime) != 0 for g in M+[m0]):
+        raise ValueError('There is an element with non zero valuation at prime')
+
+    K = prime.ring()
+    p = prime.smallest_integer()
+    f = prime.residue_class_degree()
+    e = prime.absolute_ramification_index()
+    c5 = c3/(f * e * log(p))
+    theta = K.gen()
+
+    #if M is empty then it is easy to give an upper bound
+    if len(M) == 0:
+        if m0 != 1:
+            return RR(max(log(p) * f * (m0-1).valuation(prime)/c3,0)).floor(),False
+        else:
+            return 0,False
+    #we evaluate the p-adic logarithms of m0 and we embed it in the completion of K with respect to prime
+
+    m0_logp = log_p(m0,prime,precision)
+    m0_logp = embedding_to_Kp(m0_logp,prime,precision)
+    n = len(M_logp)
+    #Below we implement paragraph VI.4.2 of [Smart], pages 89-93
+
+    #we evaluate the order of discriminant of theta
+
+    Theta = [theta**i for i in range(K.absolute_degree())]
+    ordp_Disc = (K.disc(Theta)).valuation(p)
+    #Let's check the mathematics here
+    #We evaluate lambda
+
+    c8 = min([min([a.valuation(p) for a in g]) for g in M_logp])
+    lam = p**c8
+
+    #we apply lemma VI.5 of [Smart] page 90
+    #c6 is 0 here because we seek to solve the equation x+y=1, so our set A
+    #is contained in the roots of unity of K
+
+    low_bound = round(1/c5)
+    for a in m0_logp:
+        if a != 0:
+            if c8 > a.valuation(p):
+                B1 = (c8 + ordp_Disc/2)/c5
+                if B1 > low_bound:
+                    return RR(B1).floor(),False
+                else:
+                    return low_bound,False
+
+    c8 = min([a.valuation(p) for a in m0_logp]+[c8])
+    B = [g/lam for g in M_logp]
+    b0 = m0_logp/lam
+    c9 = c8 + ordp_Disc/2
+
+    #We evaluate 'u' and we construct the matrix A
+
+    m = e * f
+    u = 1
+    while True:
+        if u > (precision * log(2))/log(p):
+            return 0,True
+
+        #We construct the matrix A as a block matrix
+
+        A11 = copy(identity_matrix(ZZ,n))
+        A12 = copy(zero_matrix(ZZ,n,m))
+        A21 = copy(zero_matrix(ZZ,n,m))
+        A22 = p**u * copy(identity_matrix(ZZ,m))
+        for i,b in enumerate(B):
+            A21[i] = vector([mod(b[j],p**u) for j in range(m)])
+        A = block_matrix([[A11,A12],[A21.transpose(),A22]])
+
+        y = copy(zero_vector(ZZ,n+m))
+        for i in range(m):
+            y[i+n] = -mod(b0[i],p**u)
+        #This refers to c10 from Smart
+        c10squared = minimal_vector(A.transpose(),y)
+        if c10squared > n * B0**2:
+            B2 = (u + c9)/c5
+            if B2 > low_bound:
+                return RR(B2).floor(),False
+            else:
+                return low_bound,False
+        else:
+            u += 1
+
+def p_adic_LLL_bound(SUK, A, prec=106):
+    r"""
+    Return the maximum of all of the `K_0`'s as they are LLL-optimized for each finite place `v`
+
+    INPUT:
+
+    - ``SUK`` -- a group of `S`-units
+    - ``A`` -- a list of all products of each potential ``a``, ``b`` in the `S`-unit equation ``ax + by + 1 = 0`` with each root of unity of ``K``
+    - ``prec``-- precision for p-adic LLL calculations (default 106)
+
+    OUTPUT:
+
+    A bound for the max of exponents in the case that extremal place is finite (see [Sma1995]_) as a real number
+
+    EXAMPLES::
+
+        sage: from sage.rings.number_field.S_unit_solver import p_adic_LLL_bound
+        sage: K.<xi> = NumberField(x^3-3)
+        sage: SUK = UnitGroup(K,S=tuple(K.primes_above(3)))
+        sage: A = SUK.roots_of_unity()
+        sage: prec = 100
+        sage: p_adic_LLL_bound(SUK,A, prec)
+        89
+    """
+    S = SUK.primes()
+    K0_old = K0_func(SUK, A, prec)
+    LLL_K0_by_finite_place = []
+    for i,v in enumerate(S):
+        #Kv_old = K0_by_finite_place[0]
+        Mus0 = possible_mu0s(SUK, v)
+        Mus = mus(SUK,v)
+        Log_p_Mus = [log_p(a,v,prec) for a in Mus]
+        local_prec = prec
+        val = 0
+        for m0 in Mus0:
+            m0_Kv_old = K0_old
+            m0_Kv_new, increase_precision = p_adic_LLL_bound_one_prime( v, m0_Kv_old, Mus, Log_p_Mus, m0, c3_func(SUK,local_prec), local_prec)
+            while increase_precision:
+                local_prec *= 2
+                Log_p_Mus = [log_p(a,v,local_prec) for a in Mus]
+                Log_p_Mus = [embedding_to_Kp(a,v,prec) for a in Log_p_Mus]
+                m0_Kv_new, increase_precision = p_adic_LLL_bound_one_prime( v, m0_Kv_old, Mus, Log_p_Mus, m0, c3_func(SUK,local_prec), local_prec)
+
+            while m0_Kv_new < m0_Kv_old:
+                m0_Kv_old = m0_Kv_new
+                m0_Kv_new , increase_precision = p_adic_LLL_bound_one_prime(v, m0_Kv_old, Mus, Log_p_Mus, m0, c3_func(SUK,local_prec), local_prec)
+                while increase_precision:
+                    local_prec *= 2
+                    Log_p_Mus = [log_p(a,v,local_prec) for a in Mus]
+                    m0_Kv_new,increase_precision = p_adic_LLL_bound_one_prime( v, m0_Kv_old, Mus, Log_p_Mus, m0, c3_func(SUK,local_prec), local_prec)
+
+            if m0_Kv_old > val:
+                val = m0_Kv_old
+
+        LLL_K0_by_finite_place.append(val)
+    return max(LLL_K0_by_finite_place)