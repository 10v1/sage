--- conflicted
+++ resolved
@@ -180,11 +180,7 @@
 from sage.rings.contfrac import (CFF, ContinuedFractionField)
 
 # asymptotic ring
-<<<<<<< HEAD
-from asymptotic.all import *
-=======
 from asymptotic.all import *
 
 # Register classes in numbers abc
-import numbers_abc
->>>>>>> 8f93e71c
+import numbers_abc