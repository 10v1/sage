"""
p-Adic Generic

A generic superclass for all p-adic parents.

AUTHORS:

- David Roe
- Genya Zaytman: documentation
- David Harvey: doctests
- Julian Rueth (2013-03-16): test methods for basic arithmetic

"""

#*****************************************************************************
#       Copyright (C) 2007-2013 David Roe <roed.math@gmail.com>
#                               William Stein <wstein@gmail.com>
#                               Julian Rueth <julian.rueth@fsfe.org>
#
#  Distributed under the terms of the GNU General Public License (GPL)
#  as published by the Free Software Foundation; either version 2 of
#  the License, or (at your option) any later version.
#
#                  http://www.gnu.org/licenses/
#*****************************************************************************
from __future__ import print_function
from __future__ import absolute_import

from sage.misc.prandom import sample
from sage.misc.misc import some_tuples
from copy import copy

from sage.structure.richcmp import richcmp
from sage.categories.principal_ideal_domains import PrincipalIdealDomains
from sage.categories.morphism import Morphism
from sage.categories.fields import Fields
from sage.rings.infinity import infinity
from .local_generic import LocalGeneric
from sage.rings.ring import PrincipalIdealDomain
from sage.rings.integer import Integer
from sage.rings.infinity import Infinity
from sage.rings.padics.padic_printing import pAdicPrinter
from sage.rings.padics.precision_error import PrecisionError
from sage.misc.cachefunc import cached_method
from sage.structure.richcmp import richcmp_not_equal


class pAdicGeneric(PrincipalIdealDomain, LocalGeneric):
    def __init__(self, base, p, prec, print_mode, names, element_class, category=None):
        """
        Initialization.

        INPUT:

            - base -- Base ring.
            - p -- prime
            - print_mode -- dictionary of print options
            - names -- how to print the uniformizer
            - element_class -- the class for elements of this ring

        EXAMPLES::

            sage: R = Zp(17) #indirect doctest
        """
        if category is None:
            if self.is_field():
                category = Fields()
            else:
                category = PrincipalIdealDomains()
        category = category.Metric().Complete()
        LocalGeneric.__init__(self, base, prec, names, element_class, category)
        self._printer = pAdicPrinter(self, print_mode)
<<<<<<< HEAD
        self._qth_roots_of_unity = [ 1 ]
=======
        self._qth_roots_of_unity = [ (1, Infinity) ]
>>>>>>> a53bf90d

    def some_elements(self):
        r"""
        Returns a list of elements in this ring.

        This is typically used for running generic tests (see :class:`TestSuite`).

        EXAMPLES::

            sage: Zp(2,4).some_elements()
            [0, 1 + O(2^4), 2 + O(2^5), 1 + 2^2 + 2^3 + O(2^4), 2 + 2^2 + 2^3 + 2^4 + O(2^5)]
        """
        p = self(self.prime())
        a = self.gen()
        one = self.one()
        L = [self.zero(), one, p, (one+p+p).inverse_of_unit(), p-p**2]
        if a != p:
            L.extend([a, (one + a + p).inverse_of_unit()])
        if self.is_field():
            L.extend([~(p-p-a),p**(-20)])
        return L

    def _modified_print_mode(self, print_mode):
        """
        Returns a dictionary of print options, starting with self's
        print options but modified by the options in the dictionary
        print_mode.

        INPUT:

            - print_mode -- dictionary with keys in ['mode', 'pos', 'ram_name', 'unram_name', 'var_name', 'max_ram_terms', 'max_unram_terms', 'max_terse_terms', 'sep', 'alphabet']

        EXAMPLES::

            sage: R = Zp(5)
            sage: R._modified_print_mode({'mode': 'bars'})['ram_name']
            '5'
        """
        if print_mode is None:
            print_mode = {}
        elif isinstance(print_mode, str):
            print_mode = {'mode': print_mode}
        for option in ['mode', 'pos', 'ram_name', 'unram_name', 'var_name', 'max_ram_terms', 'max_unram_terms', 'max_terse_terms', 'sep', 'alphabet', 'show_prec']:
            if option not in print_mode:
                print_mode[option] = self._printer.dict()[option]
        return print_mode

    def ngens(self):
        """
        Returns the number of generators of self.

        We conventionally define this as 1: for base rings, we take a
        uniformizer as the generator; for extension rings, we take a
        root of the minimal polynomial defining the extension.

        EXAMPLES::

            sage: Zp(5).ngens()
            1
            sage: Zq(25,names='a').ngens()
            1
        """
        return 1

    def gens(self):
        """
        Returns a list of generators.

        EXAMPLES::

            sage: R = Zp(5); R.gens()
            [5 + O(5^21)]
            sage: Zq(25,names='a').gens()
            [a + O(5^20)]
            sage: S.<x> = ZZ[]; f = x^5 + 25*x -5; W.<w> = R.ext(f); W.gens()
            [w + O(w^101)]
        """
        return [self.gen()]

    def __richcmp__(self, other, op):
        """
        Return 0 if self == other, and 1 or -1 otherwise.

        We consider two p-adic rings or fields to be equal if they are
        equal mathematically, and also have the same precision cap and
        printing parameters.

        EXAMPLES::

            sage: R = Qp(7)
            sage: S = Qp(7,print_mode='val-unit')
            sage: R == S
            False
            sage: S = Qp(7,type='capped-rel')
            sage: R == S
            True
            sage: R is S
            True
        """
        if not isinstance(other, pAdicGeneric):
            return NotImplemented

        lx = self.prime()
        rx = other.prime()
        if lx != rx:
            return richcmp_not_equal(lx, rx, op)

        lx = self.precision_cap()
        rx = other.precision_cap()
        if lx != rx:
            return richcmp_not_equal(lx, rx, op)

        return self._printer.richcmp_modes(other._printer, op)

    #def ngens(self):
    #    return 1

    #def gen(self, n = 0):
    #    if n != 0:
    #        raise IndexError, "only one generator"
    #    return self(self.prime())

    def print_mode(self):
        r"""
        Returns the current print mode as a string.

        INPUT:

            self -- a p-adic field

        OUTPUT:

            string -- self's print mode

        EXAMPLES::

            sage: R = Qp(7,5, 'capped-rel')
            sage: R.print_mode()
            'series'
        """
        return self._printer._print_mode()

    def characteristic(self):
        r"""
        Returns the characteristic of self, which is always 0.

        INPUT:

            self -- a p-adic parent

        OUTPUT:

            integer -- self's characteristic, i.e., 0

        EXAMPLES::

            sage: R = Zp(3, 10,'fixed-mod'); R.characteristic()
            0
        """
        return Integer(0)

    def prime(self):
        """
        Returns the prime, ie the characteristic of the residue field.

        INPUT:

            self -- a p-adic parent

        OUTPUT:

            integer -- the characteristic of the residue field

        EXAMPLES::

            sage: R = Zp(3,5,'fixed-mod')
            sage: R.prime()
            3
        """
        return self.prime_pow._prime()

    def uniformizer_pow(self, n):
        """
        Returns p^n, as an element of self.

        If n is infinity, returns 0.

        EXAMPLES::

            sage: R = Zp(3, 5, 'fixed-mod')
            sage: R.uniformizer_pow(3)
            3^3
            sage: R.uniformizer_pow(infinity)
            0
        """
        if n is infinity:
            return self(0)
        return self(self.prime_pow.pow_Integer_Integer(n))

    def _unram_print(self):
        """
        For printing.  Will be None if the unramified subextension of self is of degree 1 over Z_p or Q_p.

        EXAMPLES::

            sage: Zp(5)._unram_print()
        """
        return None

    def residue_characteristic(self):
        """
        Return the prime, i.e., the characteristic of the residue field.

        OUTPUT:

        integer -- the characteristic of the residue field

        EXAMPLES::

            sage: R = Zp(3,5,'fixed-mod')
            sage: R.residue_characteristic()
            3
        """
        return self.prime()

    def residue_class_field(self):
        """
        Returns the residue class field.

        INPUT:

            self -- a p-adic ring

        OUTPUT:

            the residue field

        EXAMPLES::

            sage: R = Zp(3,5,'fixed-mod')
            sage: k = R.residue_class_field()
            sage: k
            Finite Field of size 3
        """
        from sage.rings.finite_rings.finite_field_constructor import GF
        return GF(self.prime())

    def residue_field(self):
        """
        Returns the residue class field.

        INPUT:

            self -- a p-adic ring

        OUTPUT:

            the residue field

        EXAMPLES::

            sage: R = Zp(3,5,'fixed-mod')
            sage: k = R.residue_field()
            sage: k
            Finite Field of size 3
        """
        return self.residue_class_field()

    def residue_ring(self, n):
        """
        Returns the quotient of the ring of integers by the nth power of the maximal ideal.

        EXAMPLES::

            sage: R = Zp(11)
            sage: R.residue_ring(3)
            Ring of integers modulo 1331
        """
        from sage.rings.finite_rings.integer_mod_ring import Zmod
        return Zmod(self.prime()**n)

    def residue_system(self):
        """
        Returns a list of elements representing all the residue classes.

        INPUT:

            self -- a p-adic ring

        OUTPUT:

            list of elements -- a list of elements representing all the residue classes

        EXAMPLES::

            sage: R = Zp(3, 5,'fixed-mod')
            sage: R.residue_system()
            [0, 1, 2]
        """
        return [self(i) for i in self.residue_class_field()]

    def _fraction_field_key(self, print_mode=None):
        """
        Changes print_mode from a dictionary to a tuple and raises a deprecation warning if it is present.

        EXAMPLES::

            sage: Zp(5)._fraction_field_key()
            sage: Zp(5)._fraction_field_key({"pos":False})
            doctest:warning
            ...
            DeprecationWarning: Use the change method if you want to change print options in fraction_field()
            See http://trac.sagemath.org/23227 for details.
            (('pos', False),)
        """
        if print_mode is not None:
            from sage.misc.superseded import deprecation
            deprecation(23227, "Use the change method if you want to change print options in fraction_field()")
            return tuple(sorted(print_mode.items()))

    @cached_method(key=_fraction_field_key)
    def fraction_field(self, print_mode=None):
        r"""
        Returns the fraction field of this ring or field.

        For `\ZZ_p`, this is the `p`-adic field with the same options,
        and for extensions, it is just the extension of the fraction
        field of the base determined by the same polynomial.

        The fraction field of a capped absolute ring is capped relative,
        and that of a fixed modulus ring is floating point.

        INPUT:

        - ``print_mode`` -- a dictionary containing print options.
          Defaults to the same options as this ring.

        OUTPUT:

        - the fraction field of this ring.

        EXAMPLES::

            sage: R = Zp(5, print_mode='digits', show_prec=False)
            sage: K = R.fraction_field(); K(1/3)
            31313131313131313132
            sage: L = R.fraction_field({'max_ram_terms':4}); L(1/3)
            doctest:warning
            ...
            DeprecationWarning: Use the change method if you want to change print options in fraction_field()
            See http://trac.sagemath.org/23227 for details.
            3132
            sage: U.<a> = Zq(17^4, 6, print_mode='val-unit', print_max_terse_terms=3)
            sage: U.fraction_field()
            17-adic Unramified Extension Field in a defined by x^4 + 7*x^2 + 10*x + 3
            sage: U.fraction_field({"pos":False}) == U.fraction_field()
            False

        TESTS::

            sage: R = ZpLC(2); R
            doctest:...: FutureWarning: This class/method/function is marked as experimental. It, its functionality or its interface might change without a formal deprecation.
            See http://trac.sagemath.org/23505 for details.
            2-adic Ring with lattice-cap precision
            sage: K = R.fraction_field(); K
            2-adic Field with lattice-cap precision

            sage: K = QpLC(2); K2 = K.fraction_field({'mode':'terse'})
            sage: K2 is K
            False
            sage: K = QpLC(2, label='test'); K
            2-adic Field with lattice-cap precision (label: test)
            sage: K.fraction_field()
            2-adic Field with lattice-cap precision (label: test)
            sage: K.fraction_field({'mode':'series'}) is K
            True
        """
        if self.is_field() and print_mode is None:
            return self
        if print_mode is None:
            return self.change(field=True)
        else:
            return self.change(field=True, **print_mode)

    def integer_ring(self, print_mode=None):
        r"""
        Returns the ring of integers of this ring or field.

        For `\QQ_p`, this is the `p`-adic ring with the same options,
        and for extensions, it is just the extension of the ring
        of integers of the base determined by the same polynomial.

        INPUT:

        - ``print_mode`` -- a dictionary containing print options.
          Defaults to the same options as this ring.

        OUTPUT:

        - the ring of elements of this field with nonnegative valuation.

        EXAMPLES::

            sage: K = Qp(5, print_mode='digits', show_prec=False)
            sage: R = K.integer_ring(); R(1/3)
            31313131313131313132
            sage: S = K.integer_ring({'max_ram_terms':4}); S(1/3)
            doctest:warning
            ...
            DeprecationWarning: Use the change method if you want to change print options in integer_ring()
            See http://trac.sagemath.org/23227 for details.
            3132
            sage: U.<a> = Qq(17^4, 6, print_mode='val-unit', print_max_terse_terms=3)
            sage: U.integer_ring()
            17-adic Unramified Extension Ring in a defined by x^4 + 7*x^2 + 10*x + 3
            sage: U.fraction_field({"print_mode":"terse"}) == U.fraction_field()
            doctest:warning
            ...
            DeprecationWarning: Use the change method if you want to change print options in fraction_field()
            See http://trac.sagemath.org/23227 for details.
            False

        TESTS::

            sage: K = QpLC(2); K
            2-adic Field with lattice-cap precision
            sage: R = K.integer_ring(); R
            2-adic Ring with lattice-cap precision

            sage: R = ZpLC(2); R2 = R.integer_ring({'mode':'terse'})
            sage: R2 is R
            False
            sage: R = ZpLC(2, label='test'); R
            2-adic Ring with lattice-cap precision (label: test)
            sage: R.integer_ring()
            2-adic Ring with lattice-cap precision (label: test)
            sage: R.integer_ring({'mode':'series'}) is R
            True
        """
        #Currently does not support fields with non integral defining polynomials.  This should change when the padic_general_extension framework gets worked out.
        if not self.is_field() and print_mode is None:
            return self
        if print_mode is None:
            return self.change(field=False)
        else:
            from sage.misc.superseded import deprecation
            deprecation(23227, "Use the change method if you want to change print options in integer_ring()")
            return self.change(field=False, **print_mode)

    def teichmuller(self, x, prec = None):
        r"""
        Returns the teichmuller representative of x.

        INPUT:

            - self -- a p-adic ring
            - x -- something that can be cast into self

        OUTPUT:

            - element -- the teichmuller lift of x

        EXAMPLES::

            sage: R = Zp(5, 10, 'capped-rel', 'series')
            sage: R.teichmuller(2)
            2 + 5 + 2*5^2 + 5^3 + 3*5^4 + 4*5^5 + 2*5^6 + 3*5^7 + 3*5^9 + O(5^10)
            sage: R = Qp(5, 10,'capped-rel','series')
            sage: R.teichmuller(2)
            2 + 5 + 2*5^2 + 5^3 + 3*5^4 + 4*5^5 + 2*5^6 + 3*5^7 + 3*5^9 + O(5^10)
            sage: R = Zp(5, 10, 'capped-abs', 'series')
            sage: R.teichmuller(2)
            2 + 5 + 2*5^2 + 5^3 + 3*5^4 + 4*5^5 + 2*5^6 + 3*5^7 + 3*5^9 + O(5^10)
            sage: R = Zp(5, 10, 'fixed-mod', 'series')
            sage: R.teichmuller(2)
            2 + 5 + 2*5^2 + 5^3 + 3*5^4 + 4*5^5 + 2*5^6 + 3*5^7 + 3*5^9
            sage: R = Zp(5,5)
            sage: S.<x> = R[]
            sage: f = x^5 + 75*x^3 - 15*x^2 +125*x - 5
            sage: W.<w> = R.ext(f)
            sage: y = W.teichmuller(3); y
            3 + 3*w^5 + w^7 + 2*w^9 + 2*w^10 + 4*w^11 + w^12 + 2*w^13 + 3*w^15 + 2*w^16 + 3*w^17 + w^18 + 3*w^19 + 3*w^20 + 2*w^21 + 2*w^22 + 3*w^23 + 4*w^24 + O(w^25)
            sage: y^5 == y
            True
            sage: g = x^3 + 3*x + 3
            sage: A.<a> = R.ext(g)
            sage: b = A.teichmuller(1 + 2*a - a^2); b
            (4*a^2 + 2*a + 1) + 2*a*5 + (3*a^2 + 1)*5^2 + (a + 4)*5^3 + (a^2 + a + 1)*5^4 + O(5^5)
            sage: b^125 == b
            True

        We check that :trac:`23736` is resolved::

            sage: R.teichmuller(GF(5)(2))
            2 + 5 + 2*5^2 + 5^3 + 3*5^4 + O(5^5)

        AUTHORS:

        - Initial version: David Roe
        - Quadratic time version: Kiran Kedlaya <kedlaya@math.mit.edu> (3/27/07)
        """
        ans = self(x) if prec is None else self(x, prec)
        # Since teichmuller representatives are defined at infinite precision,
        # we can lift to precision prec, as long as the absolute precision of ans is positive.
        if ans.precision_absolute() <= 0:
            raise ValueError("Not enough precision to determine Teichmuller representative")
        if ans.valuation() > 0:
            return self(0) if prec is None else self(0, prec)
        ans = ans.lift_to_precision(prec)
        if ans is x:
            ans = copy(ans)
        ans._teichmuller_set_unsafe()
        return ans

    def teichmuller_system(self):
        r"""
        Returns a set of teichmuller representatives for the invertible elements of `\ZZ / p\ZZ`.

        INPUT:

        - self -- a p-adic ring

        OUTPUT:

        - list of elements -- a list of teichmuller representatives for the invertible elements of `\ZZ / p\ZZ`

        EXAMPLES::

            sage: R = Zp(3, 5,'fixed-mod', 'terse')
            sage: R.teichmuller_system()
            [1, 242]

        Check that :trac:`20457` is fixed::

            sage: F.<a> = Qq(5^2,6)
            sage: F.teichmuller_system()[3]
            (2*a + 2) + (4*a + 1)*5 + 4*5^2 + (2*a + 1)*5^3 + (4*a + 1)*5^4 + (2*a + 3)*5^5 + O(5^6)

        NOTES:

        Should this return 0 as well?
        """
        R = self.residue_class_field()
        prec = self.precision_cap()
        return [self.teichmuller(self(i).lift_to_precision(prec)) for i in R if i != 0]

#     def different(self):
#         raise NotImplementedError

#     def automorphisms(self):
#         r"""
#         Returns the group of automorphisms of `\ZZ_p`, i.e. the trivial group.
#         """
#         raise NotImplementedError

#     def galois_group(self):
#         r"""
#         Returns the Galois group of `\ZZ_p`, i.e. the trivial group.
#         """
#         raise NotImplementedError

#     def hasGNB(self):
#         r"""
#         Returns whether or not `\ZZ_p` has a Gauss Normal Basis.
#         """
#         raise NotImplementedError

    def extension(self, modulus, prec = None, names = None, print_mode = None, implementation='FLINT', **kwds):
        """
        Create an extension of this p-adic ring.

        EXAMPLES::

            sage: k = Qp(5)
            sage: R.<x> = k[]
            sage: l.<w> = k.extension(x^2-5); l
            5-adic Eisenstein Extension Field in w defined by x^2 - 5

            sage: F = list(Qp(19)['x'](cyclotomic_polynomial(5)).factor())[0][0]
            sage: L = Qp(19).extension(F, names='a')
            sage: L
            19-adic Unramified Extension Field in a defined by x^2 + 8751674996211859573806383*x + 1
        """
        if isinstance(modulus, list):
            if len(modulus) == 0:
                return self
            else:
                return self.extension(modulus[-1], prec=prec[-1],
                                      names=names[-1],
                                      implementation=implementation[-1],
                                      print_mode=print_mode, **kwds).extension(
                                          modulus[:-1], prec=prec[:-1],
                                          names=names[:-1],
                                          implementation=implementation[:-1],
                                          print_mode=print_mode, **kwds)
        from sage.rings.padics.factory import ExtensionFactory
        if print_mode is None:
            print_mode = {}
        elif isinstance(print_mode, str):
            print_mode = {'print_mode': print_mode}
        else:
            if not isinstance(print_mode, dict):
                print_mode = dict(print_mode)
            for option in ['mode', 'pos', 'max_ram_terms', 'max_unram_terms', 'max_terse_terms', 'sep', 'alphabet']:
                if option in print_mode:
                    print_mode["print_" + option] = print_mode[option]
                    del print_mode[option]
                elif "print_" + option not in print_mode:
                    if "print_" + option in kwds:
                        print_mode["print_" + option] = kwds["print_" + option]
                    else:
                        print_mode["print_" + option] = self._printer.dict()[option]
            for option in ['ram_name', 'unram_name', 'var_name']:
                if option not in print_mode:
                    if option in kwds:
                        print_mode[option] = kwds[option]
                    else:
                        print_mode[option] = self._printer.dict()[option]
        return ExtensionFactory(base=self, modulus=modulus, prec=prec, names=names, check = True, implementation=implementation, **print_mode)

    def _test_add(self, **options):
        """
        Test addition of elements of this ring.

        INPUT:

        - ``options`` -- any keyword arguments accepted by :meth:`_tester`.

        EXAMPLES::

            sage: Zp(3)._test_add()

        .. SEEALSO::

            :class:`TestSuite`

        """
        tester = self._tester(**options)
        elements = tester.some_elements()

        for x in elements:
            y = x + self.zero()
            tester.assertEqual(y,x)
            tester.assertEqual(y.precision_absolute(),x.precision_absolute())
            tester.assertEqual(y.precision_relative(),x.precision_relative())

        for x,y in some_tuples(elements, 2, tester._max_runs):
            z = x + y
            tester.assertIs(z.parent(), self)
            zprec = min(x.precision_absolute(), y.precision_absolute())
            if self.is_lattice_prec():
                tester.assertGreaterEqual(z.precision_absolute(), zprec)
            elif not self.is_floating_point():
                tester.assertEqual(z.precision_absolute(), zprec)
            tester.assertGreaterEqual(z.valuation(), min(x.valuation(),y.valuation()))
            if x.valuation() != y.valuation():
                tester.assertEqual(z.valuation(), min(x.valuation(),y.valuation()))
            tester.assertTrue(y.is_equal_to(z-x,zprec))
            tester.assertTrue(x.is_equal_to(z-y,zprec))

    def _test_sub(self, **options):
        """
        Test subtraction on elements of this ring.

        INPUT:

        - ``options`` -- any keyword arguments accepted by :meth:`_tester`.

        EXAMPLES::

            sage: Zp(3)._test_sub()

        .. SEEALSO::

            :class:`TestSuite`

        """
        tester = self._tester(**options)

        elements = list(tester.some_elements())
        for x in elements:
            y = x - self.zero()
            tester.assertEqual(y, x)
            tester.assertEqual(y.precision_absolute(), x.precision_absolute())
            tester.assertEqual(y.precision_relative(), x.precision_relative())

        for x,y in some_tuples(elements, 2, tester._max_runs):
            z = x - y
            tester.assertIs(z.parent(), self)
            zprec = min(x.precision_absolute(), y.precision_absolute())
            if self.is_lattice_prec():
                tester.assertGreaterEqual(z.precision_absolute(), zprec)
            elif not self.is_floating_point():
                tester.assertEqual(z.precision_absolute(), zprec)
            tester.assertGreaterEqual(z.valuation(), min(x.valuation(),y.valuation()))
            if x.valuation() != y.valuation():
                tester.assertEqual(z.valuation(), min(x.valuation(),y.valuation()))
            tester.assertTrue((-y).is_equal_to(z - x,zprec))
            tester.assertTrue(x.is_equal_to(z + y,zprec))

    def _test_invert(self, **options):
        """
        Test multiplicative inversion of elements of this ring.

        INPUT:

        - ``options`` -- any keyword arguments accepted by :meth:`_tester`.

        EXAMPLES::

            sage: Zp(3)._test_invert()

        .. SEEALSO::

            :class:`TestSuite`

        """
        tester = self._tester(**options)

        elements = tester.some_elements()
        for x in elements:
            try:
                y = ~x
            except (ZeroDivisionError, PrecisionError, ValueError):
                tester.assertFalse(x.is_unit())
                if not self.is_fixed_mod(): tester.assertTrue(x.is_zero())
            else:
                try:
                    e = y * x
                except ZeroDivisionError:
                    tester.assertTrue(self.is_floating_point() and (x.is_zero() or y.is_zero()))
                else:
                    tester.assertFalse(x.is_zero())
                    tester.assertIs(y.parent(), self if self.is_fixed_mod() else self.fraction_field())
                    tester.assertTrue(e.is_one())
                    tester.assertEqual(e.precision_relative(), x.precision_relative())
                    tester.assertEqual(y.valuation(), -x.valuation())

    def _test_mul(self, **options):
        """
        Test multiplication of elements of this ring.

        INPUT:

        - ``options`` -- any keyword arguments accepted by :meth:`_tester`.

        EXAMPLES::

            sage: Zp(3)._test_mul()

        .. SEEALSO::

            :class:`TestSuite`

        """
        tester = self._tester(**options)

        elements = list(tester.some_elements())
        for x,y in some_tuples(elements, 2, tester._max_runs):
            z = x * y
            tester.assertIs(z.parent(), self)
            if self.is_capped_relative() or self.is_floating_point():
                tester.assertEqual(z.precision_relative(), min(x.precision_relative(), y.precision_relative()))
            else:
                tester.assertLessEqual(z.precision_relative(), min(x.precision_relative(), y.precision_relative()))
            if not z.is_zero():
                tester.assertEqual(z.valuation(), x.valuation() + y.valuation())

    def _test_div(self, **options):
        """
        Test division of elements of this ring.

        INPUT:

        - ``options`` -- any keyword arguments accepted by :meth:`_tester`.

        EXAMPLES::

            sage: Zp(3)._test_div()

        .. SEEALSO::

            :class:`TestSuite`

        """
        tester = self._tester(**options)

        elements = list(tester.some_elements())
        for x,y in some_tuples(elements, 2, tester._max_runs):
            try:
                z = x / y
            except (ZeroDivisionError, PrecisionError, ValueError):
                if self.is_fixed_mod(): tester.assertFalse(y.is_unit())
                else: tester.assertTrue(y.is_zero())
            else:
                try:
                    xx = z*y
                except ZeroDivisionError:
                    tester.assertTrue(self.is_floating_point() and (z.is_zero() or y.is_zero()))
                else:
                    tester.assertFalse(y.is_zero())
                    tester.assertIs(z.parent(), self if self.is_fixed_mod() else self.fraction_field())
                    # The following might be false if there is an absolute cap
                    # tester.assertEqual(z.precision_relative(), min(x.precision_relative(), y.precision_relative()))
                    if not x.is_zero():
                        tester.assertEqual(z.valuation(), x.valuation() - y.valuation())
                    tester.assertEqual(xx, x)

    def _test_neg(self, **options):
        """
        Test the negation operator on elements of this ring.

        INPUT:

        - ``options`` -- any keyword arguments accepted by :meth:`_tester`.

        EXAMPLES::

            sage: Zp(3)._test_neg()

        .. SEEALSO::

            :class:`TestSuite`
        """
        tester = self._tester(**options)
        for x in tester.some_elements():
            y = -x
            tester.assertIs(y.parent(), self)
            tester.assertTrue((x+y).is_zero())
            tester.assertEqual(y.valuation(),x.valuation())
            tester.assertEqual(x.precision_absolute(),y.precision_absolute())
            tester.assertEqual(x.precision_relative(),y.precision_relative())
            tester.assertEqual(x.is_zero(),y.is_zero())
            tester.assertEqual(x.is_unit(),y.is_unit())

    def _test_shift(self, **options):
        """
        Test the shift operator on elements of this ring.

        INPUT:

        - ``options`` -- any keyword arguments accepted by :meth:`_tester`.

        EXAMPLES::

            sage: Zp(3)._test_shift()

        .. SEEALSO::

            :class:`TestSuite`
        """
        tester = self._tester(**options)
        cap = self.precision_cap()
        k = self.residue_field()
        for v in range(min(cap,10)):
            if self.is_capped_absolute() or self.is_fixed_mod():
                prec = cap - v
            else:
                prec = cap
            b = self.uniformizer_pow(v)
            for x in tester.some_elements():
                y = (x << v) >> v
                if x._is_exact_zero() or self.is_field():
                    tester.assertEqual(x, y)
                else:
                    tester.assertTrue(x.is_equal_to(y, prec))
                y = (x >> v) << v
                if x._is_exact_zero() or self.is_field():
                    tester.assertEqual(x, y)
                else:
                    for i in range(min(v,prec)):
                        tester.assertEqual(k(y.expansion(i)), 0)
                    for i in range(v,prec):
                        tester.assertEqual(y.expansion(i), x.expansion(i))
                    xx = y + (x % b)
                    tester.assertTrue(xx.is_equal_to(x,prec))


    def _test_log(self, **options):
        """
        Test the log operator on elements of this ring.

        INPUT:

        - ``options`` -- any keyword arguments accepted by :meth:`_tester`.

        EXAMPLES::

            sage: Zp(3)._test_log()

        .. SEEALSO::

            :class:`TestSuite`
        """
        tester = self._tester(**options)
        for x in tester.some_elements():
            if x.is_zero(): continue
            try:
                l = x.log(p_branch=0)
                tester.assertIs(l.parent(), self)
            except ValueError:
                l = x.log(p_branch=0, change_frac=True)
            if self.is_capped_absolute() or self.is_capped_relative():
                if self.absolute_e() == 1:
                    tester.assertEqual(l.precision_absolute(), x.precision_relative())
                else:
                    tester.assertLessEqual(l.precision_absolute(), x.precision_relative())

        if self.is_capped_absolute() or self.is_capped_relative():
            # In the fixed modulus setting, rounding errors may occur
            for x, y, b in tester.some_elements(repeat=3):
                if (x*y).is_zero(): continue
                r1 = x.log(pi_branch=b) + y.log(pi_branch=b)
                r2 = (x*y).log(pi_branch=b)
                tester.assertEqual(r1, r2)

            p = self.prime()
            for x in tester.some_elements():
                if x.is_zero(): continue
                if p == 2:
                    a = 4 * x.unit_part()
                else:
                    a = p * x.unit_part()
                b = a.exp().log()
                c = (1+a).log().exp()
                tester.assertEqual(a, b)
                tester.assertEqual(1+a, c)

    def _test_teichmuller(self, **options):
        """
        Test Teichmuller lifts.

        INPUT:

        - ``options`` -- any keyword arguments accepted by :meth:`_tester`.

        EXAMPLES::

            sage: Zp(3)._test_teichmuller()

        .. SEEALSO::

            :class:`TestSuite`
        """
        tester = self._tester(**options)

        for x in tester.some_elements():
            try:
                y = self.teichmuller(x)
            except ValueError:
                tester.assertTrue(x.valuation() < 0 or x.precision_absolute()==0)
            else:
                try:
                    tester.assertEqual(x.residue(), y.residue())
                except (NotImplementedError, AttributeError):
                    pass
                tester.assertEqual(y**self.residue_field().order(), y)

    def _test_convert_residue_field(self, **options):
        r"""
        Test that conversion of residue field elements back to this ring works.

        INPUT:

         - ``options`` -- any keyword arguments accepted by :meth:`_tester`.

        EXAMPLES::

            sage: Zp(3)._test_convert_residue_field()

        .. SEEALSO::

            :class:`TestSuite`
        """
        tester = self._tester(**options)

        for x in tester.some_elements():
            if x.valuation() < 0:
                continue
            if x.precision_absolute() <= 0:
                continue
            y = x.residue()
            z = self(y)
            tester.assertEqual(z.residue(), y)

    @cached_method
    def _log_unit_part_p(self):
        r"""
        Compute the logarithm of the unit-part of `p`.

        If `\pi` is the uniformizer in this ring, then we can uniquely write
        `p=\pi^e u` where `u` is a `\pi`-adic unit. This method computes the
        logarithm of `u`.

        This is a helper method for
        :meth:`sage.rings.padics.padic_generic_element.pAdicGenericElement.log`.

        TESTS::

            sage: R = Qp(3,5)
            sage: R._log_unit_part_p()
            O(3^5)

            sage: S.<x> = ZZ[]
            sage: W.<pi> = R.extension(x^3-3)
            sage: W._log_unit_part_p()
            O(pi^15)

            sage: W.<pi> = R.extension(x^3-3*x-3)
            sage: W._log_unit_part_p()
            2 + pi + 2*pi^2 + pi^4 + pi^5 + 2*pi^7 + 2*pi^8 + pi^9 + 2*pi^10 + pi^11 + pi^12 + 2*pi^14 + O(pi^15)
        """
        return self(self.prime()).unit_part().log()

    def frobenius_endomorphism(self, n=1):
        """
        INPUT:

        -  ``n`` -- an integer (default: 1)

        OUTPUT:

        The `n`-th power of the absolute arithmetic Frobenius
        endomorphism on this field.

        EXAMPLES::

            sage: K.<a> = Qq(3^5)
            sage: Frob = K.frobenius_endomorphism(); Frob
            Frobenius endomorphism on 3-adic Unramified Extension ... lifting a |--> a^3 on the residue field
            sage: Frob(a) == a.frobenius()
            True

        We can specify a power::

            sage: K.frobenius_endomorphism(2)
            Frobenius endomorphism on 3-adic Unramified Extension ... lifting a |--> a^(3^2) on the residue field

        The result is simplified if possible::

            sage: K.frobenius_endomorphism(6)
            Frobenius endomorphism on 3-adic Unramified Extension ... lifting a |--> a^3 on the residue field
            sage: K.frobenius_endomorphism(5)
            Identity endomorphism of 3-adic Unramified Extension ...

        Comparisons work::

            sage: K.frobenius_endomorphism(6) == Frob
            True
        """
        from .morphism import FrobeniusEndomorphism_padics
        return FrobeniusEndomorphism_padics(self, n)

    def _test_elements_eq_transitive(self, **options):
        """
        The operator ``==`` is not transitive for `p`-adic numbers. We disable
        the check of the category framework by overriding this method.

        EXAMPLES:

            sage: R = Zp(3)
            sage: R(3) == R(0,1)
            True
            sage: R(0,1) == R(6)
            True
            sage: R(3) == R(6)
            False
            sage: R._test_elements_eq_transitive()

        """
        pass

    def valuation(self):
        r"""
        Return the `p`-adic valuation on this ring.

        OUTPUT:

        a valuation that is normalized such that the rational prime `p` has
        valuation 1.

        EXAMPLES::

            sage: K = Qp(3)
            sage: R.<a> = K[]
            sage: L.<a> = K.extension(a^3 - 3)
            sage: v = L.valuation(); v
            3-adic valuation
            sage: v(3)
            1
            sage: L(3).valuation()
            3

        The normalization is chosen such that the valuation restricts to the
        valuation on the base ring::

            sage: v(3) == K.valuation()(3)
            True
            sage: v.restriction(K) == K.valuation()
            True

        .. SEEALSO::

            :meth:`NumberField_generic.valuation() <sage.rings.number_field.number_field.NumberField_generic.valuation>`,
            :meth:`Order.valuation() <sage.rings.number_field.order.Order.valuation>`

        """
        from sage.rings.padics.padic_valuation import pAdicValuation
        return pAdicValuation(self)

    def _primitive_qth_root_of_unity(self, exponent):
        """
        Compute the ``p^exponent``-th roots of unity in this ring.

        INPUT:

        - ``exponent`` -- an integer or ``Infinity``

        OUTPUT:

<<<<<<< HEAD
        A couple ``(zeta,n)`` where
=======
        A triple ``(zeta,n,nextzeta)`` where
>>>>>>> a53bf90d

        - ``zeta`` is a generator of the group of ``p^exponent``-th 
          roots of unity in this ring, and

        - ``p^n`` is the order of ``zeta``.

<<<<<<< HEAD
=======
        - ``nextzeta`` is the result of ``zeta._inverse_pth_root()``
          if ``n`` is positive and ``None`` otherwise

>>>>>>> a53bf90d
        TESTS::

            sage: K.<a> = Qq(2^3, 5)
            sage: S.<x> = K[]
            sage: L.<pi> = K.extension(x^2 + 2*x + 2)
<<<<<<< HEAD
            sage: zeta = L.primitive_root_of_unity(); zeta # indirect doctest
=======
            sage: zeta = L.primitive_root_of_unity(); zeta  # indirect doctest
>>>>>>> a53bf90d
            a + a*pi + pi^2 + a*pi^4 + a*pi^5 + a^2*pi^8 + a^2*pi^9 + O(pi^10)
            sage: zeta.parent() is L
            True
        
        """
        n = len(self._qth_roots_of_unity)

        # We check if the result is cached
        if exponent < n-1:
<<<<<<< HEAD
            return self._qth_roots_of_unity[exponent], exponent
        zeta = self._qth_roots_of_unity[-1]
        if zeta is None:
            return self._qth_roots_of_unity[-2], n-2
        if exponent == n-1:
            # Here we need explicit conversion because 
            # the parent of zeta is not correct (it has more precision)
            return self(zeta), n-1

        # It is not, so we compute it
        while zeta is not None and n <= exponent:
            self._qth_roots_of_unity[n-1] = self(zeta)  # to avoid multiple conversions
=======
            return self._qth_roots_of_unity[exponent][0], exponent, self._qth_roots_of_unity[exponent+1]
        zeta, accuracy = self._qth_roots_of_unity[-1]
        if accuracy is not Infinity:
            return self._qth_roots_of_unity[-2][0], n-2, (zeta, accuracy)

        # It is not, so we compute it
        while accuracy is Infinity and n <= exponent + 1:
            self._qth_roots_of_unity[-1] = (self(zeta), Infinity)  # to avoid multiple conversions
>>>>>>> a53bf90d
            if n == 1:  # case of pth root of unity
                p = self.prime()
                e = self.absolute_e()
                k = self.residue_field()
                if e % (p-1) != 0:
                    # No pth root of unity in this ring
<<<<<<< HEAD
                    zeta = None
=======
                    zeta = accuracy = None
>>>>>>> a53bf90d
                else:
                    rho = -k(self(p).expansion(e))
                    try:
                        r = rho.nth_root(p-1)
                    except ValueError:
                        # No pth root of unity in this ring
<<<<<<< HEAD
                        zeta = None
=======
                        zeta = accuracy = None
>>>>>>> a53bf90d
                    else:
                        # We compute a primitive pth root of unity
                        m = e // (p-1)
                        prec = self.precision_cap() + e * (1 + m.valuation(p))
                        ring = self.change(prec=prec)
                        zeta = 1 + (ring(r).lift_to_precision() << m)
                        curprec = m*p + 1
                        while curprec < prec:
                            curprec -= e
                            curprec = min(2*curprec + e, p*curprec)
                            zeta = zeta.lift_to_precision(min(prec,curprec))
                            zeta += zeta * (1 - zeta**p) // p
            else:
                zeta, accuracy = zeta._inverse_pth_root()
                assert accuracy is not None
<<<<<<< HEAD
                if accuracy is not Infinity:
                    zeta = None
            self._qth_roots_of_unity.append(zeta)
            n += 1
        if zeta is None:
            return self._qth_roots_of_unity[-2], n-2
        else:
            return self(zeta), exponent
=======
            self._qth_roots_of_unity.append((zeta, accuracy))
            n += 1
        return self._qth_roots_of_unity[-2][0], n-2, self._qth_roots_of_unity[-1]
>>>>>>> a53bf90d

    def primitive_root_of_unity(self, n=None, order=False):
        """
        Return a generator of the group of ``n``-th roots of unity
        in this ring.

        INPUT:

        - ``n`` -- an integer or ``None`` (default: ``None``):

        - ``order`` -- a boolean (default: ``False``)

        OUTPUT:

        A generator of the group of ``n``-th roots of unity.
        If ``n`` is ``None``, a generator of the full group of roots
        of unity is returned.

        If ``order`` is ``True``, the order of the above group is
        returned as well.

        EXAMPLES::

            sage: R = Zp(5, 10)
            sage: zeta = R.primitive_root_of_unity(); zeta
            2 + 5 + 2*5^2 + 5^3 + 3*5^4 + 4*5^5 + 2*5^6 + 3*5^7 + 3*5^9 + O(5^10)
            sage: zeta == R.teichmuller(2)
            True

        Now we consider an example with non trivial ``p``-th roots of unity::

            sage: W = Zp(3, 2)
            sage: S.<x> = W[]
            sage: R.<pi> = W.extension((x+1)^6 + (x+1)^3 + 1)

            sage: zeta, order = R.primitive_root_of_unity(order=True)
            sage: zeta
            2 + 2*pi + 2*pi^3 + 2*pi^7 + 2*pi^8 + 2*pi^9 + pi^11 + O(pi^12)
            sage: order
            18
            sage: zeta.multiplicative_order()
            18

            sage: zeta, order = R.primitive_root_of_unity(24, order=True)
            sage: zeta
            2 + pi^3 + 2*pi^7 + 2*pi^8 + 2*pi^10 + 2*pi^11 + O(pi^12)
            sage: order   # equal to gcd(18,24)
            6
            sage: zeta.multiplicative_order()
            6

        """
        p = self.prime()
        k = self.residue_field()
        prec = self.precision_cap()
        c = k.cardinality()

        # We compute a primitive qth root of unity
        # where q is the highest power of p dividing exponent
        if n is None:
<<<<<<< HEAD
            qthzeta, s = self._primitive_qth_root_of_unity(Infinity)
            m = c - 1
        else:
            qthzeta, s = self._primitive_qth_root_of_unity(n.valuation(p))
            m = n.gcd(c - 1)
=======
            qthzeta, s, _ = self._primitive_qth_root_of_unity(Infinity)
            m = c - 1
        else:
            qthzeta, s, _ = self._primitive_qth_root_of_unity(n.valuation(p))
            m = n.gcd(c - 1)
        qthzeta = self(qthzeta)
>>>>>>> a53bf90d

        # We now compute a primitive mth root of qthzeta
        if m == 1:
            zeta = qthzeta
        else:
            zeta = self(k.multiplicative_generator() ** ((c-1) // m))
            invm = self(1/m)
            curprec = 1
            while curprec < prec:
                curprec *= 2
                zeta = zeta.lift_to_precision(min(prec,curprec))
                zeta += invm * zeta * (1 - qthzeta*zeta**m)

        if order:
            return zeta, m * p**s
        else:
            return zeta

    def roots_of_unity(self, n=None):
        """
        Return all the ``n``-th roots of unity in this ring.

        INPUT:

        - ``n`` -- an integer or ``None`` (default: ``None``); if
          ``None``, the full group of roots of unity is returned.

        EXAMPLES::

            sage: R = Zp(5, 10)
            sage: roots = R.roots_of_unity(); roots
            [1 + O(5^10),
             2 + 5 + 2*5^2 + 5^3 + 3*5^4 + 4*5^5 + 2*5^6 + 3*5^7 + 3*5^9 + O(5^10),
             4 + 4*5 + 4*5^2 + 4*5^3 + 4*5^4 + 4*5^5 + 4*5^6 + 4*5^7 + 4*5^8 + 4*5^9 + O(5^10),
             3 + 3*5 + 2*5^2 + 3*5^3 + 5^4 + 2*5^6 + 5^7 + 4*5^8 + 5^9 + O(5^10)]

            sage: R.roots_of_unity(10)
            [1 + O(5^10),
             4 + 4*5 + 4*5^2 + 4*5^3 + 4*5^4 + 4*5^5 + 4*5^6 + 4*5^7 + 4*5^8 + 4*5^9 + O(5^10)]

        In this case, the roots of unity are the Teichmuller representatives::

            sage: R.teichmuller_system()
            [1 + O(5^10),
             2 + 5 + 2*5^2 + 5^3 + 3*5^4 + 4*5^5 + 2*5^6 + 3*5^7 + 3*5^9 + O(5^10),
             3 + 3*5 + 2*5^2 + 3*5^3 + 5^4 + 2*5^6 + 5^7 + 4*5^8 + 5^9 + O(5^10),
             4 + 4*5 + 4*5^2 + 4*5^3 + 4*5^4 + 4*5^5 + 4*5^6 + 4*5^7 + 4*5^8 + 4*5^9 + O(5^10)]

        In general, there might be more roots of unity (it happens when the ring has non 
        trivial ``p``-th roots of unity)::

            sage: W.<a> = Zq(3^2, 2)
            sage: S.<x> = W[]
            sage: R.<pi> = W.extension((x+1)^2 + (x+1) + 1)

            sage: roots = R.roots_of_unity(); roots
            [1 + O(pi^4),
             a + 2*a*pi + 2*a*pi^2 + a*pi^3 + O(pi^4),
             ... 
             1 + pi + O(pi^4),
             a + a*pi^2 + 2*a*pi^3 + O(pi^4),
             ...
             1 + 2*pi + pi^2 + O(pi^4),
             a + a*pi + a*pi^2 + O(pi^4),
             ...]
            sage: len(roots)
            24

        We check that the logarithm of each root of unity vanishes::

            sage: for root in roots:
            ....:     if root.log() != 0: raise ValueError

        """
        zeta, order = self.primitive_root_of_unity(n, order=True)
        return [ zeta**i for i in range(order) ]


class ResidueReductionMap(Morphism):
    """
    Reduction map from a p-adic ring or field to its residue field or ring.

    These maps must be created using the :meth:`_create_` method in order
    to support categories correctly.

    EXAMPLES::

        sage: from sage.rings.padics.padic_generic import ResidueReductionMap
        sage: R.<a> = Zq(125); k = R.residue_field()
        sage: f = ResidueReductionMap._create_(R, k); f
        Reduction morphism:
          From: 5-adic Unramified Extension Ring in a defined by x^3 + 3*x + 3
          To:   Finite Field in a0 of size 5^3
    """
    @staticmethod
    def _create_(R, k):
        """
        Initialization.  We have to implement this as a static method
        in order to call ``__make_element_class__``.

        INPUT:

        - ``R`` -- a `p`-adic ring or field.
        - ``k`` -- the residue field of ``R``, or a residue ring of ``R``.

        EXAMPLES::

            sage: f = Zmod(49).convert_map_from(Zp(7))
            sage: TestSuite(f).run()
            sage: K.<a> = Qq(125); k = K.residue_field(); f = k.convert_map_from(K)
            sage: TestSuite(f).run()
        """
        if R.is_field():
            from sage.categories.sets_with_partial_maps import SetsWithPartialMaps
            cat = SetsWithPartialMaps()
        else:
            from sage.categories.rings import Rings
            cat = Rings()
        from sage.categories.homset import Hom
        kfield = R.residue_field()
        N = k.cardinality()
        q = kfield.cardinality()
        n = N.exact_log(q)
        if N != q**n:
            raise RuntimeError("N must be a power of q")
        H = Hom(R, k, cat)
        f = H.__make_element_class__(ResidueReductionMap)(H)
        f._n = n
        if kfield is k:
            f._field = True
        else:
            f._field = False
        return f

    def is_surjective(self):
        """
        The reduction map is surjective.

        EXAMPLES::

            sage: GF(7).convert_map_from(Qp(7)).is_surjective()
            True
        """
        return True

    def is_injective(self):
        """
        The reduction map is far from injective.

        EXAMPLES::

            sage: GF(5).convert_map_from(ZpCA(5)).is_injective()
            False
        """
        return False

    def _call_(self, x):
        """
        Evaluate this morphism.

        EXAMPLES::

            sage: R.<a> = Zq(125); k = R.residue_field()
            sage: f = k.convert_map_from(R)
            sage: f(15)
            0
            sage: f(1/(1+a))
            a0^2 + 4*a0 + 4

            sage: Zmod(121).convert_map_from(Qp(11))(3/11)
            Traceback (most recent call last):
            ...
            ValueError: element must have non-negative valuation in order to compute residue.
        """
        return x.residue(self._n, field=self._field, check_prec=self._field)

    def section(self):
        """
        Returns the section from the residue ring or field
        back to the p-adic ring or field.

        EXAMPLES::

            sage: GF(3).convert_map_from(Zp(3)).section()
            Lifting morphism:
              From: Finite Field of size 3
              To:   3-adic Ring with capped relative precision 20
        """
        return ResidueLiftingMap._create_(self.codomain(), self.domain())

    def _repr_type(self):
        """
        Type of morphism, for printing.

        EXAMPLES::

            sage: GF(3).convert_map_from(Zp(3))._repr_type()
            'Reduction'
        """
        return "Reduction"

    def _richcmp_(self, other, op):
        r"""
        Compare this element to ``other`` with respect to ``op``.

        EXAMPLES::

            sage: from sage.rings.padics.padic_generic import ResidueReductionMap
            sage: f = ResidueReductionMap._create_(Zp(3), GF(3))
            sage: g = ResidueReductionMap._create_(Zp(3), GF(3))
            sage: f is g
            False
            sage: f == g
            True
        """
        if type(self) != type(other):
            return NotImplemented
        return richcmp((self.domain(), self.codomain()), (other.domain(), other.codomain()), op)

# A class for the Teichmuller lift would also be reasonable....

class ResidueLiftingMap(Morphism):
    """
    Lifting map to a p-adic ring or field from its residue field or ring.

    These maps must be created using the :meth:`_create_` method in order
    to support categories correctly.

    EXAMPLES::

        sage: from sage.rings.padics.padic_generic import ResidueLiftingMap
        sage: R.<a> = Zq(125); k = R.residue_field()
        sage: f = ResidueLiftingMap._create_(k, R); f
        Lifting morphism:
          From: Finite Field in a0 of size 5^3
          To:   5-adic Unramified Extension Ring in a defined by x^3 + 3*x + 3
    """
    @staticmethod
    def _create_(k, R):
        """
        Initialization.  We have to implement this as a static method
        in order to call ``__make_element_class__``.

        INPUT:

        - ``k`` -- the residue field of ``R``, or a residue ring of ``R``.
        - ``R`` -- a `p`-adic ring or field.

        EXAMPLES::

            sage: f = Zp(3).convert_map_from(Zmod(81))
            sage: TestSuite(f).run()
        """
        from sage.categories.sets_cat import Sets
        from sage.categories.homset import Hom
        kfield = R.residue_field()
        N = k.cardinality()
        q = kfield.cardinality()
        n = N.exact_log(q)
        if N != q**n:
            raise RuntimeError("N must be a power of q")
        H = Hom(k, R, Sets())
        f = H.__make_element_class__(ResidueLiftingMap)(H)
        f._n = n
        return f

    def _call_(self, x):
        """
        Evaluate this morphism.

        EXAMPLES::

            sage: R.<a> = Zq(27); k = R.residue_field(); a0 = k.gen()
            sage: f = R.convert_map_from(k); f
            Lifting morphism:
              From: Finite Field in a0 of size 3^3
              To:   3-adic Unramified Extension Ring in a defined by x^3 + 2*x + 1
            sage: f(a0 + 1)
            (a + 1) + O(3)

            sage: Zp(3)(Zmod(81)(0))
            O(3^4)
        """
        R = self.codomain()
        K = R.maximal_unramified_subextension()
        if self._n == 1 or K is R:
            unram_n = self._n
            if K.absolute_degree() == 1:
                lift = K._element_constructor_(x, unram_n)
            else:
                lift = K(x.polynomial().list(), unram_n)
            return R(lift, self._n)
        else:
            #unram_n = (self._n - 1) // R.absolute_e() + 1
            raise NotImplementedError

    def _call_with_args(self, x, args=(), kwds={}):
        """
        Evaluate this morphism with extra arguments.

        EXAMPLES::

            sage: f = Zp(2).convert_map_from(Zmod(128))
            sage: f(7, 5) # indirect doctest
            1 + 2 + 2^2 + O(2^5)
        """
        R = self.codomain()
        e = R.absolute_e()
        kwds = dict(kwds) # we're changing it
        if args:
            args = (min(args[0], self._n),) + args[1:]
            absprec = args[0]
        else:
            absprec = kwds['absprec'] = min(kwds.get('absprec', self._n), self._n)
        K = R.maximal_unramified_subextension()
        if absprec == 1 or K is R:
            if K.absolute_degree() == 1:
                lift = K._element_constructor_(x, *args, **kwds)
            else:
                lift = K(x.polynomial().list(), *args, **kwds)
            return R(lift, *args, **kwds)
        else:
            raise NotImplementedError

    def _repr_type(self):
        """
        Type of morphism, for printing.

        EXAMPLES::

            sage: Zp(3).convert_map_from(GF(3))._repr_type()
            'Lifting'
        """
        return "Lifting"

    def _richcmp_(self, other, op):
        r"""
        Compare this element to ``other`` with respect to ``op``.

        EXAMPLES::

            sage: from sage.rings.padics.padic_generic import ResidueLiftingMap
            sage: f = ResidueLiftingMap._create_(GF(3), Zp(3))
            sage: g = ResidueLiftingMap._create_(GF(3), Zp(3))
            sage: f is g
            False
            sage: f == g
            True
        """
        if type(self) != type(other):
            return NotImplemented
        return richcmp((self.domain(), self.codomain()), (other.domain(), other.codomain()), op)

def local_print_mode(obj, print_options, pos = None, ram_name = None):
    r"""
    Context manager for safely temporarily changing the print_mode
    of a p-adic ring/field.

    EXAMPLES::

        sage: R = Zp(5)
        sage: R(45)
        4*5 + 5^2 + O(5^21)
        sage: with local_print_mode(R, 'val-unit'):
        ....:     print(R(45))
        5 * 9 + O(5^21)

    .. NOTE::

        For more documentation see ``localvars`` in parent_gens.pyx
    """
    if isinstance(print_options, str):
        print_options = {'mode': print_options}
    elif not isinstance(print_options, dict):
        raise TypeError("print_options must be a dictionary or a string")
    if pos is not None:
        print_options['pos'] = pos
    if ram_name is not None:
        print_options['ram_name'] = ram_name
    for option in ['mode', 'pos', 'ram_name', 'unram_name', 'var_name', 'max_ram_terms', 'max_unram_terms', 'max_terse_terms', 'sep', 'alphabet']:
        if option not in print_options:
            print_options[option] = obj._printer.dict()[option]
    return pAdicPrinter(obj, print_options)<|MERGE_RESOLUTION|>--- conflicted
+++ resolved
@@ -70,11 +70,7 @@
         category = category.Metric().Complete()
         LocalGeneric.__init__(self, base, prec, names, element_class, category)
         self._printer = pAdicPrinter(self, print_mode)
-<<<<<<< HEAD
-        self._qth_roots_of_unity = [ 1 ]
-=======
         self._qth_roots_of_unity = [ (1, Infinity) ]
->>>>>>> a53bf90d
 
     def some_elements(self):
         r"""
@@ -1195,56 +1191,30 @@
 
         OUTPUT:
 
-<<<<<<< HEAD
-        A couple ``(zeta,n)`` where
-=======
         A triple ``(zeta,n,nextzeta)`` where
->>>>>>> a53bf90d
-
-        - ``zeta`` is a generator of the group of ``p^exponent``-th 
+
+        - ``zeta`` is a generator of the group of ``p^exponent``-th
           roots of unity in this ring, and
 
         - ``p^n`` is the order of ``zeta``.
 
-<<<<<<< HEAD
-=======
         - ``nextzeta`` is the result of ``zeta._inverse_pth_root()``
           if ``n`` is positive and ``None`` otherwise
 
->>>>>>> a53bf90d
         TESTS::
 
             sage: K.<a> = Qq(2^3, 5)
             sage: S.<x> = K[]
             sage: L.<pi> = K.extension(x^2 + 2*x + 2)
-<<<<<<< HEAD
             sage: zeta = L.primitive_root_of_unity(); zeta # indirect doctest
-=======
-            sage: zeta = L.primitive_root_of_unity(); zeta  # indirect doctest
->>>>>>> a53bf90d
             a + a*pi + pi^2 + a*pi^4 + a*pi^5 + a^2*pi^8 + a^2*pi^9 + O(pi^10)
             sage: zeta.parent() is L
             True
-        
         """
         n = len(self._qth_roots_of_unity)
 
         # We check if the result is cached
         if exponent < n-1:
-<<<<<<< HEAD
-            return self._qth_roots_of_unity[exponent], exponent
-        zeta = self._qth_roots_of_unity[-1]
-        if zeta is None:
-            return self._qth_roots_of_unity[-2], n-2
-        if exponent == n-1:
-            # Here we need explicit conversion because 
-            # the parent of zeta is not correct (it has more precision)
-            return self(zeta), n-1
-
-        # It is not, so we compute it
-        while zeta is not None and n <= exponent:
-            self._qth_roots_of_unity[n-1] = self(zeta)  # to avoid multiple conversions
-=======
             return self._qth_roots_of_unity[exponent][0], exponent, self._qth_roots_of_unity[exponent+1]
         zeta, accuracy = self._qth_roots_of_unity[-1]
         if accuracy is not Infinity:
@@ -1253,29 +1223,20 @@
         # It is not, so we compute it
         while accuracy is Infinity and n <= exponent + 1:
             self._qth_roots_of_unity[-1] = (self(zeta), Infinity)  # to avoid multiple conversions
->>>>>>> a53bf90d
             if n == 1:  # case of pth root of unity
                 p = self.prime()
                 e = self.absolute_e()
                 k = self.residue_field()
                 if e % (p-1) != 0:
                     # No pth root of unity in this ring
-<<<<<<< HEAD
-                    zeta = None
-=======
                     zeta = accuracy = None
->>>>>>> a53bf90d
                 else:
                     rho = -k(self(p).expansion(e))
                     try:
                         r = rho.nth_root(p-1)
                     except ValueError:
                         # No pth root of unity in this ring
-<<<<<<< HEAD
-                        zeta = None
-=======
                         zeta = accuracy = None
->>>>>>> a53bf90d
                     else:
                         # We compute a primitive pth root of unity
                         m = e // (p-1)
@@ -1291,20 +1252,9 @@
             else:
                 zeta, accuracy = zeta._inverse_pth_root()
                 assert accuracy is not None
-<<<<<<< HEAD
-                if accuracy is not Infinity:
-                    zeta = None
-            self._qth_roots_of_unity.append(zeta)
-            n += 1
-        if zeta is None:
-            return self._qth_roots_of_unity[-2], n-2
-        else:
-            return self(zeta), exponent
-=======
             self._qth_roots_of_unity.append((zeta, accuracy))
             n += 1
         return self._qth_roots_of_unity[-2][0], n-2, self._qth_roots_of_unity[-1]
->>>>>>> a53bf90d
 
     def primitive_root_of_unity(self, n=None, order=False):
         """
@@ -1365,20 +1315,12 @@
         # We compute a primitive qth root of unity
         # where q is the highest power of p dividing exponent
         if n is None:
-<<<<<<< HEAD
-            qthzeta, s = self._primitive_qth_root_of_unity(Infinity)
-            m = c - 1
-        else:
-            qthzeta, s = self._primitive_qth_root_of_unity(n.valuation(p))
-            m = n.gcd(c - 1)
-=======
             qthzeta, s, _ = self._primitive_qth_root_of_unity(Infinity)
             m = c - 1
         else:
             qthzeta, s, _ = self._primitive_qth_root_of_unity(n.valuation(p))
             m = n.gcd(c - 1)
         qthzeta = self(qthzeta)
->>>>>>> a53bf90d
 
         # We now compute a primitive mth root of qthzeta
         if m == 1:
