--- conflicted
+++ resolved
@@ -986,11 +986,7 @@
             <type 'sage.rings.padics.padic_capped_absolute_element.pAdicCoercion_ZZ_CA'>
         """
         RingHomomorphism.__init__(self, ZZ.Hom(R))
-<<<<<<< HEAD
-        self._zero = R._element_constructor(R, 0)
-=======
         self._zero = R.element_class(R, 0)
->>>>>>> a2e82e15
         self._section = pAdicConvert_CA_ZZ(R)
 
     cdef dict _extra_slots(self, dict _slots):
@@ -1009,11 +1005,7 @@
             True
         """
         _slots['_zero'] = self._zero
-<<<<<<< HEAD
-        _slots['_section'] = self._section
-=======
         _slots['_section'] = self.section() # use method since it copies coercion-internal sections.
->>>>>>> a2e82e15
         return RingHomomorphism._extra_slots(self, _slots)
 
     cdef _update_slots(self, dict _slots):
@@ -1309,10 +1301,7 @@
     TESTS::
 
         sage: TestSuite(f).run()
-<<<<<<< HEAD
-=======
-
->>>>>>> a2e82e15
+
     """
     def __init__(self, R, K):
         """
@@ -1443,11 +1432,7 @@
 
         """
         _slots['_zero'] = self._zero
-<<<<<<< HEAD
-        _slots['_section'] = self._section
-=======
         _slots['_section'] = self.section() # use method since it copies coercion-internal sections.
->>>>>>> a2e82e15
         return RingHomomorphism._extra_slots(self, _slots)
 
     cdef _update_slots(self, dict _slots):
