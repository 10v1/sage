--- conflicted
+++ resolved
@@ -98,12 +98,9 @@
 
 from sage.interfaces.all import macaulay2
 
-<<<<<<< HEAD
 import sage.libs.pari.gen
-=======
 import polynomial_element
 
->>>>>>> 3263a0c0
 
 # shared library loading
 cdef extern from "dlfcn.h":
