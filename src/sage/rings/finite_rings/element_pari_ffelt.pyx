"""
Finite field elements implemented via PARI's FFELT type

AUTHORS:

- Peter Bruin (June 2013): initial version, based on
  element_ext_pari.py by William Stein et al. and
  element_ntl_gf2e.pyx by Martin Albrecht.
"""

#*****************************************************************************
#      Copyright (C) 2013 Peter Bruin <peter.bruin@math.uzh.ch>
#
#  Distributed under the terms of the GNU General Public License (GPL)
#  as published by the Free Software Foundation; either version 2 of
#  the License, or (at your option) any later version.
#                  http://www.gnu.org/licenses/
#*****************************************************************************


include "sage/ext/stdsage.pxi"
include "sage/libs/pari/pari_err.pxi"

from element_base cimport FinitePolyExtElement
from integer_mod import IntegerMod_abstract

import sage.libs.pari
import sage.rings.integer
from sage.interfaces.gap import is_GapElement
from sage.libs.pari.gen cimport gen as pari_gen, PariInstance
from sage.modules.free_module_element import FreeModuleElement
from sage.rings.integer cimport Integer
from sage.rings.polynomial.polynomial_element import Polynomial
from sage.rings.polynomial.multi_polynomial_element import MPolynomial
from sage.rings.rational import Rational
from sage.structure.element cimport Element, ModuleElement, RingElement

cdef long mpz_t_offset = sage.rings.integer.mpz_t_offset_python

cdef PariInstance pari = sage.libs.pari.gen.pari

cdef extern from "sage/libs/pari/misc.h":
    int gcmp_sage(GEN x, GEN y)


cdef GEN _INT_to_FFELT(GEN g, GEN x) except NULL:
    """
    Convert the t_INT `x` to an element of the field of definition of
    the t_FFELT `g`.

    This function must be called within pari_catch_sig_on() ... pari_catch_sig_off().
    """
    cdef GEN f, p = gel(g, 4), result
    cdef long t

    x = modii(x, p)
    if gequal0(x):
        return FF_zero(g)
    elif gequal1(x):
        return FF_1(g)
    else:
        # In characteristic 2, we have already dealt with the
        # two possible values of x, so we may assume that the
        # characteristic is > 2.
        t = g[1]  # codeword: t_FF_FpXQ, t_FF_Flxq, t_FF_F2xq
        if t == t_FF_FpXQ:
            f = cgetg(3, t_POL)
            set_gel(f, 1, gmael(g, 2, 1))
            set_gel(f, 2, x)
        elif t == t_FF_Flxq:
            f = cgetg(3, t_VECSMALL)
            set_gel(f, 1, gmael(g, 2, 1))
            f[2] = itos(x)
        else:
            pari_catch_sig_off()
            raise TypeError("unknown PARI finite field type")
        result = cgetg(5, t_FFELT)
        result[1] = t
        set_gel(result, 2, f)
        set_gel(result, 3, gel(g, 3))  # modulus
        set_gel(result, 4, p)
        return result

cdef class FiniteFieldElement_pari_ffelt(FinitePolyExtElement):
    """
    An element of a finite field.

    EXAMPLE::

        sage: K = FiniteField(10007^10, 'a', impl='pari_ffelt')
        sage: a = K.gen(); a
        a
        sage: type(a)
        <type 'sage.rings.finite_rings.element_pari_ffelt.FiniteFieldElement_pari_ffelt'>

    TESTS::

        sage: n = 63
        sage: m = 3;
        sage: K.<a> = GF(2^n, impl='pari_ffelt')
        sage: f = conway_polynomial(2, n)
        sage: f(a) == 0
        True
        sage: e = (2^n - 1) / (2^m - 1)
        sage: conway_polynomial(2, m)(a^e) == 0
        True

        sage: K.<a> = FiniteField(2^16, impl='pari_ffelt')
        sage: K(0).is_zero()
        True
        sage: (a - a).is_zero()
        True
        sage: a - a
        0
        sage: a == a
        True
        sage: a - a == 0
        True
        sage: a - a == K(0)
        True
        sage: TestSuite(a).run()

    Test creating elements from basic Python types::

        sage: K.<a> = FiniteField(7^20, impl='pari_ffelt')
        sage: K(int(8))
        1
        sage: K(long(-2^300))
        6
    """

    def __init__(FiniteFieldElement_pari_ffelt self, object parent, object x):
        """
        Initialise ``self`` with the given ``parent`` and value
        converted from ``x``.

        This is called when constructing elements from Python.

        TEST::

            sage: from sage.rings.finite_rings.element_pari_ffelt import FiniteFieldElement_pari_ffelt
            sage: K = FiniteField(101^2, 'a', impl='pari_ffelt')
            sage: x = FiniteFieldElement_pari_ffelt(K, 'a + 1')
            sage: x
            a + 1
        """
        # FinitePolyExtElement.__init__(self, parent)
        self._parent = parent
        self.construct_from(x)

    # The Cython constructor __cinit__ is not necessary: according to
    # the Cython documentation, C attributes are initialised to 0.
    # def __cinit__(FiniteFieldElement_pari_ffelt self):
    #     self.block = NULL

    def __dealloc__(FiniteFieldElement_pari_ffelt self):
        """
        Cython deconstructor.
        """
        if self.block:
            sage_free(self.block)

    cdef FiniteFieldElement_pari_ffelt _new(FiniteFieldElement_pari_ffelt self):
        """
        Create an empty element with the same parent as ``self``.
        """
        cdef FiniteFieldElement_pari_ffelt x
        x = FiniteFieldElement_pari_ffelt.__new__(FiniteFieldElement_pari_ffelt)
        x._parent = self._parent
        return x

    cdef void construct(FiniteFieldElement_pari_ffelt self, GEN g):
        """
        Initialise ``self`` to the FFELT ``g``, reset the PARI stack,
        and call pari_catch_sig_off().

        This should be called exactly once on every instance.
        """
        self.val = pari.deepcopy_to_python_heap(g, <pari_sp*>&self.block)
        pari.clear_stack()

    cdef void construct_from(FiniteFieldElement_pari_ffelt self, object x) except *:
        """
        Initialise ``self`` to an FFELT constructed from the Sage
        object `x`.
        """
        cdef GEN f, g, result, x_GEN
        cdef long i, n, t
        cdef Integer xi

        if isinstance(x, FiniteFieldElement_pari_ffelt):
            if self._parent is (<FiniteFieldElement_pari_ffelt>x)._parent:
                pari_catch_sig_on()
                self.construct((<FiniteFieldElement_pari_ffelt>x).val)
            else:
                # This is where we *would* do coercion from one finite field to another...
                raise TypeError("no coercion defined")

        elif isinstance(x, Integer):
            g = (<pari_gen>self._parent._gen_pari).g
            pari_catch_sig_on()
            x_GEN = pari._new_GEN_from_mpz_t(<void *>x + mpz_t_offset)
            self.construct(_INT_to_FFELT(g, x_GEN))

        elif isinstance(x, int) or isinstance(x, long):
            g = (<pari_gen>self._parent._gen_pari).g
<<<<<<< HEAD
            pari_catch_sig_on()
            x_GEN = (<pari_gen>pari(x)).g
=======
            x = pari(x)
            pari_catch_sig_on()
            x_GEN = (<pari_gen>x).g
>>>>>>> 0d00bf74
            self.construct(_INT_to_FFELT(g, x_GEN))

        elif isinstance(x, IntegerMod_abstract):
            if self._parent.characteristic().divides(x.modulus()):
                g = (<pari_gen>self._parent._gen_pari).g
                x = Integer(x)
                pari_catch_sig_on()
                x_GEN = pari._new_GEN_from_mpz_t(<void *>x + mpz_t_offset)
                self.construct(_INT_to_FFELT(g, x_GEN))
            else:
                raise TypeError("no coercion defined")

        elif x is None:
            g = (<pari_gen>self._parent._gen_pari).g
            pari_catch_sig_on()
            self.construct(FF_zero(g))

        elif isinstance(x, pari_gen):
            g = (<pari_gen>self._parent._gen_pari).g
            x_GEN = (<pari_gen>x).g

            pari_catch_sig_on()
            if gequal0(x_GEN):
                self.construct(FF_zero(g))
                return
            elif gequal1(x_GEN):
                self.construct(FF_1(g))
                return

            t = typ(x_GEN)
            if t == t_FFELT and FF_samefield(x_GEN, g):
                self.construct(x_GEN)
            elif t == t_INT:
                self.construct(_INT_to_FFELT(g, x_GEN))
            elif t == t_INTMOD and gequal0(modii(gel(x_GEN, 1), FF_p_i(g))):
                self.construct(_INT_to_FFELT(g, gel(x_GEN, 2)))
            elif t == t_FRAC and not gequal0(modii(gel(x_GEN, 2), FF_p_i(g))):
                self.construct(FF_div(_INT_to_FFELT(g, gel(x_GEN, 1)),
                                      _INT_to_FFELT(g, gel(x_GEN, 2))))
            else:
                pari_catch_sig_off()
                raise TypeError("no coercion defined")

        elif (isinstance(x, FreeModuleElement)
              and x.parent() is self._parent.vector_space()):
            g = (<pari_gen>self._parent._gen_pari).g
            t = g[1]  # codeword: t_FF_FpXQ, t_FF_Flxq, t_FF_F2xq
            n = len(x)
            while n > 0 and x[n - 1] == 0:
                n -= 1
            pari_catch_sig_on()
            if n == 0:
                self.construct(FF_zero(g))
                return
            if t == t_FF_FpXQ:
                f = cgetg(n + 2, t_POL)
                set_gel(f, 1, gmael(g, 2, 1))
                for i in xrange(n):
                    xi = Integer(x[i])
                    set_gel(f, i + 2, pari._new_GEN_from_mpz_t(<void *>xi + mpz_t_offset))
            elif t == t_FF_Flxq or t == t_FF_F2xq:
                f = cgetg(n + 2, t_VECSMALL)
                set_gel(f, 1, gmael(g, 2, 1))
                for i in xrange(n):
                    f[i + 2] = x[i]
                if t == t_FF_F2xq:
                    f = Flx_to_F2x(f)
            else:
                pari_catch_sig_off()
                raise TypeError("unknown PARI finite field type")
            result = cgetg(5, t_FFELT)
            result[1] = t
            set_gel(result, 2, f)
            set_gel(result, 3, gel(g, 3))  # modulus
            set_gel(result, 4, gel(g, 4))  # p
            self.construct(result)

        elif isinstance(x, Rational):
            self.construct_from(x % self._parent.characteristic())

        elif isinstance(x, Polynomial):
            if x.base_ring() is not self._parent.base_ring():
                x = x.change_ring(self._parent.base_ring())
            self.construct_from(x.substitute(self._parent.gen()))

        elif isinstance(x, MPolynomial) and x.is_constant():
            self.construct_from(x.constant_coefficient())

        elif isinstance(x, list):
            if len(x) == self._parent.degree():
                self.construct_from(self._parent.vector_space()(x))
            else:
                Fp = self._parent.base_ring()
                self.construct_from(self._parent.polynomial_ring()([Fp(y) for y in x]))

        elif isinstance(x, str):
            self.construct_from(self._parent.polynomial_ring()(x))

        elif is_GapElement(x):
            from sage.interfaces.gap import gfq_gap_to_sage
            try:
                self.construct_from(gfq_gap_to_sage(x, self._parent))
            except (ValueError, IndexError, TypeError):
                raise TypeError("no coercion defined")

        else:
            raise TypeError("no coercion defined")

    def _repr_(FiniteFieldElement_pari_ffelt self):
        """
        Return the string representation of ``self``.

        EXAMPLE::

            sage: k.<c> = GF(3^17, impl='pari_ffelt')
            sage: c^20  # indirect doctest
            c^4 + 2*c^3
        """
        pari_catch_sig_on()
        return pari.new_gen_to_string(self.val)

    def __hash__(FiniteFieldElement_pari_ffelt self):
        """
        Return the hash of ``self``.  This is by definition equal to
        the hash of ``self.polynomial()``.

        EXAMPLE::

            sage: k.<a> = GF(3^15, impl='pari_ffelt')
            sage: R = GF(3)['a']; aa = R.gen()
            sage: hash(a^2 + 1) == hash(aa^2 + 1)
            True
        """
        return hash(self.polynomial())

    def __reduce__(FiniteFieldElement_pari_ffelt self):
        """
        For pickling.

        TEST::

            sage: K.<a> = FiniteField(10007^10, impl='pari_ffelt')
            sage: loads(a.dumps()) == a
            True
        """
        return unpickle_FiniteFieldElement_pari_ffelt, (self._parent, str(self))

    def __copy__(FiniteFieldElement_pari_ffelt self):
        """
        Return a copy of ``self``.

        TESTS::

            sage: k.<a> = FiniteField(3^3, impl='pari_ffelt')
            sage: a
            a
            sage: b = copy(a); b
            a
            sage: a == b
            True
            sage: a is b
            False
        """
        cdef FiniteFieldElement_pari_ffelt x = self._new()
        pari_catch_sig_on()
        x.construct(self.val)
        return x

    cdef int _cmp_c_impl(FiniteFieldElement_pari_ffelt self, Element other) except -2:
        """
        Comparison of finite field elements.

        TESTS::

            sage: k.<a> = FiniteField(3^3, impl='pari_ffelt')
            sage: a == 1
            False
            sage: a^0 == 1
            True
            sage: a == a
            True
            sage: a < a^2
            True
            sage: a > a^2
            False
        """
        return gcmp_sage(self.val, (<FiniteFieldElement_pari_ffelt>other).val)

    def __richcmp__(FiniteFieldElement_pari_ffelt left, object right, int op):
        """
        Rich comparison of finite field elements.

        EXAMPLE::

            sage: k.<a> = GF(2^20, impl='pari_ffelt')
            sage: e = k.random_element()
            sage: f = loads(dumps(e))
            sage: e is f
            False
            sage: e == f
            True
            sage: e != (e + 1)
            True

        .. NOTE::

            Finite fields are unordered.  However, for the purpose of
            this function, we adopt the lexicographic ordering on the
            representing polynomials.

        EXAMPLE::

            sage: K.<a> = GF(2^100, impl='pari_ffelt')
            sage: a < a^2
            True
            sage: a > a^2
            False
            sage: a+1 > a^2
            False
            sage: a+1 < a^2
            True
            sage: a+1 < a
            False
            sage: a+1 == a
            False
            sage: a == a
            True
        """
        return (<Element>left)._richcmp(right, op)

    cpdef ModuleElement _add_(FiniteFieldElement_pari_ffelt self, ModuleElement right):
        """
        Addition.

        EXAMPLE::

            sage: k.<a> = GF(3^17, impl='pari_ffelt')
            sage: a + a^2 # indirect doctest
            a^2 + a
        """
        cdef FiniteFieldElement_pari_ffelt x = self._new()
        pari_catch_sig_on()
        x.construct(FF_add((<FiniteFieldElement_pari_ffelt>self).val,
                           (<FiniteFieldElement_pari_ffelt>right).val))
        return x

    cpdef ModuleElement _sub_(FiniteFieldElement_pari_ffelt self, ModuleElement right):
        """
        Subtraction.

        EXAMPLE::

            sage: k.<a> = GF(3^17, impl='pari_ffelt')
            sage: a - a # indirect doctest
            0
        """
        cdef FiniteFieldElement_pari_ffelt x = self._new()
        pari_catch_sig_on()
        x.construct(FF_sub((<FiniteFieldElement_pari_ffelt>self).val,
                           (<FiniteFieldElement_pari_ffelt>right).val))
        return x

    cpdef RingElement _mul_(FiniteFieldElement_pari_ffelt self, RingElement right):
        """
        Multiplication.

        EXAMPLE::

            sage: k.<a> = GF(3^17, impl='pari_ffelt')
            sage: (a^12 + 1)*(a^15 - 1) # indirect doctest
            a^15 + 2*a^12 + a^11 + 2*a^10 + 2
        """
        cdef FiniteFieldElement_pari_ffelt x = self._new()
        pari_catch_sig_on()
        x.construct(FF_mul((<FiniteFieldElement_pari_ffelt>self).val,
                           (<FiniteFieldElement_pari_ffelt>right).val))
        return x

    cpdef RingElement _div_(FiniteFieldElement_pari_ffelt self, RingElement right):
        """
        Division.

        EXAMPLE::

            sage: k.<a> = GF(3^17, impl='pari_ffelt')
            sage: (a - 1) / (a + 1) # indirect doctest
            2*a^16 + a^15 + 2*a^14 + a^13 + 2*a^12 + a^11 + 2*a^10 + a^9 + 2*a^8 + a^7 + 2*a^6 + a^5 + 2*a^4 + a^3 + 2*a^2 + a + 1
        """
        if FF_equal0((<FiniteFieldElement_pari_ffelt>right).val):
            raise ZeroDivisionError
        cdef FiniteFieldElement_pari_ffelt x = self._new()
        pari_catch_sig_on()
        x.construct(FF_div((<FiniteFieldElement_pari_ffelt>self).val,
                           (<FiniteFieldElement_pari_ffelt>right).val))
        return x

    def is_zero(FiniteFieldElement_pari_ffelt self):
        """
        Return ``True`` if ``self`` equals 0.

        EXAMPLE::

            sage: F.<a> = FiniteField(5^3, impl='pari_ffelt')
            sage: a.is_zero()
            False
            sage: (a - a).is_zero()
            True
        """
        return bool(FF_equal0(self.val))

    def is_one(FiniteFieldElement_pari_ffelt self):
        """
        Return ``True`` if ``self`` equals 1.

        EXAMPLE::

            sage: F.<a> = FiniteField(5^3, impl='pari_ffelt')
            sage: a.is_one()
            False
            sage: (a/a).is_one()
            True
        """
        return bool(FF_equal1(self.val))

    def is_unit(FiniteFieldElement_pari_ffelt self):
        """
        Return ``True`` if ``self`` is non-zero.

        EXAMPLE::

            sage: F.<a> = FiniteField(5^3, impl='pari_ffelt')
            sage: a.is_unit()
            True
        """
        return not bool(FF_equal0(self.val))

    __nonzero__ = is_unit

    def __pos__(FiniteFieldElement_pari_ffelt self):
        """
        Unitary positive operator...

        EXAMPLE::

            sage: k.<a> = GF(3^17, impl='pari_ffelt')
            sage: +a
            a
        """
        return self

    def __neg__(FiniteFieldElement_pari_ffelt self):
        """
        Negation.

        EXAMPLE::

            sage: k.<a> = GF(3^17, impl='pari_ffelt')
            sage: -a
            2*a
        """
        cdef FiniteFieldElement_pari_ffelt x = self._new()
        pari_catch_sig_on()
        x.construct(FF_neg_i((<FiniteFieldElement_pari_ffelt>self).val))
        return x

    def __invert__(FiniteFieldElement_pari_ffelt self):
        """
        Return the multiplicative inverse of ``self``.

        EXAMPLE::

            sage: k.<a> = FiniteField(3^2, impl='pari_ffelt')
            sage: ~a
            a + 2
            sage: (a+1)*a
            2*a + 1
            sage: ~((2*a)/a)
            2
        """
        if FF_equal0(self.val):
            raise ZeroDivisionError
        cdef FiniteFieldElement_pari_ffelt x = self._new()
        pari_catch_sig_on()
        x.construct(FF_inv((<FiniteFieldElement_pari_ffelt>self).val))
        return x

    def __pow__(FiniteFieldElement_pari_ffelt self, object exp, object other):
        """
        Exponentiation.

        TESTS::

            sage: K.<a> = GF(5^10, impl='pari_ffelt')
            sage: n = (2*a)/a
            sage: n^-15
            2

        Large exponents are not a problem::

            sage: e = 3^10000
            sage: a^e
            2*a^9 + a^5 + 4*a^4 + 4*a^3 + a^2 + 3*a
            sage: a^(e % (5^10 - 1))
            2*a^9 + a^5 + 4*a^4 + 4*a^3 + a^2 + 3*a
        """
        if exp == 0:
            return self._parent.one_element()
        if exp < 0 and FF_equal0(self.val):
            raise ZeroDivisionError
        exp = pari(exp)
        cdef FiniteFieldElement_pari_ffelt x = self._new()
        pari_catch_sig_on()
<<<<<<< HEAD
        x.construct(FF_pow(self.val, (<pari_gen>(pari(exp))).g))
=======
        x.construct(FF_pow(self.val, (<pari_gen>exp).g))
>>>>>>> 0d00bf74
        return x

    def polynomial(FiniteFieldElement_pari_ffelt self):
        """
        Return the unique representative of ``self`` as a polynomial
        over the prime field whose degree is less than the degree of
        the finite field over its prime field.

        EXAMPLES::

            sage: k.<a> = FiniteField(3^2, impl='pari_ffelt')
            sage: pol = a.polynomial()
            sage: pol
            a
            sage: parent(pol)
            Univariate Polynomial Ring in a over Finite Field of size 3

        ::

            sage: k = FiniteField(3^4, 'alpha', impl='pari_ffelt')
            sage: a = k.gen()
            sage: a.polynomial()
            alpha
            sage: (a**2 + 1).polynomial()
            alpha^2 + 1
            sage: (a**2 + 1).polynomial().parent()
            Univariate Polynomial Ring in alpha over Finite Field of size 3
        """
        pari_catch_sig_on()
        return self._parent.polynomial_ring()(pari.new_gen(FF_to_FpXQ_i(self.val)))

    def charpoly(FiniteFieldElement_pari_ffelt self, object var='x'):
        """
        Return the characteristic polynomial of ``self``.

        INPUT:

        - ``var`` -- string (default: 'x'): variable name to use.

        EXAMPLE::

            sage: R.<x> = PolynomialRing(FiniteField(3))
            sage: F.<a> = FiniteField(3^2, modulus=x^2 + 1)
            sage: a.charpoly('y')
            y^2 + 1
        """
        pari_catch_sig_on()
        return self._parent.polynomial_ring(var)(pari.new_gen(FF_charpoly(self.val)))

    def is_square(FiniteFieldElement_pari_ffelt self):
        """
        Return ``True`` if and only if ``self`` is a square in the
        finite field.

        EXAMPLES::

            sage: k.<a> = FiniteField(3^2, impl='pari_ffelt')
            sage: a.is_square()
            False
            sage: (a**2).is_square()
            True

            sage: k.<a> = FiniteField(2^2, impl='pari_ffelt')
            sage: (a**2).is_square()
            True

            sage: k.<a> = FiniteField(17^5, impl='pari_ffelt')
            sage: (a**2).is_square()
            True
            sage: a.is_square()
            False
            sage: k(0).is_square()
            True
        """
        cdef long i
        pari_catch_sig_on()
        i = FF_issquare(self.val)
        pari_catch_sig_off()
        return bool(i)

    def sqrt(FiniteFieldElement_pari_ffelt self, extend=False, all=False):
        """
        Return a square root of ``self``, if it exists.

        INPUT:

        - ``extend`` -- bool (default: ``False``)

           .. WARNING::

               This option is not implemented.

        - ``all`` - bool (default: ``False``)

        OUTPUT:

        A square root of ``self``, if it exists.  If ``all`` is
        ``True``, a list containing all square roots of ``self``
        (of length zero, one or two) is returned instead.

        If ``extend`` is ``True``, a square root is chosen in an
        extension field if necessary.  If ``extend`` is ``False``, a
        ValueError is raised if the element is not a square in the
        base field.

        .. WARNING::

           The ``extend`` option is not implemented (yet).

        EXAMPLES::

            sage: F = FiniteField(7^2, 'a', impl='pari_ffelt')
            sage: F(2).sqrt()
            4
            sage: F(3).sqrt()
            5*a + 1
            sage: F(3).sqrt()**2
            3
            sage: F(4).sqrt(all=True)
            [2, 5]

            sage: K = FiniteField(7^3, 'alpha', impl='pari_ffelt')
            sage: K(3).sqrt()
            Traceback (most recent call last):
            ...
            ValueError: element is not a square
            sage: K(3).sqrt(all=True)
            []

            sage: K.<a> = GF(3^17, impl='pari_ffelt')
            sage: (a^3 - a - 1).sqrt()
            a^16 + 2*a^15 + a^13 + 2*a^12 + a^10 + 2*a^9 + 2*a^8 + a^7 + a^6 + 2*a^5 + a^4 + 2*a^2 + 2*a + 2
        """
        if extend:
            raise NotImplementedError
        cdef GEN s
        cdef FiniteFieldElement_pari_ffelt x, mx
        pari_catch_sig_on()
        if FF_issquareall(self.val, &s):
            x = self._new()
            x.construct(s)
            if not all:
                return x
            elif gequal0(x.val) or self._parent.characteristic() == 2:
                return [x]
            else:
                pari_catch_sig_on()
                mx = self._new()
                mx.construct(FF_neg_i(x.val))
                return [x, mx]
        else:
            pari_catch_sig_off()
            if all:
                return []
            else:
                raise ValueError("element is not a square")

    def log(FiniteFieldElement_pari_ffelt self, object base):
        """
        Return a discrete logarithm of ``self`` with respect to the
        given base.

        INPUT:

        - ``base`` -- non-zero field element

        OUTPUT:

        An integer `x` such that ``self`` equals ``base`` raised to
        the power `x`.  If no such `x` exists, a ``ValueError`` is
        raised.

        EXAMPLES::

            sage: F.<g> = FiniteField(2^10, impl='pari_ffelt')
            sage: b = g; a = g^37
            sage: a.log(b)
            37
            sage: b^37; a
            g^8 + g^7 + g^4 + g + 1
            g^8 + g^7 + g^4 + g + 1

        ::

            sage: F.<a> = FiniteField(5^2, impl='pari_ffelt')
            sage: F(-1).log(F(2))
            2
            sage: F(1).log(a)
            0

        Some cases where the logarithm is not defined or does not exist::

            sage: F.<a> = GF(3^10, impl='pari_ffelt')
            sage: a.log(-1)
            Traceback (most recent call last):
            ...
            ArithmeticError: element a does not lie in group generated by 2
            sage: a.log(0)
            Traceback (most recent call last):
            ...
            ArithmeticError: discrete logarithm with base 0 is not defined
            sage: F(0).log(1)
            Traceback (most recent call last):
            ...
            ArithmeticError: discrete logarithm of 0 is not defined
        """
        base = self._parent(base)
        if self.is_zero():
            raise ArithmeticError("discrete logarithm of 0 is not defined")
        if base.is_zero():
            raise ArithmeticError("discrete logarithm with base 0 is not defined")

        # Compute the orders of self and base to check whether self
        # actually lies in the cyclic group generated by base. PARI
        # requires that this is the case.
        # We also have to specify the order of the base anyway
        # because PARI assumes by default that this element generates
        # the multiplicative group.
        cdef GEN x, base_order, self_order
        pari_catch_sig_on()
        base_order = FF_order((<FiniteFieldElement_pari_ffelt>base).val, NULL)
        self_order = FF_order(self.val, NULL)
        if not dvdii(base_order, self_order):
            # self_order does not divide base_order
            pari.clear_stack()
            raise ArithmeticError("element %s does not lie in group generated by %s"%(self, base))
        x = FF_log(self.val, (<FiniteFieldElement_pari_ffelt>base).val, base_order)
        return Integer(pari.new_gen(x))

    def multiplicative_order(FiniteFieldElement_pari_ffelt self):
        """
        Returns the order of ``self`` in the multiplicative group.

        EXAMPLE::

            sage: a = FiniteField(5^3, 'a', impl='pari_ffelt').0
            sage: a.multiplicative_order()
            124
            sage: a**124
            1
        """
        if self.is_zero():
            raise ArithmeticError("Multiplicative order of 0 not defined.")
        cdef GEN order
        pari_catch_sig_on()
        order = FF_order(self.val, NULL)
        return Integer(pari.new_gen(order))

    def lift(FiniteFieldElement_pari_ffelt self):
        """
        If ``self`` is an element of the prime field, return a lift of
        this element to an integer.

        EXAMPLE::

            sage: k = FiniteField(next_prime(10^10)^2, 'u', impl='pari_ffelt')
            sage: a = k(17)/k(19)
            sage: b = a.lift(); b
            7894736858
            sage: b.parent()
            Integer Ring
        """
        if FF_equal0(self.val):
            return Integer(0)
        f = self.polynomial()
        if f.degree() == 0:
            return f.constant_coefficient().lift()
        else:
            raise ValueError("element is not in the prime field")

    def _integer_(self, ZZ=None):
        """
        Lift to a Sage integer, if possible.

        EXAMPLE::

            sage: k.<a> = GF(3^17, impl='pari_ffelt')
            sage: b = k(2)
            sage: b._integer_()
            2
            sage: a._integer_()
            Traceback (most recent call last):
            ...
            ValueError: element is not in the prime field
        """
        return self.lift()

    def __int__(self):
        """
        Lift to a python int, if possible.

        EXAMPLE::

            sage: k.<a> = GF(3^17, impl='pari_ffelt')
            sage: b = k(2)
            sage: int(b)
            2
            sage: int(a)
            Traceback (most recent call last):
            ...
            ValueError: element is not in the prime field
        """
        return int(self.lift())

    def __long__(self):
        """
        Lift to a python long, if possible.

        EXAMPLE::

            sage: k.<a> = GF(3^17, impl='pari_ffelt')
            sage: b = k(2)
            sage: long(b)
            2L
        """
        return long(self.lift())

    def __float__(self):
        """
        Lift to a python float, if possible.

        EXAMPLE::

            sage: k.<a> = GF(3^17, impl='pari_ffelt')
            sage: b = k(2)
            sage: float(b)
            2.0
        """
        return float(self.lift())

    def _pari_(self, var=None):
        """
        Return a PARI object representing ``self``.

        INPUT:

        - var -- ignored

        EXAMPLE::

            sage: k.<a> = FiniteField(3^3, impl='pari_ffelt')
            sage: b = a**2 + 2*a + 1
            sage: b._pari_()
            a^2 + 2*a + 1
        """
        pari_catch_sig_on()
        return pari.new_gen(self.val)

    def _pari_init_(self):
        """
        Return a string representing ``self`` in PARI.

        EXAMPLE::

            sage: k.<a> = GF(3^17, impl='pari_ffelt')
            sage: a._pari_init_()
            'subst(a+3*a,a,ffgen(Mod(1, 3)*x^17 + Mod(2, 3)*x + Mod(1, 3),a))'
            sage: k(1)._pari_init_()
            'subst(1+3*a,a,ffgen(Mod(1, 3)*x^17 + Mod(2, 3)*x + Mod(1, 3),a))'

        This is used for conversion to GP. The element is displayed
        as "a" but has correct arithmetic::

            sage: gp(a)
            a
            sage: gp(a).type()
            t_FFELT
            sage: gp(a)^100
            2*a^16 + 2*a^15 + a^4 + a + 1
            sage: gp(a^100)
            2*a^16 + 2*a^15 + a^4 + a + 1
            sage: gp(k(0))
            0
            sage: gp(k(0)).type()
            t_FFELT
        """
        ffgen = "ffgen(%s,a)" % self._parent.modulus()._pari_init_()
        # Add this "zero" to ensure that the polynomial is not constant
        zero = "%s*a" % self._parent.characteristic()
        return "subst(%s+%s,a,%s)" % (self, zero, ffgen)

    def _magma_init_(self, magma):
        """
        Return a string representing ``self`` in Magma.

        EXAMPLE::

            sage: GF(7)(3)._magma_init_(magma)            # optional - magma
            'GF(7)!3'
        """
        k = self._parent
        km = magma(k)
        return str(self).replace(k.variable_name(), km.gen(1).name())

    def _gap_init_(self):
        r"""
        Return the a string representing ``self`` in GAP.

        .. NOTE::

           The order of the parent field must be `\leq 65536`.  This
           function can be slow since elements of non-prime finite
           fields are represented in GAP as powers of a generator for
           the multiplicative group, so a discrete logarithm must be
           computed.

        EXAMPLE::

            sage: F = FiniteField(2^3, 'a', impl='pari_ffelt')
            sage: a = F.multiplicative_generator()
            sage: gap(a) # indirect doctest
            Z(2^3)
            sage: b = F.multiplicative_generator()
            sage: a = b^3
            sage: gap(a)
            Z(2^3)^3
            sage: gap(a^3)
            Z(2^3)^2

        You can specify the instance of the Gap interpreter that is used::

            sage: F = FiniteField(next_prime(200)^2, 'a', impl='pari_ffelt')
            sage: a = F.multiplicative_generator ()
            sage: a._gap_ (gap)
            Z(211^2)
            sage: (a^20)._gap_(gap)
            Z(211^2)^20

        Gap only supports relatively small finite fields::

            sage: F = FiniteField(next_prime(1000)^2, 'a', impl='pari_ffelt')
            sage: a = F.multiplicative_generator ()
            sage: gap._coerce_(a)
            Traceback (most recent call last):
            ...
            TypeError: order must be at most 65536
        """
        F = self._parent
        if F.order() > 65536:
            raise TypeError("order must be at most 65536")

        if self == 0:
            return '0*Z(%s)'%F.order()
        assert F.degree() > 1
        g = F.multiplicative_generator()
        n = self.log(g)
        return 'Z(%s)^%s'%(F.order(), n)


def unpickle_FiniteFieldElement_pari_ffelt(parent, elem):
    """
    EXAMPLE::

        sage: k.<a> = GF(2^20, impl='pari_ffelt')
        sage: e = k.random_element()
        sage: f = loads(dumps(e)) # indirect doctest
        sage: e == f
        True
    """
    return parent(elem)<|MERGE_RESOLUTION|>--- conflicted
+++ resolved
@@ -204,14 +204,9 @@
 
         elif isinstance(x, int) or isinstance(x, long):
             g = (<pari_gen>self._parent._gen_pari).g
-<<<<<<< HEAD
-            pari_catch_sig_on()
-            x_GEN = (<pari_gen>pari(x)).g
-=======
             x = pari(x)
             pari_catch_sig_on()
             x_GEN = (<pari_gen>x).g
->>>>>>> 0d00bf74
             self.construct(_INT_to_FFELT(g, x_GEN))
 
         elif isinstance(x, IntegerMod_abstract):
@@ -624,11 +619,7 @@
         exp = pari(exp)
         cdef FiniteFieldElement_pari_ffelt x = self._new()
         pari_catch_sig_on()
-<<<<<<< HEAD
-        x.construct(FF_pow(self.val, (<pari_gen>(pari(exp))).g))
-=======
         x.construct(FF_pow(self.val, (<pari_gen>exp).g))
->>>>>>> 0d00bf74
         return x
 
     def polynomial(FiniteFieldElement_pari_ffelt self):
