--- conflicted
+++ resolved
@@ -1551,14 +1551,11 @@
             ....:         assert c^((3^n-1)//(3^m-1)) == b
         """
         p = self.characteristic()
-<<<<<<< HEAD
         # We try to use the appropriate power of the generator,
         # as in the definition of Conway polynomials.
         # this can fail if the generator is not a primitive element,
         # but it can succeed sometimes even
         # if the generator is not primitive.
-=======
->>>>>>> f09750d0
         g = self.gen()
         f = self.modulus()
         d = self.degree()
@@ -1686,7 +1683,6 @@
             K = GF(p**degree, name=name, prefix=self._prefix, modulus=modulus, check_irreducible=False)
             a = self.gen()**((p**n-1)//(p**degree - 1))
             inc = K.hom([a], codomain=self, check=False)
-<<<<<<< HEAD
         else:
             fam = self._compatible_family()
             a, modulus = fam[degree]
@@ -1700,26 +1696,6 @@
         if map:
             return K, inc
         else:
-=======
-        else:
-            # Try to use the appropriate power of the generator, as in the definition of Conway polynomials.
-            # this can fail if the generator is not a primitive element, but it can succeed sometimes even
-            # if the generator is not primitive.  If compatible is set then we need to be consistent across
-            # different subfields, so we first use a cached check that the minimal polynomials of powers
-            # all have the right degrees
-            fam = self._compatible_family()
-            a, modulus = fam[degree]
-            K = GF(p**degree, modulus=modulus, name=name)
-            inc = K.hom([a], codomain=self, check=False)
-            if fam[n][0] == self.gen():
-                try: # to register a coercion map, embedding of K to self
-                    self.register_coercion(inc)
-                except AssertionError: # coercion already exists
-                    pass
-        if map:
-            return K, inc
-        else:
->>>>>>> f09750d0
             return K
 
     def subfields(self, degree=0, name=None):
