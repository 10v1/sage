--- conflicted
+++ resolved
@@ -397,23 +397,7 @@
         :class:`~sage.combinat.posets.cartesian_product.CartesianProductPoset`.
     """
 
-<<<<<<< HEAD
-    __classcall__ = CartesianProductPosets.__classcall__
-=======
-    @staticmethod
-    def __classcall__(cls, *args, **kwds):
-        r"""
-        Normalizes the input in order to ensure a unique
-        representation.
-
-        TESTS::
-
-            sage: from sage.rings.asymptotic.growth_group import GrowthGroup
-            sage: GrowthGroup('x^ZZ * y^ZZ')  # indirect doctest
-            Growth Group x^ZZ * y^ZZ
-        """
-        return CartesianProductPoset.__classcall__(cls, *args, **kwds)
->>>>>>> 09221f0e
+    __classcall__ = CartesianProductPoset.__classcall__
 
 
     def __init__(self, sets, category, **kwds):
@@ -439,25 +423,7 @@
         GenericGrowthGroup.__init__(self, sets[0], Vars, self.category(), **kwds)
 
 
-<<<<<<< HEAD
-    __hash__ = CartesianProductPosets.__hash__
-=======
-    def __hash__(self):
-        r"""
-        Return a hash value for this cartesian product.
-
-        OUTPUT:
-
-        An integer.
-
-        TESTS::
-
-            sage: from sage.rings.asymptotic.growth_group import GrowthGroup
-            sage: hash(GrowthGroup('x^ZZ * y^ZZ'))  # indirect doctest, random
-            -1
-        """
-        return CartesianProductPoset.__hash__(self)
->>>>>>> 09221f0e
+    __hash__ = CartesianProductPoset.__hash__
 
 
     def _element_constructor_(self, data):
@@ -681,7 +647,7 @@
             sage: B.has_coerce_map_from(A) # indirect doctest
             False
         """
-        if CartesianProductPosets.has_coerce_map_from(self, S):
+        if CartesianProductPoset.has_coerce_map_from(self, S):
             return True
 
         elif isinstance(S, GenericProduct):
@@ -914,12 +880,8 @@
         return tuple(v for v, _ in groupby(vars))
 
 
-<<<<<<< HEAD
-    class Element(CartesianProductPosets.Element):
-
-=======
     class Element(CartesianProductPoset.Element):
->>>>>>> 09221f0e
+
         def _repr_(self):
             r"""
             A representation string for this cartesian product element.
