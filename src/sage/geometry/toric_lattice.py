r"""
Toric lattices

This module was designed as a part of the framework for toric varieties
(:mod:`~sage.schemes.toric.variety`,
:mod:`~sage.schemes.toric.fano_variety`).

All toric lattices are isomorphic to `\ZZ^n` for some `n`, but will prevent
you from doing "wrong" operations with objects from different lattices.

AUTHORS:

- Andrey Novoseltsev (2010-05-27): initial version.
- Andrey Novoseltsev (2010-07-30): sublattices and quotients.

EXAMPLES:

The simplest way to create a toric lattice is to specify its dimension only::

    sage: N = ToricLattice(3)
    sage: N
    3-d lattice N

While our lattice ``N`` is called exactly "N" it is a coincidence: all
lattices are called "N" by default::

    sage: another_name = ToricLattice(3)
    sage: another_name
    3-d lattice N

If fact, the above lattice is exactly the same as before as an object in
memory::

    sage: N is another_name
    True

There are actually four names associated to a toric lattice and they all must
be the same for two lattices to coincide::

    sage: N, N.dual(), latex(N), latex(N.dual())
    (3-d lattice N, 3-d lattice M, N, M)

Notice that the lattice dual to ``N`` is called "M" which is standard in toric
geometry. This happens only if you allow completely automatic handling of
names::

    sage: another_N = ToricLattice(3, "N")
    sage: another_N.dual()
    3-d lattice N*
    sage: N is another_N
    False

What can you do with toric lattices? Well, their main purpose is to allow
creation of elements of toric lattices::

    sage: n = N([1,2,3])
    sage: n
    N(1, 2, 3)
    sage: M = N.dual()
    sage: m = M(1,2,3)
    sage: m
    M(1, 2, 3)

Dual lattices can act on each other::

    sage: n * m
    14
    sage: m * n
    14

You can also add elements of the same lattice or scale them::

    sage: 2 * n
    N(2, 4, 6)
    sage: n * 2
    N(2, 4, 6)
    sage: n + n
    N(2, 4, 6)

However, you cannot "mix wrong lattices" in your expressions::

    sage: n + m
    Traceback (most recent call last):
    ...
    TypeError: unsupported operand parent(s) for +:
    '3-d lattice N' and '3-d lattice M'
    sage: n * n
    Traceback (most recent call last):
    ...
    TypeError: elements of the same toric lattice cannot be multiplied!
    sage: n == m
    False

Note that ``n`` and ``m`` are not equal to each other even though they are
both "just (1,2,3)." Moreover, you cannot easily convert elements between
toric lattices::

    sage: M(n)
    Traceback (most recent call last):
    ...
    TypeError: N(1, 2, 3) cannot be converted to 3-d lattice M!

If you really need to consider elements of one lattice as elements of another,
you can either use intermediate conversion to "just a vector"::

    sage: ZZ3 = ZZ^3
    sage: n_in_M = M(ZZ3(n))
    sage: n_in_M
    M(1, 2, 3)
    sage: n == n_in_M
    False
    sage: n_in_M == m
    True

Or you can create a homomorphism from one lattice to any other::

    sage: h = N.hom(identity_matrix(3), M)
    sage: h(n)
    M(1, 2, 3)

.. WARNING::

    While integer vectors (elements of `\ZZ^n`) are printed as ``(1,2,3)``,
    in the code ``(1,2,3)`` is a :class:`tuple`, which has nothing to do
    neither with vectors, nor with toric lattices, so the following is
    probably not what you want while working with toric geometry objects::

        sage: (1,2,3) + (1,2,3)
        (1, 2, 3, 1, 2, 3)

    Instead, use syntax like ::

        sage: N(1,2,3) + N(1,2,3)
        N(2, 4, 6)
"""
# Parts of the "tutorial" above are also in toric_lattice_element.pyx.


# ****************************************************************************
#       Copyright (C) 2010 Andrey Novoseltsev <novoselt@gmail.com>
#       Copyright (C) 2010 William Stein <wstein@gmail.com>
#
#  Distributed under the terms of the GNU General Public License (GPL)
#
#                  https://www.gnu.org/licenses/
# ****************************************************************************

<<<<<<< HEAD
from sage.geometry.toric_lattice_element import ToricLatticeElement
from sage.geometry.toric_plotter import ToricPlotter
=======
from sage.geometry.toric_lattice_element import (ToricLatticeElement,
                                                 is_ToricLatticeElement)
from sage.misc.lazy_import import lazy_import
lazy_import('sage.geometry.toric_plotter', 'ToricPlotter')
>>>>>>> e5f42fac
from sage.misc.latex import latex
from sage.structure.all import parent
from sage.structure.richcmp import (richcmp_method, richcmp, rich_to_bool,
                                    richcmp_not_equal)
from sage.modules.fg_pid.fgp_element import FGP_Element
from sage.modules.fg_pid.fgp_module import FGP_Module_class
from sage.modules.free_module import (FreeModule_ambient_pid,
                                      FreeModule_generic_pid,
                                      FreeModule_submodule_pid,
                                      FreeModule_submodule_with_basis_pid)
from sage.rings.integer_ring import ZZ
from sage.rings.rational_field import QQ
from sage.structure.factory import UniqueFactory


def is_ToricLattice(x):
    r"""
    Check if ``x`` is a toric lattice.

    INPUT:

    - ``x`` -- anything.

    OUTPUT:

    - ``True`` if ``x`` is a toric lattice and ``False`` otherwise.

    EXAMPLES::

        sage: from sage.geometry.toric_lattice import (
        ....:   is_ToricLattice)
        sage: is_ToricLattice(1)
        doctest:warning...
        DeprecationWarning: The function is_ToricLattice is deprecated;
        use 'isinstance(..., ToricLattice_generic)' instead.
        See https://github.com/sagemath/sage/issues/38126 for details.
        False
        sage: N = ToricLattice(3)
        sage: N
        3-d lattice N
        sage: is_ToricLattice(N)
        True
    """
    from sage.misc.superseded import deprecation
    deprecation(38126,
                "The function is_ToricLattice is deprecated; "
                "use 'isinstance(..., ToricLattice_generic)' instead.")
    return isinstance(x, ToricLattice_generic)


def is_ToricLatticeQuotient(x):
    r"""
    Check if ``x`` is a toric lattice quotient.

    INPUT:

    - ``x`` -- anything.

    OUTPUT:

    - ``True`` if ``x`` is a toric lattice quotient and ``False`` otherwise.

    EXAMPLES::

        sage: from sage.geometry.toric_lattice import (
        ....:   is_ToricLatticeQuotient)
        sage: is_ToricLatticeQuotient(1)
        doctest:warning...
        DeprecationWarning: The function is_ToricLatticeQuotient is deprecated;
        use 'isinstance(..., ToricLattice_quotient)' instead.
        See https://github.com/sagemath/sage/issues/38126 for details.
        False
        sage: N = ToricLattice(3)
        sage: N
        3-d lattice N
        sage: is_ToricLatticeQuotient(N)
        False
        sage: Q = N / N.submodule([(1,2,3), (3,2,1)])
        sage: Q
        Quotient with torsion of 3-d lattice N
        by Sublattice <N(1, 2, 3), N(0, 4, 8)>
        sage: is_ToricLatticeQuotient(Q)
        True
    """
    from sage.misc.superseded import deprecation
    deprecation(38126,
                "The function is_ToricLatticeQuotient is deprecated; "
                "use 'isinstance(..., ToricLattice_quotient)' instead.")
    return isinstance(x, ToricLattice_quotient)


class ToricLatticeFactory(UniqueFactory):
    r"""
    Create a lattice for toric geometry objects.

    INPUT:

    - ``rank`` -- nonnegative integer, the only mandatory parameter;

    - ``name`` -- string;

    - ``dual_name`` -- string;

    - ``latex_name`` -- string;

    - ``latex_dual_name`` -- string.

    OUTPUT:

    - lattice.

    A toric lattice is uniquely determined by its rank and associated names.
    There are four such "associated names" whose meaning should be clear from
    the names of the corresponding parameters, but the choice of default
    values is a little bit involved. So here is the full description of the
    "naming algorithm":

    #. If no names were given at all, then this lattice will be called "N" and
       the dual one "M". These are the standard choices in toric geometry.

    #. If ``name`` was given and ``dual_name`` was not, then ``dual_name``
       will be ``name`` followed by "*".

    #. If LaTeX names were not given, they will coincide with the "usual"
       names, but if ``dual_name`` was constructed automatically, the trailing
       star will be typeset as a superscript.

    EXAMPLES:

    Let's start with no names at all and see how automatic names are given::

        sage: L1 = ToricLattice(3)
        sage: L1
        3-d lattice N
        sage: L1.dual()
        3-d lattice M

    If we give the name "N" explicitly, the dual lattice will be called "N*"::

        sage: L2 = ToricLattice(3, "N")
        sage: L2
        3-d lattice N
        sage: L2.dual()
        3-d lattice N*

    However, we can give an explicit name for it too::

        sage: L3 = ToricLattice(3, "N", "M")
        sage: L3
        3-d lattice N
        sage: L3.dual()
        3-d lattice M

    If you want, you may also give explicit LaTeX names::

        sage: L4 = ToricLattice(3, "N", "M", r"\mathbb{N}", r"\mathbb{M}")
        sage: latex(L4)
        \mathbb{N}
        sage: latex(L4.dual())
        \mathbb{M}

    While all four lattices above are called "N", only two of them are equal
    (and are actually the same)::

        sage: L1 == L2
        False
        sage: L1 == L3
        True
        sage: L1 is L3
        True
        sage: L1 == L4
        False

    The reason for this is that ``L2`` and ``L4`` have different names either
    for dual lattices or for LaTeX typesetting.
    """

    def create_key(self, rank, name=None, dual_name=None,
                   latex_name=None, latex_dual_name=None):
        """
        Create a key that uniquely identifies this toric lattice.

        See :class:`ToricLattice <ToricLatticeFactory>` for documentation.

        .. WARNING::

            You probably should not use this function directly.

        TESTS::

            sage: ToricLattice.create_key(3)
            (3, 'N', 'M', 'N', 'M')
            sage: N = ToricLattice(3)
            sage: loads(dumps(N)) is N
            True
            sage: TestSuite(N).run()
        """
        rank = int(rank)
        # Should we use standard M and N lattices?
        if name is None:
            if dual_name is not None:
                raise ValueError("you can name the dual lattice only if you "
                                 "also name the original one!")
            name = "N"
            dual_name = "M"
        if latex_name is None:
            latex_name = name
        # Now name and latex_name are set
        # The default for latex_dual_name depends on whether dual_name was
        # given or constructed, so we determine it before dual_name
        if latex_dual_name is None:
            latex_dual_name = (dual_name if dual_name is not None
                                         else latex_name + "^*")
        if dual_name is None:
            dual_name = name + "*"
        return (rank, name, dual_name, latex_name, latex_dual_name)

    def create_object(self, version, key):
        r"""
        Create the toric lattice described by ``key``.

        See :class:`ToricLattice <ToricLatticeFactory>` for documentation.

        .. WARNING::

            You probably should not use this function directly.

        TESTS::

            sage: key = ToricLattice.create_key(3)
            sage: ToricLattice.create_object(1, key)
            3-d lattice N
        """
        return ToricLattice_ambient(*key)


ToricLattice = ToricLatticeFactory("ToricLattice")


# Possible TODO's:
# - implement a better construction() method, which still will prohibit
#   operations mixing lattices by conversion to ZZ^n
# - maybe __call__ is not the right place to prohibit conversion between
#   lattices (we need it now so that morphisms behave nicely)
class ToricLattice_generic(FreeModule_generic_pid):
    r"""
    Abstract base class for toric lattices.
    """

    Element = ToricLatticeElement

    # It is not recommended to override __call__ in Parent-derived objects
    # since it may interfere with the coercion model. We do it here to allow
    # N(1,2,3) to be interpreted as N([1,2,3]). We also prohibit N(m) where
    # m is an element of another lattice. Otherwise morphisms will care only
    # about dimension of lattices.
    def __call__(self, *args, **kwds):
        r"""
        Construct a new element of ``self``.

        INPUT:

        - anything that can be interpreted as coordinates, except for elements
          of other lattices.

        OUTPUT:

        - :class:`~sage.geometry.toric_lattice_element.ToricLatticeElement`.

        TESTS::

            sage: N = ToricLattice(3)
            sage: N.__call__([1,2,3])
            N(1, 2, 3)
            sage: N([1,2,3])    # indirect test
            N(1, 2, 3)

        The point of overriding this function was to allow writing the above
        command as::

            sage: N(1,2,3)
            N(1, 2, 3)

        We also test that the special treatment of zero still works::

            sage: N(0)
            N(0, 0, 0)

        Quotients of toric lattices can be converted to a new toric
        lattice of the appropriate dimension::

            sage: N3 = ToricLattice(3, 'N3')
            sage: Q = N3 / N3.span([ N3(1,2,3) ])
            sage: Q.an_element()
            N3[1, 0, 0]
            sage: N2 = ToricLattice(2, 'N2')
            sage: N2( Q.an_element() )
            N2(1, 0)
        """
        supercall = super().__call__
        if args == (0, ):
            # Special treatment for N(0) to return (0,...,0)
            return supercall(*args, **kwds)

        if (isinstance(args[0], ToricLattice_quotient_element)
            and args[0].parent().is_torsion_free()):
            # convert a torsion free quotient lattice
            return supercall(list(args[0]), **kwds)

        try:
            coordinates = [ZZ(_) for _ in args]
        except TypeError:
            # Prohibit conversion of elements of other lattices
            if (isinstance(args[0], ToricLatticeElement)
                and args[0].parent().ambient_module()
                is not self.ambient_module()):
                raise TypeError("%s cannot be converted to %s!"
                                % (args[0], self))
            # "Standard call"
            return supercall(*args, **kwds)
        # Coordinates were given without packing them into a list or a tuple
        return supercall(coordinates, **kwds)

    def _coerce_map_from_(self, other):
        """
        Return a coercion map from ``other`` to ``self``, or None.

        This prevents the construction of coercion maps between
        lattices with different ambient modules, so :meth:`__call__`
        is invoked instead, which prohibits conversion::

            sage: N = ToricLattice(3)
            sage: M = N.dual()
            sage: M(N(1,2,3))
            Traceback (most recent call last):
            ...
            TypeError: N(1, 2, 3) cannot be converted to 3-d lattice M!

        """
        if (isinstance(other, ToricLattice_generic) and
            other.ambient_module() is not self.ambient_module()):
            return None
        return super()._convert_map_from_(other)

    def __contains__(self, point):
        r"""
        Check if ``point`` is an element of ``self``.

        INPUT:

        - ``point`` -- anything.

        OUTPUT:

        - ``True`` if ``point`` is an element of ``self``, ``False``
          otherwise.

        TESTS::

            sage: N = ToricLattice(3)
            sage: M = N.dual()
            sage: L = ToricLattice(3, "L")
            sage: 1 in N
            False
            sage: (1,0) in N
            False
            sage: (1,0,0) in N
            True
            sage: N(1,0,0) in N
            True
            sage: M(1,0,0) in N
            False
            sage: L(1,0,0) in N
            False
            sage: (1/2,0,0) in N
            False
            sage: (2/2,0,0) in N
            True
        """
        try:
            self(point)
        except TypeError:
            return False
        return True

    # We need to override this function, otherwise e.g. the sum of elements of
    # different lattices of the same dimension will live in ZZ^n.
    def construction(self):
        r"""
        Return the functorial construction of ``self``.

        OUTPUT:

        - ``None``, we do not think of toric lattices as constructed from
          simpler objects since we do not want to perform arithmetic involving
          different lattices.

        TESTS::

            sage: print(ToricLattice(3).construction())
            None
        """
        return None

    def direct_sum(self, other):
        r"""
        Return the direct sum with ``other``.

        INPUT:

        - ``other`` -- a toric lattice or more general module.

        OUTPUT:

        The direct sum of ``self`` and ``other`` as `\ZZ`-modules. If
        ``other`` is a :class:`ToricLattice <ToricLatticeFactory>`,
        another toric lattice will be returned.

        EXAMPLES::

            sage: K = ToricLattice(3, 'K')
            sage: L = ToricLattice(3, 'L')
            sage: N = K.direct_sum(L); N
            6-d lattice K+L
            sage: N, N.dual(), latex(N), latex(N.dual())
            (6-d lattice K+L, 6-d lattice K*+L*, K \oplus L, K^* \oplus L^*)

        With default names::

            sage: N = ToricLattice(3).direct_sum(ToricLattice(2))
            sage: N, N.dual(), latex(N), latex(N.dual())
            (5-d lattice N+N, 5-d lattice M+M, N \oplus N, M \oplus M)

        If ``other`` is not a :class:`ToricLattice
        <ToricLatticeFactory>`, fall back to sum of modules::

            sage: ToricLattice(3).direct_sum(ZZ^2)
            Free module of degree 5 and rank 5 over Integer Ring
            Echelon basis matrix:
            [1 0 0 0 0]
            [0 1 0 0 0]
            [0 0 1 0 0]
            [0 0 0 1 0]
            [0 0 0 0 1]
        """
        if not isinstance(other, ToricLattice_generic):
            return super().direct_sum(other)

        def make_name(N1, N2, use_latex=False):
            if use_latex:
                return latex(N1) + r' \oplus ' + latex(N2)
            else:
                return N1._name + '+' + N2._name

        rank = self.rank() + other.rank()
        name = make_name(self, other, False)
        dual_name = make_name(self.dual(), other.dual(), False)
        latex_name = make_name(self, other, True)
        latex_dual_name = make_name(self.dual(), other.dual(), True)
        return ToricLattice(rank, name, dual_name, latex_name, latex_dual_name)

    def intersection(self, other):
        r"""
        Return the intersection of ``self`` and ``other``.

        INPUT:

        - ``other`` -- a toric (sub)lattice.dual

        OUTPUT:

        - a toric (sub)lattice.

        EXAMPLES::

            sage: N = ToricLattice(3)
            sage: Ns1 = N.submodule([N(2,4,0), N(9,12,0)])
            sage: Ns2 = N.submodule([N(1,4,9), N(9,2,0)])
            sage: Ns1.intersection(Ns2)
            Sublattice <N(54, 12, 0)>

        Note that if one of the intersecting sublattices is a sublattice of
        another, no new lattices will be constructed::

            sage: N.intersection(N) is N
            True
            sage: Ns1.intersection(N) is Ns1
            True
            sage: N.intersection(Ns1) is Ns1
            True
        """
        # Lattice-specific input check
        if not isinstance(other, ToricLattice_generic):
            raise TypeError("%s is not a toric lattice!" % other)
        if self.ambient_module() != other.ambient_module():
            raise ValueError("%s and %s have different ambient lattices!" %
                             (self, other))
        # Construct a generic intersection, but make sure to return a lattice.
        I = super().intersection(other)
        if not isinstance(I, ToricLattice_generic):
            I = self.ambient_module().submodule(I.basis())
        return I

    def quotient(self, sub, check=True,
                 positive_point=None, positive_dual_point=None, **kwds):
        """
        Return the quotient of ``self`` by the given sublattice ``sub``.

        INPUT:

        - ``sub`` -- sublattice of self;

        - ``check`` -- (default: ``True``) whether or not to check that ``sub`` is
          a valid sublattice.

        If the quotient is one-dimensional and torsion free, the
        following two mutually exclusive keyword arguments are also
        allowed. They decide the sign choice for the (single)
        generator of the quotient lattice:

        - ``positive_point`` -- a lattice point of ``self`` not in the
          sublattice ``sub`` (that is, not zero in the quotient
          lattice). The quotient generator will be in the same
          direction as ``positive_point``.

        - ``positive_dual_point`` -- a dual lattice point. The
          quotient generator will be chosen such that its lift has a
          positive product with ``positive_dual_point``. Note: if
          ``positive_dual_point`` is not zero on the sublattice
          ``sub``, then the notion of positivity will depend on the
          choice of lift!

        Further named arguments are passed to the constructor of a toric lattice
        quotient.

        EXAMPLES::

            sage: N = ToricLattice(3)
            sage: Ns = N.submodule([N(2,4,0), N(9,12,0)])
            sage: Q = N/Ns
            sage: Q
            Quotient with torsion of 3-d lattice N
            by Sublattice <N(1, 8, 0), N(0, 12, 0)>

        Attempting to quotient one lattice by a sublattice of another
        will result in a :class:`ValueError`::

            sage: N = ToricLattice(3)
            sage: M = ToricLattice(3, name='M')
            sage: Ms = M.submodule([M(2,4,0), M(9,12,0)])
            sage: N.quotient(Ms)
            Traceback (most recent call last):
            ...
            ValueError: M(1, 8, 0) cannot generate a sublattice of
            3-d lattice N

        However, if we forget the sublattice structure, then it is
        possible to quotient by vector spaces or modules constructed
        from any sublattice::

            sage: N = ToricLattice(3)
            sage: M = ToricLattice(3, name='M')
            sage: Ms = M.submodule([M(2,4,0), M(9,12,0)])
            sage: N.quotient(Ms.vector_space())
            Quotient with torsion of 3-d lattice N by Sublattice
            <N(1, 8, 0), N(0, 12, 0)>
            sage: N.quotient(Ms.sparse_module())
            Quotient with torsion of 3-d lattice N by Sublattice
            <N(1, 8, 0), N(0, 12, 0)>

        See :class:`ToricLattice_quotient` for more examples.

        TESTS:

        We check that :issue:`19603` is fixed::

            sage: K = Cone([(1,0,0),(0,1,0)])
            sage: K.lattice()
            3-d lattice N
            sage: K.orthogonal_sublattice()
            Sublattice <M(0, 0, 1)>
            sage: K.lattice().quotient(K.orthogonal_sublattice())
            Traceback (most recent call last):
            ...
            ValueError: M(0, 0, 1) cannot generate a sublattice of
            3-d lattice N

        We can quotient by the trivial sublattice::

            sage: N = ToricLattice(3)
            sage: N.quotient(N.zero_submodule())
            3-d lattice, quotient of 3-d lattice N by Sublattice <>

        We can quotient a lattice by itself::

            sage: N = ToricLattice(3)
            sage: N.quotient(N)
            0-d lattice, quotient of 3-d lattice N by Sublattice
            <N(1, 0, 0), N(0, 1, 0), N(0, 0, 1)>
        """
        return ToricLattice_quotient(self, sub, check,
                                     positive_point, positive_dual_point, **kwds)

    def saturation(self):
        r"""
        Return the saturation of ``self``.

        OUTPUT:

        - a :class:`toric lattice <ToricLatticeFactory>`.

        EXAMPLES::

            sage: N = ToricLattice(3)
            sage: Ns = N.submodule([(1,2,3), (4,5,6)])
            sage: Ns
            Sublattice <N(1, 2, 3), N(0, 3, 6)>
            sage: Ns_sat = Ns.saturation()
            sage: Ns_sat
            Sublattice <N(1, 0, -1), N(0, 1, 2)>
            sage: Ns_sat is Ns_sat.saturation()
            True
        """
        S = super().saturation()
        return S if isinstance(S, ToricLattice_generic) else self.ambient_module().submodule(S)

    def span(self, gens, base_ring=ZZ, *args, **kwds):
        r"""
        Return the span of the given generators.

        INPUT:

        - ``gens`` -- list of elements of the ambient vector space of
          ``self``.

        - ``base_ring`` -- (default: `\ZZ`) base ring for the generated module.

        OUTPUT:

        - submodule spanned by ``gens``.

        .. NOTE::

            The output need not be a submodule of ``self``, nor even of the
            ambient space. It must, however, be contained in the ambient
            vector space.

        See also :meth:`span_of_basis`,
        :meth:`~sage.modules.free_module.FreeModule_generic_pid.submodule`,
        and
        :meth:`~sage.modules.free_module.FreeModule_generic_pid.submodule_with_basis`,

        EXAMPLES::

            sage: N = ToricLattice(3)
            sage: Ns = N.submodule([N.gen(0)])
            sage: Ns.span([N.gen(1)])
            Sublattice <N(0, 1, 0)>
            sage: Ns.submodule([N.gen(1)])
            Traceback (most recent call last):
            ...
            ArithmeticError: argument gens (= [N(0, 1, 0)]) does not generate a submodule of self
        """
        A = self.ambient_module()
        if base_ring is ZZ and all(g in A for g in gens):
            return ToricLattice_sublattice(A, gens)
        for g in gens:
            if isinstance(g, ToricLatticeElement) and g not in A:
                raise ValueError("%s cannot generate a sublattice of %s"
                                 % (g, A))
        return super().span(gens, base_ring, *args, **kwds)

    def span_of_basis(self, basis, base_ring=ZZ, *args, **kwds):
        r"""
        Return the submodule with the given ``basis``.

        INPUT:

        - ``basis`` -- list of elements of the ambient vector space of
          ``self``.

        - ``base_ring`` -- (default: `\ZZ`) base ring for the generated module.

        OUTPUT:

        - submodule spanned by ``basis``.

        .. NOTE::

            The output need not be a submodule of ``self``, nor even of the
            ambient space. It must, however, be contained in the ambient
            vector space.

        See also :meth:`span`,
        :meth:`~sage.modules.free_module.FreeModule_generic_pid.submodule`,
        and
        :meth:`~sage.modules.free_module.FreeModule_generic_pid.submodule_with_basis`,

        EXAMPLES::

            sage: N = ToricLattice(3)
            sage: Ns = N.span_of_basis([(1,2,3)])
            sage: Ns.span_of_basis([(2,4,0)])
            Sublattice <N(2, 4, 0)>
            sage: Ns.span_of_basis([(1/5,2/5,0), (1/7,1/7,0)])
            Free module of degree 3 and rank 2 over Integer Ring
            User basis matrix:
            [1/5 2/5   0]
            [1/7 1/7   0]

        Of course the input basis vectors must be linearly independent::

            sage: Ns.span_of_basis([(1,2,0), (2,4,0)])
            Traceback (most recent call last):
            ...
            ValueError: The given basis vectors must be linearly independent.
        """
        A = self.ambient_module()
        if base_ring is ZZ and all(g in A for g in basis):
            return ToricLattice_sublattice_with_basis(A, basis)
        for g in basis:
            if isinstance(g, ToricLatticeElement) and g not in A:
                raise ValueError("%s cannot generate a sublattice of %s"
                                 % (g, A))
        return super().span_of_basis(basis, base_ring, *args, **kwds)


@richcmp_method
class ToricLattice_ambient(ToricLattice_generic, FreeModule_ambient_pid):
    r"""
    Create a toric lattice.

    See :class:`ToricLattice <ToricLatticeFactory>` for documentation.

    .. WARNING::

        There should be only one toric lattice with the given rank and
        associated names. Using this class directly to create toric lattices
        may lead to unexpected results. Please, use :class:`ToricLattice
        <ToricLatticeFactory>` to create toric lattices.

    TESTS::

        sage: N = ToricLattice(3, "N", "M", "N", "M")
        sage: N
        3-d lattice N
        sage: TestSuite(N).run()
    """

    Element = ToricLatticeElement

    def __init__(self, rank, name, dual_name, latex_name, latex_dual_name):
        r"""
        See :class:`ToricLattice <ToricLatticeFactory>` for documentation.

        TESTS::

            sage: ToricLattice(3, "N", "M", "N", "M")
            3-d lattice N
        """
        super().__init__(ZZ, rank)
        self._name = name
        self._dual_name = dual_name
        self._latex_name = latex_name
        self._latex_dual_name = latex_dual_name

    def _sage_input_(self, sib, coerced):
        r"""
        Return Sage command to reconstruct ``self``.

        See :mod:`sage.misc.sage_input` for details.

        EXAMPLES::

            sage: N = ToricLattice(3, "N", "M", "N", "M")
            sage: sage_input(N, verify=True)
            # Verified
            ToricLattice(3, 'N', 'M')

            sage: N = ToricLattice(3, "N")
            sage: sage_input(N, verify=True)
            # Verified
            ToricLattice(3, 'N', 'N*', 'N', 'N^*')
        """
        args = [self.rank(), self._name, self._dual_name]
        if self._latex_name != self._name or self._latex_dual_name != self._dual_name:
            args.extend([self._latex_name, self._latex_dual_name])
        return sib.name('ToricLattice')(*args)

    def __richcmp__(self, right, op):
        r"""
        Compare ``self`` and ``right``.

        INPUT:

        - ``right`` -- anything.

        OUTPUT:

        boolean

        There is equality if ``right`` is a toric lattice of the same
        dimension as ``self`` and their associated names are the
        same.

        TESTS::

            sage: N3 = ToricLattice(3)
            sage: N4 = ToricLattice(4)
            sage: M3 = N3.dual()
            sage: N3 < N4
            True
            sage: N3 > M3
            True
            sage: N3 == ToricLattice(3)
            True
        """
        if self is right:
            return rich_to_bool(op, 0)
        if type(self) is not type(right):
            return NotImplemented

        lx = self.rank()
        rx = right.rank()
        if lx != rx:
            return richcmp_not_equal(lx, rx, op)
        # If lattices are the same as ZZ-modules, compare associated names
        return richcmp([self._name, self._dual_name,
                        self._latex_name, self._latex_dual_name],
                       [right._name, right._dual_name,
                        right._latex_name, right._latex_dual_name], op)

    def _latex_(self):
        r"""
        Return a LaTeX representation of ``self``.

        OUTPUT:

        - string.

        TESTS::

            sage: L = ToricLattice(3, "L")
            sage: L.dual()._latex_()
            'L^*'
        """
        return self._latex_name

    def _repr_(self):
        r"""
        Return a string representation of ``self``.

        OUTPUT:

        - string.

        TESTS::

            sage: L = ToricLattice(3, "L")
            sage: L.dual()._repr_()
            '3-d lattice L*'
        """
        return "%d-d lattice %s" % (self.dimension(), self._name)

    def ambient_module(self):
        r"""
        Return the ambient module of ``self``.

        OUTPUT:

        - :class:`toric lattice <ToricLatticeFactory>`.

        .. NOTE::

            For any ambient toric lattice its ambient module is the lattice
            itself.

        EXAMPLES::

            sage: N = ToricLattice(3)
            sage: N.ambient_module()
            3-d lattice N
            sage: N.ambient_module() is N
            True
        """
        return self

    def dual(self):
        r"""
        Return the lattice dual to ``self``.

        OUTPUT:

        - :class:`toric lattice <ToricLatticeFactory>`.

        EXAMPLES::

            sage: N = ToricLattice(3)
            sage: N
            3-d lattice N
            sage: M = N.dual()
            sage: M
            3-d lattice M
            sage: M.dual() is N
            True

        Elements of dual lattices can act on each other::

            sage: n = N(1,2,3)
            sage: m = M(4,5,6)
            sage: n * m
            32
            sage: m * n
            32
        """
        if "_dual" not in self.__dict__:
            self._dual = ToricLattice(self.rank(), self._dual_name,
                          self._name, self._latex_dual_name, self._latex_name)
        return self._dual

    def plot(self, **options):
        r"""
        Plot ``self``.

        INPUT:

        - any options for toric plots (see :func:`toric_plotter.options
          <sage.geometry.toric_plotter.options>`), none are mandatory.

        OUTPUT:

        - a plot.

        EXAMPLES::

            sage: N = ToricLattice(3)
            sage: N.plot()                                                              # needs sage.plot
            Graphics3d Object
        """
        if "show_lattice" not in options:
            # Unless user made an explicit decision, we assume that lattice
            # should be visible no matter what is the size of the bounding box.
            options["show_lattice"] = True
        tp = ToricPlotter(options, self.degree())
        tp.adjust_options()
        return tp.plot_lattice()


class ToricLattice_sublattice_with_basis(ToricLattice_generic,
                                         FreeModule_submodule_with_basis_pid):
    r"""
    Construct the sublattice of ``ambient`` toric lattice with given ``basis``.

    INPUT (same as for
    :class:`~sage.modules.free_module.FreeModule_submodule_with_basis_pid`):

    - ``ambient`` -- ambient :class:`toric lattice <ToricLatticeFactory>` for
      this sublattice;

    - ``basis`` -- list of linearly independent elements of ``ambient``, these
      elements will be used as the default basis of the constructed
      sublattice;

    - see the base class for other available options.

    OUTPUT:

    - sublattice of a toric lattice with a user-specified basis.

    See also :class:`ToricLattice_sublattice` if you do not want to specify an
    explicit basis.

    EXAMPLES:

    The intended way to get objects of this class is to use
    :meth:`submodule_with_basis` method of toric lattices::

        sage: N = ToricLattice(3)
        sage: sublattice = N.submodule_with_basis([(1,1,0), (3,2,1)])
        sage: sublattice.has_user_basis()
        True
        sage: sublattice.basis()
        [
        N(1, 1, 0),
        N(3, 2, 1)
        ]

    Even if you have provided your own basis, you still can access the
    "standard" one::

        sage: sublattice.echelonized_basis()
        [
        N(1, 0, 1),
        N(0, 1, -1)
        ]
    """

    def _repr_(self):
        r"""
        Return a string representation of ``self``.

        OUTPUT:

        - string.

        TESTS::

            sage: L = ToricLattice(3, "L")
            sage: L.submodule_with_basis([(3,2,1),(1,2,3)])
            Sublattice <L(3, 2, 1), L(1, 2, 3)>
            sage: print(L.submodule([(3,2,1),(1,2,3)])._repr_())
            Sublattice <L(1, 2, 3), L(0, 4, 8)>
        """
        s = 'Sublattice '
        s += '<'
        s += ', '.join(map(str,self.basis()))
        s += '>'
        return s

    def _latex_(self):
        r"""
        Return a LaTeX representation of ``self``.

        OUTPUT:

        - string.

        TESTS::

            sage: L = ToricLattice(3, "L")
            sage: L.submodule_with_basis([(3,2,1),(1,2,3)])._latex_()
            '\\left\\langle\\left(3,\\,2,\\,1\\right)_{L},
             \\left(1,\\,2,\\,3\\right)_{L}\\right\\rangle'
            sage: L.submodule([(3,2,1),(1,2,3)])._latex_()
            '\\left\\langle\\left(1,\\,2,\\,3\\right)_{L},
             \\left(0,\\,4,\\,8\\right)_{L}\\right\\rangle'
        """
        s = '\\left\\langle'
        s += ', '.join([ b._latex_() for b in self.basis() ])
        s += '\\right\\rangle'
        return s

    def dual(self):
        r"""
        Return the lattice dual to ``self``.

        OUTPUT:

        - a :class:`toric lattice quotient <ToricLattice_quotient>`.

        EXAMPLES::

            sage: N = ToricLattice(3)
            sage: Ns = N.submodule([(1,1,0), (3,2,1)])
            sage: Ns.dual()
            2-d lattice, quotient of 3-d lattice M by Sublattice <M(1, -1, -1)>
        """
        if "_dual" not in self.__dict__:
            if self is not self.saturation():
                raise ValueError("only dual lattices of saturated sublattices "
                                 "can be constructed! Got %s." % self)
            self._dual = (self.ambient_module().dual() /
                          self.basis_matrix().transpose().integer_kernel())
            self._dual._dual = self
        return self._dual

    def plot(self, **options):
        r"""
        Plot ``self``.

        INPUT:

        - any options for toric plots (see :func:`toric_plotter.options
          <sage.geometry.toric_plotter.options>`), none are mandatory.

        OUTPUT:

        - a plot.

        EXAMPLES::

            sage: N = ToricLattice(3)
            sage: sublattice = N.submodule_with_basis([(1,1,0), (3,2,1)])
            sage: sublattice.plot()                                                     # needs sage.plot
            Graphics3d Object

        Now we plot both the ambient lattice and its sublattice::

            sage: N.plot() + sublattice.plot(point_color="red")                         # needs sage.plot
            Graphics3d Object
        """
        if "show_lattice" not in options:
            # Unless user made an explicit decision, we assume that lattice
            # should be visible no matter what is the size of the bounding box.
            options["show_lattice"] = True
        if "lattice_filter" in options:
            old = options["lattice_filter"]
            options["lattice_filter"] = lambda pt: pt in self and old(pt)
        else:
            options["lattice_filter"] = lambda pt: pt in self
        tp = ToricPlotter(options, self.degree())
        tp.adjust_options()
        return tp.plot_lattice()


class ToricLattice_sublattice(ToricLattice_sublattice_with_basis,
                              FreeModule_submodule_pid):
    r"""
    Construct the sublattice of ``ambient`` toric lattice generated by ``gens``.

    INPUT (same as for
    :class:`~sage.modules.free_module.FreeModule_submodule_pid`):

    - ``ambient`` -- ambient :class:`toric lattice <ToricLatticeFactory>` for
      this sublattice;

    - ``gens`` -- list of elements of ``ambient`` generating the constructed
      sublattice;

    - see the base class for other available options.

    OUTPUT:

    - sublattice of a toric lattice with an automatically chosen basis.

    See also :class:`ToricLattice_sublattice_with_basis` if you want to
    specify an explicit basis.

    EXAMPLES:

    The intended way to get objects of this class is to use
    :meth:`submodule` method of toric lattices::

        sage: N = ToricLattice(3)
        sage: sublattice = N.submodule([(1,1,0), (3,2,1)])
        sage: sublattice.has_user_basis()
        False
        sage: sublattice.basis()
        [
        N(1, 0, 1),
        N(0, 1, -1)
        ]

    For sublattices without user-specified basis, the basis obtained above is
    the same as the "standard" one::

        sage: sublattice.echelonized_basis()
        [
        N(1, 0, 1),
        N(0, 1, -1)
        ]
    """
    pass


class ToricLattice_quotient_element(FGP_Element):
    r"""
    Create an element of a toric lattice quotient.

    .. WARNING::

        You probably should not construct such elements explicitly.

    INPUT:

    - same as for :class:`~sage.modules.fg_pid.fgp_element.FGP_Element`.

    OUTPUT:

    - element of a toric lattice quotient.

    TESTS::

        sage: N = ToricLattice(3)
        sage: sublattice = N.submodule([(1,1,0), (3,2,1)])
        sage: Q = N/sublattice
        sage: e = Q(1,2,3)
        sage: e
        N[1, 2, 3]
        sage: e2 = Q(N(2,3,3))
        sage: e2
        N[2, 3, 3]
        sage: e == e2
        True
        sage: e.vector()
        (-4)
        sage: e2.vector()
        (-4)
    """

    def _latex_(self):
        r"""
        Return a LaTeX representation of ``self``.

        OUTPUT:

        - string.

        TESTS::

            sage: N = ToricLattice(3)
            sage: Ns = N.submodule([N(2,4,0), N(9,12,0)])
            sage: Q = N/Ns
            sage: print(Q.gen(0)._latex_())
            \left[0,\,1,\,0\right]_{N}
        """
        return latex(self.lift()).replace("(", "[", 1).replace(")", "]", 1)

    def _repr_(self):
        r"""
        Return a string representation of ``self``.

        OUTPUT:

        - string.

        TESTS::

            sage: N = ToricLattice(3)
            sage: Ns = N.submodule([N(2,4,0), N(9,12,0)])
            sage: Q = N/Ns
            sage: print(Q.gen(0)._repr_())
            N[0, 1, 0]
        """
        return str(self.lift()).replace("(", "[", 1).replace(")", "]", 1)

    def set_immutable(self):
        r"""
        Make ``self`` immutable.

        OUTPUT:

        - none.

        .. note:: Elements of toric lattice quotients are always immutable, so
            this method does nothing, it is introduced for compatibility
            purposes only.

        EXAMPLES::

            sage: N = ToricLattice(3)
            sage: Ns = N.submodule([N(2,4,0), N(9,12,0)])
            sage: Q = N/Ns
            sage: Q.0.set_immutable()
        """
        pass


class ToricLattice_quotient(FGP_Module_class):
    r"""
    Construct the quotient of a toric lattice ``V`` by its sublattice ``W``.

    INPUT:

    - ``V`` -- ambient toric lattice;

    - ``W`` -- sublattice of ``V``;

    - ``check`` -- (default: ``True``) whether to check correctness of input
      or not.

    If the quotient is one-dimensional and torsion free, the following
    two mutually exclusive keyword arguments are also allowed. They
    decide the sign choice for the (single) generator of the quotient
    lattice:

    - ``positive_point`` -- a lattice point of ``self`` not in the
      sublattice ``sub`` (that is, not zero in the quotient
      lattice). The quotient generator will be in the same direction
      as ``positive_point``.

    - ``positive_dual_point`` -- a dual lattice point. The quotient
      generator will be chosen such that its lift has a positive
      product with ``positive_dual_point``. Note: if
      ``positive_dual_point`` is not zero on the sublattice ``sub``,
      then the notion of positivity will depend on the choice of lift!

    Further given named arguments are passed to the constructor of an FGP
    module.

    OUTPUT:

    - quotient of ``V`` by ``W``.

    EXAMPLES:

    The intended way to get objects of this class is to use
    :meth:`quotient` method of toric lattices::

        sage: N = ToricLattice(3)
        sage: sublattice = N.submodule([(1,1,0), (3,2,1)])
        sage: Q = N/sublattice
        sage: Q
        1-d lattice, quotient of 3-d lattice N by Sublattice <N(1, 0, 1), N(0, 1, -1)>
        sage: Q.gens()
        (N[1, 0, 0],)

    Here, ``sublattice`` happens to be of codimension one in ``N``. If
    you want to prescribe the sign of the quotient generator, you can
    do either::

        sage: Q = N.quotient(sublattice, positive_point=N(0,0,-1)); Q
        1-d lattice, quotient of 3-d lattice N by Sublattice <N(1, 0, 1), N(0, 1, -1)>
        sage: Q.gens()
        (N[1, 0, 0],)

    or::

        sage: M = N.dual()
        sage: Q = N.quotient(sublattice, positive_dual_point=M(1,0,0)); Q
        1-d lattice, quotient of 3-d lattice N by Sublattice <N(1, 0, 1), N(0, 1, -1)>
        sage: Q.gens()
        (N[1, 0, 0],)

    TESTS::

        sage: loads(dumps(Q)) == Q
        True
        sage: loads(dumps(Q)).gens() == Q.gens()
        True
    """

    def __init__(self, V, W, check=True, positive_point=None, positive_dual_point=None, **kwds):
        r"""
        The constructor

        See :class:`ToricLattice_quotient` for an explanation of the arguments.

        EXAMPLES::

            sage: N = ToricLattice(3)
            sage: from sage.geometry.toric_lattice import ToricLattice_quotient
            sage: ToricLattice_quotient(N, N.span([N(1,2,3)]))
            2-d lattice, quotient of 3-d lattice N by Sublattice <N(1, 2, 3)>

        An :class:`ArithmeticError` will be raised if ``W`` is not a
        sublattice of ``V``::

            sage: N = ToricLattice(3)
            sage: Ns = N.submodule([N.gen(0)])
            sage: Ns
            Sublattice <N(1, 0, 0)>
            sage: Ns.span([N.gen(1)])
            Sublattice <N(0, 1, 0)>
            sage: Ns.quotient(Ns.span([N.gen(1)]))
            Traceback (most recent call last):
            ...
            ArithmeticError: W must be a sublattice of V
        """
        if check:
            try:
                W = V.submodule(W)
            except (TypeError, ArithmeticError):
                raise ArithmeticError("W must be a sublattice of V")
        super().__init__(V, W, check, **kwds)
        if (positive_point, positive_dual_point) == (None, None):
            self._flip_sign_of_generator = False
            return

        self._flip_sign_of_generator = False
        assert self.is_torsion_free() and self.ngens() == 1, \
            'You may only specify a positive direction in the codimension one case.'
        quotient_generator = self.gen(0)
        lattice = self.V().ambient_module()
        if (positive_point is not None) and (positive_dual_point is None):
            assert positive_point in lattice, 'positive_point must be a lattice point.'
            point_quotient = self(positive_point)
            scalar_product = quotient_generator.vector()[0] * point_quotient.vector()[0]
            if scalar_product == 0:
                raise ValueError(str(positive_point)+' is zero in the quotient.')
        elif (positive_point is None) and (positive_dual_point is not None):
            assert positive_dual_point in lattice.dual(), 'positive_dual_point must be a dual lattice point.'
            scalar_product = quotient_generator.lift() * positive_dual_point
            if scalar_product == 0:
                raise ValueError(str(positive_dual_point)+' is zero on the lift of the quotient generator.')
        else:
            raise ValueError('You may not specify both positive_point and positive_dual_point.')
        self._flip_sign_of_generator = (scalar_product < 0)

    def gens(self) -> tuple:
        """
        Return the generators of the quotient.

        OUTPUT:

        A tuple of :class:`ToricLattice_quotient_element` generating
        the quotient.

        EXAMPLES::

            sage: N = ToricLattice(3)
            sage: Q = N.quotient(N.span([N(1,2,3), N(0,2,1)]), positive_point=N(0,-1,0))
            sage: Q.gens()
            (N[0, -1, 0],)
        """
        gens = self.smith_form_gens()
        if self._flip_sign_of_generator:
            assert len(gens) == 1
            return (-gens[0],)
        else:
            return gens

    # Should be overridden in derived classes.
    Element = ToricLattice_quotient_element

    def _element_constructor_(self, *x, **kwds):
        r"""
        Construct an element of ``self``.

        INPUT:

        - element of a compatible toric object (lattice, sublattice, quotient)
          or something that defines such an element (list, generic vector,
          etc.).

        OUTPUT:

        - :class:`toric lattice quotient element
          <ToricLattice_quotient_element>`.

        EXAMPLES::

            sage: N = ToricLattice(3)
            sage: Ns = N.submodule([N(2,4,0), N(9,12,0)])
            sage: Q = N/Ns
            sage: x = Q(1,2,3)  # indirect doctest
            sage: x
            N[1, 2, 3]
            sage: type(x)
            <class 'sage.geometry.toric_lattice.ToricLattice_quotient_with_category.element_class'>
            sage: x is Q(x)
            True
            sage: x.parent() is Q
            True
            sage: x == Q(N(1,2,3))
            True
            sage: y = Q(3,6,3)
            sage: y
            N[3, 6, 3]
            sage: x == y
            True
        """
        if len(x) == 1 and (x[0] not in ZZ or x[0] == 0):
            x = x[0]
        if parent(x) is self:
            return x
        try:
            x = x.lift()
        except AttributeError:
            pass
        try:
            return self.element_class(self, self._V(x), **kwds)
        except TypeError:
            return self.linear_combination_of_smith_form_gens(x)

    def _latex_(self):
        r"""
        Return a LaTeX representation of ``self``.

        OUTPUT:

        - string.

        TESTS::

            sage: N = ToricLattice(3)
            sage: Ns = N.submodule([N(2,4,0), N(9,12,0)])
            sage: Q = N/Ns
            sage: print(Q._latex_())
            N / \left\langle\left(1,\,8,\,0\right)_{N}, \left(0,\,12,\,0\right)_{N}\right\rangle
            sage: Ns = N.submodule([N(1,4,0)])
            sage: Q = N/Ns
            sage: print(Q._latex_())
            N / \left\langle\left(1,\,4,\,0\right)_{N}\right\rangle
        """
        return "%s / %s" % (latex(self.V()), latex(self.W()))

    def _repr_(self):
        r"""
        Return a string representation of ``self``.

        OUTPUT:

        - string.

        TESTS::

            sage: N = ToricLattice(3)
            sage: Ns = N.submodule([N(2,4,0), N(9,12,0)])
            sage: Q = N/Ns
            sage: print(Q._repr_())
            Quotient with torsion of 3-d lattice N
            by Sublattice <N(1, 8, 0), N(0, 12, 0)>
            sage: Ns = N.submodule([N(1,4,0)])
            sage: Q = N/Ns
            sage: print(Q._repr_())
            2-d lattice, quotient of 3-d lattice N
            by Sublattice <N(1, 4, 0)>
        """
        if self.is_torsion_free():
            return "%d-d lattice, quotient of %s by %s" % (self.rank(),
                                                           self.V(), self.W())
        else:
            return "Quotient with torsion of %s by %s" % (self.V(), self.W())

    def _module_constructor(self, V, W, check=True):
        r"""
        Construct new quotient modules.

        INPUT:

        - ``V`` -- ambient toric lattice;

        - ``W`` -- sublattice of ``V``;

        - ``check`` -- (default: ``True``) whether to check
          correctness of input or not.

        TESTS::

            sage: N = ToricLattice(3)
            sage: Ns = N.submodule([N(2,4,0), N(9,12,0)])
            sage: Q = N/Ns; Q
            Quotient with torsion of 3-d lattice N by Sublattice <N(1, 8, 0), N(0, 12, 0)>
            sage: Q._module_constructor(N,Ns)
            Quotient with torsion of 3-d lattice N by Sublattice <N(1, 8, 0), N(0, 12, 0)>
        """
        return ToricLattice_quotient(V,W,check)

    def base_extend(self, R):
        r"""
        Return the base change of ``self`` to the ring ``R``.

        INPUT:

        - ``R`` -- either `\ZZ` or `\QQ`.

        OUTPUT:

        - ``self`` if `R=\ZZ`, quotient of the base extension of the ambient
          lattice by the base extension of the sublattice if `R=\QQ`.

        EXAMPLES::

            sage: N = ToricLattice(3)
            sage: Ns = N.submodule([N(2,4,0), N(9,12,0)])
            sage: Q = N/Ns
            sage: Q.base_extend(ZZ) is Q
            True
            sage: Q.base_extend(QQ)
            Vector space quotient V/W of dimension 1 over Rational Field where
            V: Vector space of dimension 3 over Rational Field
            W: Vector space of degree 3 and dimension 2 over Rational Field
            Basis matrix:
            [1 0 0]
            [0 1 0]
        """
        if R is ZZ:
            return self
        if R is QQ:
            return self.V().base_extend(R) / self.W().base_extend(R)
        raise NotImplementedError("quotients of toric lattices can only be "
                                  "extended to ZZ or QQ, not %s!" % R)

    def is_torsion_free(self):
        r"""
        Check if ``self`` is torsion-free.

        OUTPUT:

        - ``True`` is ``self`` has no torsion and ``False`` otherwise.

        EXAMPLES::

            sage: N = ToricLattice(3)
            sage: Ns = N.submodule([N(2,4,0), N(9,12,0)])
            sage: Q = N/Ns
            sage: Q.is_torsion_free()
            False
            sage: Ns = N.submodule([N(1,4,0)])
            sage: Q = N/Ns
            sage: Q.is_torsion_free()
            True
        """
        return sum(self.invariants()) == 0

    def dual(self):
        r"""
        Return the lattice dual to ``self``.

        OUTPUT:

        - a :class:`toric lattice quotient <ToricLattice_quotient>`.

        EXAMPLES::

            sage: N = ToricLattice(3)
            sage: Ns = N.submodule([(1, -1, -1)])
            sage: Q = N / Ns
            sage: Q.dual()
            Sublattice <M(1, 0, 1), M(0, 1, -1)>
        """
        if "_dual" not in self.__dict__:
            self._dual = self.V().dual().submodule(
                    self.W().basis_matrix().transpose().integer_kernel().gens())
            self._dual._dual = self
        return self._dual

    def rank(self):
        r"""
        Return the rank of ``self``.

        OUTPUT:

        Integer. The dimension of the free part of the quotient.

        EXAMPLES::

            sage: N = ToricLattice(3)
            sage: Ns = N.submodule([N(2,4,0), N(9,12,0)])
            sage: Q = N/Ns
            sage: Q.ngens()
            2
            sage: Q.rank()
            1
            sage: Ns = N.submodule([N(1,4,0)])
            sage: Q = N/Ns
            sage: Q.ngens()
            2
            sage: Q.rank()
            2
        """
        return self.V().rank() - self.W().rank()

    dimension = rank

    def coordinate_vector(self, x, reduce=False):
        """
        Return coordinates of ``x`` with respect to the optimized
        representation of ``self``.

        INPUT:

        - ``x`` -- element of ``self`` or convertible to ``self``

        - ``reduce`` -- (default: ``False``); if ``True``, reduce coefficients
          modulo invariants

        OUTPUT:

        The coordinates as a vector.

        EXAMPLES::

            sage: N = ToricLattice(3)
            sage: Q = N.quotient(N.span([N(1,2,3), N(0,2,1)]), positive_point=N(0,-1,0))
            sage: q = Q.gen(0); q
            N[0, -1, 0]
            sage: q.vector()  # indirect test
            (1)
            sage: Q.coordinate_vector(q)
            (1)
        """
        coordinates = super().coordinate_vector(x, reduce)
        if self._flip_sign_of_generator:
            assert len(coordinates) == 1, "Sign flipped for a multi-dimensional quotient!"
            return -coordinates
        else:
            return coordinates<|MERGE_RESOLUTION|>--- conflicted
+++ resolved
@@ -145,15 +145,9 @@
 #                  https://www.gnu.org/licenses/
 # ****************************************************************************
 
-<<<<<<< HEAD
 from sage.geometry.toric_lattice_element import ToricLatticeElement
-from sage.geometry.toric_plotter import ToricPlotter
-=======
-from sage.geometry.toric_lattice_element import (ToricLatticeElement,
-                                                 is_ToricLatticeElement)
 from sage.misc.lazy_import import lazy_import
 lazy_import('sage.geometry.toric_plotter', 'ToricPlotter')
->>>>>>> e5f42fac
 from sage.misc.latex import latex
 from sage.structure.all import parent
 from sage.structure.richcmp import (richcmp_method, richcmp, rich_to_bool,
