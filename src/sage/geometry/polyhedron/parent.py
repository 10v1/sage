--- conflicted
+++ resolved
@@ -516,10 +516,7 @@
             sage: from sage.geometry.polyhedron.parent import Polyhedra
             sage: Polyhedra(QQ, 3)._repr_base_ring()
             'QQ'
-<<<<<<< HEAD
             sage: x = polygen(ZZ, 'x')
-=======
->>>>>>> 3202f651
             sage: K.<sqrt3> = NumberField(x^2 - 3, embedding=AA(3).sqrt())              # optional - sage.rings.number_field
             sage: Polyhedra(K, 4)._repr_base_ring()                                     # optional - sage.rings.number_field
             '(Number Field in sqrt3 with defining polynomial x^2 - 3 with sqrt3 = 1.732050807568878?)'
@@ -554,10 +551,7 @@
             sage: from sage.geometry.polyhedron.parent import Polyhedra
             sage: Polyhedra(QQ, 3)._repr_ambient_module()
             'QQ^3'
-<<<<<<< HEAD
             sage: x = polygen(ZZ, 'x')
-=======
->>>>>>> 3202f651
             sage: K.<sqrt3> = NumberField(x^2 - 3, embedding=AA(3).sqrt())              # optional - sage.rings.number_field
             sage: Polyhedra(K, 4)._repr_ambient_module()                                # optional - sage.rings.number_field
             '(Number Field in sqrt3 with defining polynomial x^2 - 3 with sqrt3 = 1.732050807568878?)^4'
