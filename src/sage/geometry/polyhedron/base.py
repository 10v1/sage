r"""
Base class for polyhedra
"""

# ****************************************************************************
#       Copyright (C) 2008-2012 Marshall Hampton <hamptonio@gmail.com>
#       Copyright (C) 2011-2015 Volker Braun <vbraun.name@gmail.com>
#       Copyright (C) 2012-2018 Frederic Chapoton
#       Copyright (C) 2013      Andrey Novoseltsev
#       Copyright (C) 2014-2017 Moritz Firsching
#       Copyright (C) 2014-2019 Thierry Monteil
#       Copyright (C) 2015      Nathann Cohen
#       Copyright (C) 2015-2017 Jeroen Demeyer
#       Copyright (C) 2015-2017 Vincent Delecroix
#       Copyright (C) 2015-2018 Dima Pasechnik
#       Copyright (C) 2015-2020 Jean-Philippe Labbe <labbe at math.huji.ac.il>
#       Copyright (C) 2015-2021 Matthias Koeppe
#       Copyright (C) 2016-2019 Daniel Krenn
#       Copyright (C) 2017      Marcelo Forets
#       Copyright (C) 2017-2018 Mark Bell
#       Copyright (C) 2019      Julian Ritter
#       Copyright (C) 2019-2020 Laith Rastanawi
#       Copyright (C) 2019-2020 Sophia Elia
#       Copyright (C) 2019-2021 Jonathan Kliem <jonathan.kliem@fu-berlin.de>
#
# This program is free software: you can redistribute it and/or modify
# it under the terms of the GNU General Public License as published by
# the Free Software Foundation, either version 2 of the License, or
# (at your option) any later version.
#                  https://www.gnu.org/licenses/
# ****************************************************************************

from sage.structure.element import coerce_binop, is_Vector, is_Matrix
from sage.cpython.string import bytes_to_str

from sage.misc.cachefunc import cached_method
<<<<<<< HEAD
from sage.misc.misc_c import prod
from sage.misc.randstate import current_randstate
=======
>>>>>>> 826061ad

from sage.rings.integer_ring import ZZ
from sage.rings.qqbar import AA
from sage.rings.rational_field import QQ
from sage.rings.real_double import RDF
from sage.modules.free_module_element import vector
from sage.modules.vector_space_morphism import linear_transformation
from sage.matrix.constructor import matrix
from sage.geometry.convex_set import AffineHullProjectionData

from .constructor import Polyhedron
from .base4 import Polyhedron_base4

#########################################################################
# Notes if you want to implement your own backend:
#
#  * derive from Polyhedron_base
#
#  * you must implement _init_from_Vrepresentation and
#    _init_from_Hrepresentation
#
#  * You might want to override _init_empty_polyhedron
#
#  * You may implement _init_from_Vrepresentation_and_Hrepresentation
#
#  * You can of course also override any other method for which you
#    have a faster implementation.
#########################################################################


#########################################################################
def is_Polyhedron(X):
    """
    Test whether ``X`` is a Polyhedron.

    INPUT:

    - ``X`` -- anything.

    OUTPUT:

    Boolean.

    EXAMPLES::

        sage: p = polytopes.hypercube(2)
        sage: from sage.geometry.polyhedron.base import is_Polyhedron
        sage: is_Polyhedron(p)
        True
        sage: is_Polyhedron(123456)
        False
    """
    return isinstance(X, Polyhedron_base)


#########################################################################
class Polyhedron_base(Polyhedron_base4):
    """
    Base class for Polyhedron objects

    INPUT:

    - ``parent`` -- the parent, an instance of
      :class:`~sage.geometry.polyhedron.parent.Polyhedra`.

    - ``Vrep`` -- a list ``[vertices, rays, lines]`` or ``None``. The
      V-representation of the polyhedron. If ``None``, the polyhedron
      is determined by the H-representation.

    - ``Hrep`` -- a list ``[ieqs, eqns]`` or ``None``. The
      H-representation of the polyhedron. If ``None``, the polyhedron
      is determined by the V-representation.

    - ``Vrep_minimal`` (optional) -- see below

    - ``Hrep_minimal`` (optional) -- see below

    - ``pref_rep`` -- string (default: ``None``);
       one of``Vrep`` or ``Hrep`` to pick this in case the backend
       cannot initialize from complete double description

    - ``mutable`` -- ignored

    If both ``Vrep`` and ``Hrep`` are provided, then
    ``Vrep_minimal`` and ``Hrep_minimal`` must be set to ``True``.

    TESTS::

        sage: p = Polyhedron()
        sage: TestSuite(p).run()

    ::

        sage: p = Polyhedron(vertices=[(1,0), (0,1)], rays=[(1,1)], base_ring=ZZ)
        sage: TestSuite(p).run()

    ::

        sage: p=polytopes.flow_polytope(digraphs.DeBruijn(3,2))                                     # optional - sage.graphs
        sage: TestSuite(p).run()                                                                    # optional - sage.graphs

    ::

        sage: TestSuite(Polyhedron([[]])).run()
        sage: TestSuite(Polyhedron([[0]])).run()
        sage: TestSuite(Polyhedron([[1]])).run()

    ::

        sage: P = polytopes.permutahedron(3) * Polyhedron(rays=[[0,0,1],[0,1,1],[1,2,3]])           # optional - sage.combinat
        sage: TestSuite(P).run()                                                                    # optional - sage.combinat

    ::

        sage: P = polytopes.permutahedron(3)*Polyhedron(rays=[[0,0,1],[0,1,1]], lines=[[1,0,0]])    # optional - sage.combinat
        sage: TestSuite(P).run()                                                                    # optional - sage.combinat

    ::

        sage: M = random_matrix(ZZ, 5, 5, distribution='uniform')
        sage: while True:
        ....:     M = random_matrix(ZZ, 5, 5, distribution='uniform')
        ....:     if M.rank() != 5:
        ....:         break
        ....:
        sage: P = Polyhedron(M)
        sage: TestSuite(P).run()
    """

    def _test_basic_properties(self, tester=None, **options):
        """
        Run some basic tests to see, that some general assertion on polyhedra hold.

        TESTS::

            sage: polytopes.cross_polytope(3)._test_basic_properties()
        """
        if tester is None:
            tester = self._tester(**options)

        tester.assertEqual(self.n_vertices() + self.n_rays() + self.n_lines(), self.n_Vrepresentation())
        tester.assertEqual(self.n_inequalities() + self.n_equations(), self.n_Hrepresentation())
        if self.n_vertices():
            # Depending on the backend, this does not hold for the empty polyhedron.
            tester.assertEqual(self.dim() + self.n_equations(), self.ambient_dim())

        tester.assertTrue(all(len(v[::]) == self.ambient_dim() for v in self.Vrep_generator()))
        tester.assertTrue(all(len(h[::]) == self.ambient_dim() + 1 for h in self.Hrep_generator()))

        if self.n_vertices() + self.n_rays() < 40:
            tester.assertEqual(self, Polyhedron(vertices=self.vertices(), rays=self.rays(), lines=self.lines(), ambient_dim=self.ambient_dim()))
        if self.n_inequalities() < 40:
            tester.assertEqual(self, Polyhedron(ieqs=self.inequalities(), eqns=self.equations(), ambient_dim=self.ambient_dim()))

    def plot(self,
             point=None, line=None, polygon=None,  # None means unspecified by the user
             wireframe='blue', fill='green',
             position=None,
             orthonormal=True,  # whether to use orthonormal projections
             **kwds):
        """
        Return a graphical representation.

        INPUT:

        - ``point``, ``line``, ``polygon`` -- Parameters to pass to
          point (0d), line (1d), and polygon (2d) plot commands.
          Allowed values are:

          * A Python dictionary to be passed as keywords to the plot
            commands.

          * A string or triple of numbers: The color. This is
            equivalent to passing the dictionary ``{'color':...}``.

          * ``False``: Switches off the drawing of the corresponding
            graphics object

        - ``wireframe``, ``fill`` -- Similar to ``point``, ``line``,
          and ``polygon``, but ``fill`` is used for the graphics
          objects in the dimension of the polytope (or of dimension 2
          for higher dimensional polytopes) and ``wireframe`` is used
          for all lower-dimensional graphics objects
          (default: 'green' for ``fill`` and 'blue' for ``wireframe``)

        - ``position`` -- positive number; the position to take the projection
          point in Schlegel diagrams.

        - ``orthonormal`` -- Boolean (default: True); whether to use
          orthonormal projections.

        - ``**kwds`` -- optional keyword parameters that are passed to
          all graphics objects.

        OUTPUT:

        A (multipart) graphics object.

        EXAMPLES::

            sage: square = polytopes.hypercube(2)
            sage: point = Polyhedron([[1,1]])
            sage: line = Polyhedron([[1,1],[2,1]])
            sage: cube = polytopes.hypercube(3)
            sage: hypercube = polytopes.hypercube(4)

        By default, the wireframe is rendered in blue and the fill in green::

            sage: square.plot()  # optional - sage.plot
            Graphics object consisting of 6 graphics primitives
            sage: point.plot()  # optional - sage.plot
            Graphics object consisting of 1 graphics primitive
            sage: line.plot()  # optional - sage.plot
            Graphics object consisting of 2 graphics primitives
            sage: cube.plot()  # optional - sage.plot
            Graphics3d Object
            sage: hypercube.plot()  # optional - sage.plot
            Graphics3d Object

        Draw the lines in red and nothing else::

            sage: square.plot(point=False, line='red', polygon=False)  # optional - sage.plot
            Graphics object consisting of 4 graphics primitives
            sage: point.plot(point=False, line='red', polygon=False)  # optional - sage.plot
            Graphics object consisting of 0 graphics primitives
            sage: line.plot(point=False, line='red', polygon=False)  # optional - sage.plot
            Graphics object consisting of 1 graphics primitive
            sage: cube.plot(point=False, line='red', polygon=False)  # optional - sage.plot
            Graphics3d Object
            sage: hypercube.plot(point=False, line='red', polygon=False)  # optional - sage.plot
            Graphics3d Object

        Draw points in red, no lines, and a blue polygon::

            sage: square.plot(point={'color':'red'}, line=False, polygon=(0,0,1))  # optional - sage.plot
            Graphics object consisting of 2 graphics primitives
            sage: point.plot(point={'color':'red'}, line=False, polygon=(0,0,1))  # optional - sage.plot
            Graphics object consisting of 1 graphics primitive
            sage: line.plot(point={'color':'red'}, line=False, polygon=(0,0,1))  # optional - sage.plot
            Graphics object consisting of 1 graphics primitive
            sage: cube.plot(point={'color':'red'}, line=False, polygon=(0,0,1))  # optional - sage.plot
            Graphics3d Object
            sage: hypercube.plot(point={'color':'red'}, line=False, polygon=(0,0,1))  # optional - sage.plot
            Graphics3d Object

        If we instead use the ``fill`` and ``wireframe`` options, the
        coloring depends on the dimension of the object::

            sage: square.plot(fill='green', wireframe='red')  # optional - sage.plot
            Graphics object consisting of 6 graphics primitives
            sage: point.plot(fill='green', wireframe='red')  # optional - sage.plot
            Graphics object consisting of 1 graphics primitive
            sage: line.plot(fill='green', wireframe='red')  # optional - sage.plot
            Graphics object consisting of 2 graphics primitives
            sage: cube.plot(fill='green', wireframe='red')  # optional - sage.plot
            Graphics3d Object
            sage: hypercube.plot(fill='green', wireframe='red')  # optional - sage.plot
            Graphics3d Object

        It is possible to draw polyhedra up to dimension 4, no matter what the
        ambient dimension is::

            sage: hcube = polytopes.hypercube(5)
            sage: facet = hcube.facets()[0].as_polyhedron();facet
            A 4-dimensional polyhedron in ZZ^5 defined as the convex hull of 16 vertices
            sage: facet.plot()  # optional - sage.plot
            Graphics3d Object

        TESTS::

            sage: for p in square.plot():  # optional - sage.plot
            ....:     print("{} {}".format(p.options()['rgbcolor'], p))
            blue Point set defined by 4 point(s)
            blue Line defined by 2 points
            blue Line defined by 2 points
            blue Line defined by 2 points
            blue Line defined by 2 points
            green Polygon defined by 4 points

            sage: for p in line.plot():  # optional - sage.plot
            ....:     print("{} {}".format(p.options()['rgbcolor'], p))
            blue Point set defined by 2 point(s)
            green Line defined by 2 points

            sage: for p in point.plot():  # optional - sage.plot
            ....:     print("{} {}".format(p.options()['rgbcolor'], p))
            green Point set defined by 1 point(s)

        Draw the lines in red and nothing else::

            sage: for p in square.plot(point=False, line='red', polygon=False):  # optional - sage.plot
            ....:     print("{} {}".format(p.options()['rgbcolor'], p))
            red Line defined by 2 points
            red Line defined by 2 points
            red Line defined by 2 points
            red Line defined by 2 points

        Draw vertices in red, no lines, and a blue polygon::

            sage: for p in square.plot(point={'color':'red'}, line=False, polygon=(0,0,1)):  # optional - sage.plot
            ....:     print("{} {}".format(p.options()['rgbcolor'], p))
            red Point set defined by 4 point(s)
            (0, 0, 1) Polygon defined by 4 points

            sage: for p in line.plot(point={'color':'red'}, line=False, polygon=(0,0,1)):  # optional - sage.plot
            ....:     print("{} {}".format(p.options()['rgbcolor'], p))
            red Point set defined by 2 point(s)

            sage: for p in point.plot(point={'color':'red'}, line=False, polygon=(0,0,1)):  # optional - sage.plot
            ....:     print("{} {}".format(p.options()['rgbcolor'], p))
            red Point set defined by 1 point(s)

        Draw in red without wireframe::

            sage: for p in square.plot(wireframe=False, fill="red"):  # optional - sage.plot
            ....:     print("{} {}".format(p.options()['rgbcolor'], p))
            red Polygon defined by 4 points

            sage: for p in line.plot(wireframe=False, fill="red"):  # optional - sage.plot
            ....:     print("{} {}".format(p.options()['rgbcolor'], p))
            red Line defined by 2 points

            sage: for p in point.plot(wireframe=False, fill="red"):  # optional - sage.plot
            ....:     print("{} {}".format(p.options()['rgbcolor'], p))
            red Point set defined by 1 point(s)

        We try to draw the polytope in 2 or 3 dimensions::

            sage: type(Polyhedron(ieqs=[(1,)]).plot())  # optional - sage.plot
            <class 'sage.plot.graphics.Graphics'>
            sage: type(polytopes.hypercube(1).plot())  # optional - sage.plot
            <class 'sage.plot.graphics.Graphics'>
            sage: type(polytopes.hypercube(2).plot())  # optional - sage.plot
            <class 'sage.plot.graphics.Graphics'>
            sage: type(polytopes.hypercube(3).plot())  # optional - sage.plot
            <class 'sage.plot.plot3d.base.Graphics3dGroup'>

        In 4d a projection to 3d is used::

            sage: type(polytopes.hypercube(4).plot())  # optional - sage.plot
            <class 'sage.plot.plot3d.base.Graphics3dGroup'>
            sage: type(polytopes.hypercube(5).plot())  # optional - sage.plot
            Traceback (most recent call last):
            ...
            NotImplementedError: plotting of 5-dimensional polyhedra not implemented

        If the polyhedron is not full-dimensional, the :meth:`affine_hull_projection` is used if necessary::

            sage: type(Polyhedron([(0,), (1,)]).plot())  # optional - sage.plot
            <class 'sage.plot.graphics.Graphics'>
            sage: type(Polyhedron([(0,0), (1,1)]).plot())  # optional - sage.plot
            <class 'sage.plot.graphics.Graphics'>
            sage: type(Polyhedron([(0,0,0), (1,1,1)]).plot())  # optional - sage.plot
            <class 'sage.plot.plot3d.base.Graphics3dGroup'>
            sage: type(Polyhedron([(0,0,0,0), (1,1,1,1)]).plot())  # optional - sage.plot
            <class 'sage.plot.graphics.Graphics'>
            sage: type(Polyhedron([(0,0,0,0,0), (1,1,1,1,1)]).plot())  # optional - sage.plot
            <class 'sage.plot.graphics.Graphics'>
            sage: type(Polyhedron([(0,0,0,0), (1,1,1,1), (1,0,0,0)]).plot())  # optional - sage.plot
            <class 'sage.plot.graphics.Graphics'>

        TESTS:

        Check that :trac:`30015` is fixed::

            sage: fcube = polytopes.hypercube(4)
            sage: tfcube = fcube.face_truncation(fcube.faces(0)[0])
            sage: sp = tfcube.schlegel_projection()
            sage: for face in tfcube.faces(2):
            ....:     vertices = face.ambient_Vrepresentation()
            ....:     indices = [sp.coord_index_of(vector(x)) for x in vertices]
            ....:     projected_vertices = [sp.transformed_coords[i] for i in indices]
            ....:     assert Polyhedron(projected_vertices).dim() == 2
        """
        def merge_options(*opts):
            merged = dict()
            for i in range(len(opts)):
                opt = opts[i]
                if opt is None:
                    continue
                elif opt is False:
                    return False
                elif isinstance(opt, (str, list, tuple)):
                    merged['color'] = opt
                else:
                    merged.update(opt)
            return merged

        d = min(self.dim(), 2)
        opts = [wireframe] * d + [fill] + [False] * (2-d)
        # The point/line/polygon options take precedence over wireframe/fill
        opts = [merge_options(opt1, opt2, kwds)
                for opt1, opt2 in zip(opts, [point, line, polygon])]

        def project(polyhedron, ortho):
            if polyhedron.ambient_dim() <= 3:
                return polyhedron.projection()
            elif polyhedron.dim() <= 3:
                if ortho:
                    return polyhedron.affine_hull_projection(orthonormal=True, extend=True).projection()
                else:
                    return polyhedron.affine_hull_projection().projection()
            elif polyhedron.dimension() == 4:
                # For 4d-polyhedron, we can use schlegel projections:
                return polyhedron.schlegel_projection(position=position)
            else:
                return polyhedron.projection()

        projection = project(self, orthonormal)
        try:
            plot_method = projection.plot
        except AttributeError:
            raise NotImplementedError('plotting of {0}-dimensional polyhedra not implemented'
                                          .format(self.ambient_dim()))
        return plot_method(*opts)

    def show(self, **kwds):
        """
        Display graphics immediately

        This method attempts to display the graphics immediately,
        without waiting for the currently running code (if any) to
        return to the command line. Be careful, calling it from within
        a loop will potentially launch a large number of external
        viewer programs.

        INPUT:

        - ``kwds`` -- optional keyword arguments. See :meth:`plot` for
          the description of available options.

        OUTPUT:

        This method does not return anything. Use :meth:`plot` if you
        want to generate a graphics object that can be saved or
        further transformed.

        EXAMPLES::

            sage: square = polytopes.hypercube(2)
            sage: square.show(point='red')         # optional - sage.plot
        """
        self.plot(**kwds).show()

    def tikz(self, view=[0, 0, 1], angle=0, scale=1,
             edge_color='blue!95!black', facet_color='blue!95!black',
             opacity=0.8, vertex_color='green', axis=False):
        r"""
        Return a string ``tikz_pic`` consisting of a tikz picture of ``self``
        according to a projection ``view`` and an angle ``angle``
        obtained via the threejs viewer.

        INPUT:

        - ``view`` - list (default: [0,0,1]) representing the rotation axis (see note below).
        - ``angle`` - integer (default: 0) angle of rotation in degree from 0 to 360 (see note
          below).
        - ``scale`` - integer (default: 1) specifying the scaling of the tikz picture.
        - ``edge_color`` - string (default: 'blue!95!black') representing colors which tikz
          recognize.
        - ``facet_color`` - string (default: 'blue!95!black') representing colors which tikz
          recognize.
        - ``vertex_color`` - string (default: 'green') representing colors which tikz
          recognize.
        - ``opacity`` - real number (default: 0.8) between 0 and 1 giving the opacity of
          the front facets.
        - ``axis`` - Boolean (default: False) draw the axes at the origin or not.

        OUTPUT:

        - LatexExpr -- containing the TikZ picture.

        .. NOTE::

            This is a wrapper of a method of the projection object
            `self.projection()`. See :meth:`~sage.geometry.polyhedron.plot.Projection.tikz`
            for more detail.

            The inputs ``view`` and ``angle`` can be obtained by visualizing it
            using ``.show(aspect_ratio=1)``. This will open an interactive view
            in your default browser, where you can rotate the polytope. Once
            the desired view angle is found, click on the information icon in
            the lower right-hand corner and select *Get Viewpoint*. This will
            copy a string of the form '[x,y,z],angle' to your local clipboard.
            Go back to Sage and type ``Img = P.tikz([x,y,z],angle)``.

            The inputs ``view`` and ``angle`` can also be obtained from the
            viewer Jmol::

                1) Right click on the image
                2) Select ``Console``
                3) Select the tab ``State``
                4) Scroll to the line ``moveto``

            It reads something like::

                moveto 0.0 {x y z angle} Scale

            The ``view`` is then [x,y,z] and ``angle`` is angle.
            The following number is the scale.

            Jmol performs a rotation of ``angle`` degrees along the
            vector [x,y,z] and show the result from the z-axis.


        EXAMPLES::

            sage: co = polytopes.cuboctahedron()
            sage: Img = co.tikz([0,0,1], 0)
            sage: print('\n'.join(Img.splitlines()[:9]))
            \begin{tikzpicture}%
                [x={(1.000000cm, 0.000000cm)},
                y={(0.000000cm, 1.000000cm)},
                z={(0.000000cm, 0.000000cm)},
                scale=1.000000,
                back/.style={loosely dotted, thin},
                edge/.style={color=blue!95!black, thick},
                facet/.style={fill=blue!95!black,fill opacity=0.800000},
                vertex/.style={inner sep=1pt,circle,draw=green!25!black,fill=green!75!black,thick}]
            sage: print('\n'.join(Img.splitlines()[12:21]))
            %% with the command: ._tikz_3d_in_3d and parameters:
            %% view = [0, 0, 1]
            %% angle = 0
            %% scale = 1
            %% edge_color = blue!95!black
            %% facet_color = blue!95!black
            %% opacity = 0.8
            %% vertex_color = green
            %% axis = False
            sage: print('\n'.join(Img.splitlines()[22:26]))
            %% Coordinate of the vertices:
            %%
            \coordinate (-1.00000, -1.00000, 0.00000) at (-1.00000, -1.00000, 0.00000);
            \coordinate (-1.00000, 0.00000, -1.00000) at (-1.00000, 0.00000, -1.00000);
        """
        return self.projection().tikz(view, angle, scale,
                                      edge_color, facet_color,
                                      opacity, vertex_color, axis)

    def _rich_repr_(self, display_manager, **kwds):
        r"""
        Rich Output Magic Method

        See :mod:`sage.repl.rich_output` for details.

        EXAMPLES::

            sage: from sage.repl.rich_output import get_display_manager
            sage: dm = get_display_manager()
            sage: polytopes.hypercube(2)._rich_repr_(dm)
            OutputPlainText container

        The ``supplemental_plot`` preference lets us control whether
        this object is shown as text or picture+text::

            sage: dm.preferences.supplemental_plot
            'never'
            sage: del dm.preferences.supplemental_plot
            sage: polytopes.hypercube(3)
            A 3-dimensional polyhedron in ZZ^3 defined as the convex hull of 8 vertices (use the .plot() method to plot)
            sage: dm.preferences.supplemental_plot = 'never'
        """
        prefs = display_manager.preferences
        is_small = (self.ambient_dim() <= 2)
        can_plot = (prefs.supplemental_plot != 'never')
        plot_graph = can_plot and (prefs.supplemental_plot == 'always' or is_small)
        # Under certain circumstances we display the plot as graphics
        if plot_graph:
            plot_kwds = dict(kwds)
            plot_kwds.setdefault('title', repr(self))
            output = self.plot(**plot_kwds)._rich_repr_(display_manager)
            if output is not None:
                return output
        # create text for non-graphical output
        if can_plot:
            text = '{0} (use the .plot() method to plot)'.format(repr(self))
        else:
            text = repr(self)
        # latex() produces huge tikz environment, override
        tp = display_manager.types
        if (prefs.text == 'latex' and tp.OutputLatex in display_manager.supported_output()):
            return tp.OutputLatex(r'\text{{{0}}}'.format(text))
        return tp.OutputPlainText(text)

    def cdd_Hrepresentation(self):
        r"""
        Write the inequalities/equations data of the polyhedron in
        cdd's H-representation format.

        .. SEEALSO::

            :meth:`write_cdd_Hrepresentation` -- export the polyhedron as a
            H-representation to a file.

        OUTPUT: a string

        EXAMPLES::

            sage: p = polytopes.hypercube(2)
            sage: print(p.cdd_Hrepresentation())
            H-representation
            begin
             4 3 rational
             1 -1 0
             1 0 -1
             1 1 0
             1 0 1
            end
            <BLANKLINE>

            sage: triangle = Polyhedron(vertices=[[1,0], [0,1], [1,1]], base_ring=AA)   # optional - sage.rings.number_field
            sage: triangle.base_ring()                                                  # optional - sage.rings.number_field
            Algebraic Real Field
            sage: triangle.cdd_Hrepresentation()                                        # optional - sage.rings.number_field
            Traceback (most recent call last):
            ...
            TypeError: the base ring must be ZZ, QQ, or RDF
        """
        from .cdd_file_format import cdd_Hrepresentation
        try:
            cdd_type = self._cdd_type
        except AttributeError:
            if self.base_ring() is ZZ or self.base_ring() is QQ:
                cdd_type = 'rational'
            elif self.base_ring() is RDF:
                cdd_type = 'real'
            else:
                raise TypeError('the base ring must be ZZ, QQ, or RDF')
        return cdd_Hrepresentation(cdd_type,
                                   list(self.inequality_generator()),
                                   list(self.equation_generator()))

    def write_cdd_Hrepresentation(self, filename):
        r"""
        Export the polyhedron as a H-representation to a file.

        INPUT:

        - ``filename`` -- the output file.

        .. SEEALSO::

            :meth:`cdd_Hrepresentation` -- return the H-representation of the
            polyhedron as a string.

        EXAMPLES::

            sage: from sage.misc.temporary_file import tmp_filename
            sage: filename = tmp_filename(ext='.ext')
            sage: polytopes.cube().write_cdd_Hrepresentation(filename)
        """
        with open(filename, 'w') as f:
            f.write(self.cdd_Hrepresentation())

    def cdd_Vrepresentation(self):
        r"""
        Write the vertices/rays/lines data of the polyhedron in cdd's
        V-representation format.

        .. SEEALSO::

            :meth:`write_cdd_Vrepresentation` -- export the polyhedron as a
            V-representation to a file.

        OUTPUT: a string

        EXAMPLES::

            sage: q = Polyhedron(vertices = [[1,1],[0,0],[1,0],[0,1]])
            sage: print(q.cdd_Vrepresentation())
            V-representation
            begin
             4 3 rational
             1 0 0
             1 0 1
             1 1 0
             1 1 1
            end
        """
        from .cdd_file_format import cdd_Vrepresentation
        try:
            cdd_type = self._cdd_type
        except AttributeError:
            if self.base_ring() is ZZ or self.base_ring() is QQ:
                cdd_type = 'rational'
            elif self.base_ring() is RDF:
                cdd_type = 'real'
            else:
                raise TypeError('the base ring must be ZZ, QQ, or RDF')
        return cdd_Vrepresentation(cdd_type,
                                   list(self.vertex_generator()),
                                   list(self.ray_generator()),
                                   list(self.line_generator()))

    def write_cdd_Vrepresentation(self, filename):
        r"""
        Export the polyhedron as a V-representation to a file.

        INPUT:

        - ``filename`` -- the output file.

        .. SEEALSO::

            :meth:`cdd_Vrepresentation` -- return the V-representation of the
            polyhedron as a string.

        EXAMPLES::

            sage: from sage.misc.temporary_file import tmp_filename
            sage: filename = tmp_filename(ext='.ext')
            sage: polytopes.cube().write_cdd_Vrepresentation(filename)
        """
        with open(filename, 'w') as f:
            f.write(self.cdd_Vrepresentation())

    def to_linear_program(self, solver=None, return_variable=False, base_ring=None):
        r"""
        Return a linear optimization problem over the polyhedron in the form of
        a :class:`MixedIntegerLinearProgram`.

        INPUT:

        - ``solver`` -- select a solver (MIP backend). See the documentation
          of for :class:`MixedIntegerLinearProgram`. Set to ``None`` by default.

        - ``return_variable`` -- (default: ``False``) If ``True``, return a tuple
          ``(p, x)``, where ``p`` is the :class:`MixedIntegerLinearProgram` object
          and ``x`` is the vector-valued MIP variable in this problem, indexed
          from 0.  If ``False``, only return ``p``.

        - ``base_ring`` -- select a field over which the linear program should be
          set up.  Use ``RDF`` to request a fast inexact (floating point) solver
          even if ``self`` is exact.

        Note that the :class:`MixedIntegerLinearProgram` object will have the
        null function as an objective to be maximized.

        .. SEEALSO::

            :meth:`~MixedIntegerLinearProgram.polyhedron` -- return the
            polyhedron associated with a :class:`MixedIntegerLinearProgram`
            object.

        EXAMPLES:

        Exact rational linear program::

            sage: p = polytopes.cube()
            sage: p.to_linear_program()
            Linear Program (no objective, 3 variables, 6 constraints)
            sage: lp, x = p.to_linear_program(return_variable=True)
            sage: lp.set_objective(2*x[0] + 1*x[1] + 39*x[2])
            sage: lp.solve()
            42
            sage: lp.get_values(x[0], x[1], x[2])
            [1, 1, 1]

        Floating-point linear program::

            sage: lp, x = p.to_linear_program(return_variable=True, base_ring=RDF)
            sage: lp.set_objective(2*x[0] + 1*x[1] + 39*x[2])
            sage: lp.solve()
            42.0

        Irrational algebraic linear program over an embedded number field::

            sage: p = polytopes.icosahedron()                                           # optional - sage.rings.number_field
            sage: lp, x = p.to_linear_program(return_variable=True)                     # optional - sage.rings.number_field
            sage: lp.set_objective(x[0] + x[1] + x[2])                                  # optional - sage.rings.number_field
            sage: lp.solve()                                                            # optional - sage.rings.number_field
            1/4*sqrt5 + 3/4

        Same example with floating point::

            sage: lp, x = p.to_linear_program(return_variable=True, base_ring=RDF)      # optional - sage.rings.number_field
            sage: lp.set_objective(x[0] + x[1] + x[2])                                  # optional - sage.rings.number_field
            sage: lp.solve()                                               # tol 1e-5   # optional - sage.rings.number_field
            1.3090169943749475

        Same example with a specific floating point solver::

            sage: lp, x = p.to_linear_program(return_variable=True, solver='GLPK')      # optional - sage.rings.number_field
            sage: lp.set_objective(x[0] + x[1] + x[2])                                  # optional - sage.rings.number_field
            sage: lp.solve()                                               # tol 1e-8   # optional - sage.rings.number_field
            1.3090169943749475

        Irrational algebraic linear program over `AA`::

            sage: p = polytopes.icosahedron(base_ring=AA)                               # optional - sage.rings.number_field
            sage: lp, x = p.to_linear_program(return_variable=True)                     # optional - sage.rings.number_field
            sage: lp.set_objective(x[0] + x[1] + x[2])                                  # optional - sage.rings.number_field
            sage: lp.solve()                                               # long time  # optional - sage.rings.number_field
            1.309016994374948?

        TESTS::

            sage: p = polytopes.flow_polytope(digraphs.DeBruijn(3,2)); p                # optional - sage.graphs
            A 19-dimensional polyhedron in QQ^27
             defined as the convex hull of 1 vertex and 148 rays
            sage: p.to_linear_program().polyhedron() == p                               # optional - sage.graphs
            True

            sage: p = polytopes.icosahedron()                                           # optional - sage.rings.number_field
            sage: p.to_linear_program(solver='PPL')                                     # optional - sage.rings.number_field
            Traceback (most recent call last):
            ...
            TypeError: The PPL backend only supports rational data.

        Test that equations are handled correctly (:trac:`24154`)::

            sage: p = Polyhedron(vertices=[[19]])
            sage: lp, x = p.to_linear_program(return_variable=True)
            sage: lp.set_objective(x[0])
            sage: lp.solve()
            19
        """
        if base_ring is None:
            base_ring = self.base_ring()
        base_ring = base_ring.fraction_field()
        from sage.numerical.mip import MixedIntegerLinearProgram
        p = MixedIntegerLinearProgram(solver=solver, base_ring=base_ring)
        x = p.new_variable(real=True, nonnegative=False)

        for ineqn in self.inequalities_list():
            b = -ineqn.pop(0)
            p.add_constraint(p.sum([x[i]*ineqn[i] for i in range(len(ineqn))]) >= b)

        for eqn in self.equations_list():
            b = -eqn.pop(0)
            p.add_constraint(p.sum([x[i]*eqn[i] for i in range(len(eqn))]) == b)

        if return_variable:
            return p, x
        else:
            return p

    def boundary_complex(self):
        """
        Return the simplicial complex given by the boundary faces of ``self``,
        if it is simplicial.

        OUTPUT:

        A (spherical) simplicial complex

        EXAMPLES:

        The boundary complex of the octahedron::

            sage: oc = polytopes.octahedron()
            sage: sc_oc = oc.boundary_complex()
            sage: fl_oc = oc.face_lattice()
            sage: fl_sc = sc_oc.face_poset()
            sage: [len(x) for x in fl_oc.level_sets()]
            [1, 6, 12, 8, 1]
            sage: [len(x) for x in fl_sc.level_sets()]
            [6, 12, 8]
            sage: sc_oc.euler_characteristic()
            2
            sage: sc_oc.homology()
            {0: 0, 1: 0, 2: Z}

        The polyhedron should be simplicial::

            sage: c = polytopes.cube()
            sage: c.boundary_complex()
            Traceback (most recent call last):
            ...
            NotImplementedError: this function is only implemented for simplicial polytopes

        TESTS::

            sage: p = Polyhedron(rays=[[1,1]])
            sage: p.boundary_complex()
            Traceback (most recent call last):
            ...
            ValueError: self should be compact
        """
        from sage.topology.simplicial_complex import SimplicialComplex
        if not self.is_compact():
            raise ValueError("self should be compact")

        if self.is_simplicial():
            inc_mat_cols = self.incidence_matrix().columns()
            ineq_indices = [inc_mat_cols[i].nonzero_positions()
                            for i in range(self.n_Hrepresentation())
                            if self.Hrepresentation()[i].is_inequality()]
            return SimplicialComplex(ineq_indices, maximality_check=False)
        else:
            raise NotImplementedError("this function is only implemented for simplicial polytopes")

    @cached_method
    def center(self):
        """
        Return the average of the vertices.

        .. SEEALSO::

            :meth:`sage.geometry.polyhedron.base1.Polyhedron_base1.representative_point`.

        OUTPUT:

        The center of the polyhedron. All rays and lines are
        ignored. Raises a ``ZeroDivisionError`` for the empty
        polytope.

        EXAMPLES::

            sage: p = polytopes.hypercube(3)
            sage: p = p + vector([1,0,0])
            sage: p.center()
            (1, 0, 0)
        """
        if self.dim() == 0:
            return self.vertices()[0].vector()
        else:
            vertex_sum = vector(self.base_ring(), [0]*self.ambient_dim())
            for v in self.vertex_generator():
                vertex_sum += v.vector()
            vertex_sum.set_immutable()
            return vertex_sum / self.n_vertices()

    @cached_method(do_pickle=True)
    def centroid(self, engine='auto', **kwds):
        r"""
        Return the center of the mass of the polytope.

        The mass is taken with respect to the induced Lebesgue measure,
        see :meth:`volume`.

        If the polyhedron is not compact, a ``NotImplementedError`` is
        raised.

        INPUT:

        - ``engine`` -- either 'auto' (default), 'internal',
          'TOPCOM', or 'normaliz'.  The 'internal' and 'TOPCOM' instruct
          this package to always use its own triangulation algorithms
          or TOPCOM's algorithms, respectively. By default ('auto'),
          TOPCOM is used if it is available and internal routines otherwise.

        - ``**kwds`` -- keyword arguments that are passed to the
          triangulation engine (see :meth:`triangulate`).

        OUTPUT: The centroid as vector.

        ALGORITHM:

        We triangulate the polytope and find the barycenter of the simplices.
        We add the individual barycenters weighted by the fraction of the total
        mass.

        EXAMPLES::

            sage: P = polytopes.hypercube(2).pyramid()
            sage: P.centroid()
            (1/4, 0, 0)

            sage: P = polytopes.associahedron(['A',2])
            sage: P.centroid()
            (2/21, 2/21)

            sage: P = polytopes.permutahedron(4, backend='normaliz')  # optional - pynormaliz
            sage: P.centroid()                                        # optional - pynormaliz
            (5/2, 5/2, 5/2, 5/2)

        The method is not implemented for unbounded polyhedra::

            sage: P = Polyhedron(vertices=[(0,0)],rays=[(1,0),(0,1)])
            sage: P.centroid()
            Traceback (most recent call last):
            ...
            NotImplementedError: the polyhedron is not compact

        The centroid of an empty polyhedron is not defined::

            sage: Polyhedron().centroid()
            Traceback (most recent call last):
            ...
            ZeroDivisionError: rational division by zero

        TESTS::

            sage: Polyhedron(vertices=[[0,1]]).centroid()
            (0, 1)
        """
        if not self.is_compact():
            raise NotImplementedError("the polyhedron is not compact")
        if self.n_vertices() == self.dim() + 1:
            # The centroid of a simplex is its center.
            return self.center()

        triangulation = self.triangulate(engine=engine, **kwds)

        if self.ambient_dim() == self.dim():
            pc = triangulation.point_configuration()
        else:
            from sage.geometry.triangulation.point_configuration import PointConfiguration
            A, b = self.affine_hull_projection(as_affine_map=True, orthogonal=True, orthonormal=True, extend=True)
            pc = PointConfiguration((A(v.vector()) for v in self.Vrep_generator()))

        barycenters = [sum(self.Vrepresentation(i).vector() for i in simplex)/(self.dim() + 1) for simplex in triangulation]
        volumes = [pc.volume(simplex) for simplex in triangulation]

        centroid = sum(volumes[i]*barycenters[i] for i in range(len(volumes)))/sum(volumes)
        if self.ambient_dim() != self.dim():
            # By the affine hull projection, the centroid has base ring ``AA``,
            # we try return the centroid in a reasonable ring.
            try:
                return centroid.change_ring(self.base_ring().fraction_field())
            except ValueError:
                pass
        return centroid

    @cached_method
    def radius_square(self):
        """
        Return the square of the maximal distance from the
        :meth:`center` to a vertex. All rays and lines are ignored.

        OUTPUT:

        The square of the radius, which is in :meth:`base_ring`.

        EXAMPLES::

            sage: p = polytopes.permutahedron(4, project = False)
            sage: p.radius_square()
            5
        """
        vertices = [v.vector() - self.center() for v in self.vertex_generator()]
        return max(v.dot_product(v) for v in vertices)

    def radius(self):
        """
        Return the maximal distance from the center to a vertex. All
        rays and lines are ignored.

        OUTPUT:

        The radius for a rational polyhedron is, in general, not
        rational.  use :meth:`radius_square` if you need a rational
        distance measure.

        EXAMPLES::

            sage: p = polytopes.hypercube(4)
            sage: p.radius()
            2
        """
        return self.radius_square().sqrt()

    def is_inscribed(self, certificate=False):
        """
        This function tests whether the vertices of the polyhedron are
        inscribed on a sphere.

        The polyhedron is expected to be compact and full-dimensional.
        A full-dimensional compact polytope is inscribed if there exists
        a point in space which is equidistant to all its vertices.

        ALGORITHM:

        The function first computes the circumsphere of a full-dimensional
        simplex with vertices of ``self``. It is found by lifting the points on a
        paraboloid to find the hyperplane on which the circumsphere is lifted.
        Then, it checks if all other vertices are equidistant to the
        circumcenter of that simplex.

        INPUT:

        - ``certificate`` -- (default: ``False``) boolean; specifies whether to
          return the circumcenter, if found.

        OUTPUT:

        If ``certificate`` is true, returns a tuple containing:

        1. Boolean.
        2. The circumcenter of the polytope or None.

        If ``certificate`` is false:

        - a Boolean.

        EXAMPLES::

            sage: q = Polyhedron(vertices = [[1,1,1,1],[-1,-1,1,1],[1,-1,-1,1],
            ....:                            [-1,1,-1,1],[1,1,1,-1],[-1,-1,1,-1],
            ....:                            [1,-1,-1,-1],[-1,1,-1,-1],[0,0,10/13,-24/13],
            ....:                            [0,0,-10/13,-24/13]])
            sage: q.is_inscribed(certificate=True)
            (True, (0, 0, 0, 0))

            sage: cube = polytopes.cube()
            sage: cube.is_inscribed()
            True

            sage: translated_cube = Polyhedron(vertices=[v.vector() + vector([1,2,3])
            ....:                                        for v in cube.vertices()])
            sage: translated_cube.is_inscribed(certificate=True)
            (True, (1, 2, 3))

            sage: truncated_cube = cube.face_truncation(cube.faces(0)[0])
            sage: truncated_cube.is_inscribed()
            False

        The method is not implemented for non-full-dimensional polytope or
        unbounded polyhedra::

            sage: square = Polyhedron(vertices=[[1,0,0],[0,1,0],[1,1,0],[0,0,0]])
            sage: square.is_inscribed()
            Traceback (most recent call last):
            ...
            NotImplementedError: this function is implemented for full-dimensional polyhedra only

            sage: p = Polyhedron(vertices=[(0,0)],rays=[(1,0),(0,1)])
            sage: p.is_inscribed()
            Traceback (most recent call last):
            ...
            NotImplementedError: this function is not implemented for unbounded polyhedra

        TESTS:

        We check that :trac:`28464` is fixed::

            sage: P = Polyhedron(vertices=[(-130658298093891402635075/416049251842505144482473,
            ....: 177469511761879509172000/1248147755527515433447419,
            ....: 485550543257132133136169/2496295511055030866894838,
            ....: 2010744967797898733758669/2496295511055030866894838),
            ....: (-146945725603929909850/706333405676769433081,
            ....: -84939725782618445000/706333405676769433081,
            ....: 560600045283000988081/1412666811353538866162,
            ....: 969778382942371268081/1412666811353538866162),
            ....: (-46275018824497300/140422338198040641,
            ....: -5747688262110000/46807446066013547, 1939357556329/7033601552658,
            ....: 1939357556329/7033601552658), (-17300/59929, -10000/59929, 39929/119858,
            ....: 39929/119858), (-4700/32209, -10000/32209, 12209/64418, 12209/64418),
            ....: (QQ(0), QQ(0), QQ(0), QQ(1)), (QQ(0), QQ(0), 1/2, 1/2), (300/10027,
            ....: -10000/30081, 10081/60162, 10081/60162), (112393975400/1900567733649,
            ....: 117311600000/633522577883, 43678681/95197362, 43678681/95197362),
            ....: (6109749955400/133380598418321, 37106807920000/133380598418321,
            ....: 2677964249/6680888498, 2677964249/6680888498),
            ....: (29197890764005600/402876806828660641,
            ....: -2150510776960000/402876806828660641,
            ....: 398575785274740641/805753613657321282,
            ....: 398575785274740641/805753613657321282),
            ....: (5576946899441759759983005325/110078073300232813237456943251,
            ....: -29071211718677797926570478000/110078073300232813237456943251,
            ....: 59439312069347378584317232001/220156146600465626474913886502,
            ....: 181346577228466312205473034501/220156146600465626474913886502),
            ....: (150040732779124914266530235300/6774574358246204311268446913881,
            ....: -2813827375989039189507000218000/6774574358246204311268446913881,
            ....: 1260217414021285074925933133881/13549148716492408622536893827762,
            ....: 3232518047094242684574253773881/13549148716492408622536893827762),
            ....: (3816349407976279597850158016285000/88842127448735433741180809504357161,
            ....: 27965821247423216557301387453968000/88842127448735433741180809504357161,
            ....: 68546256000224819256028677086357161/177684254897470867482361619008714322,
            ....: 86062257922545755787315412690197161/177684254897470867482361619008714322)])
            sage: P.is_inscribed()
            True

            sage: P = Polyhedron(vertices=[[0, -1, 0, 0],
            ....:                          [0, 0, -1, 0],
            ....:                          [0, 0, 0, -1],
            ....:                          [0, 0, +1, 0],
            ....:                          [0, 0, 0, +1],
            ....:                          [+1, 0, 0, 0]])
            sage: P.is_inscribed()
            True

        We check that :trac:`29125` is fixed::

            sage: P = Polyhedron(vertices=[[-2,-1], [-2,1], [0,-1], [0,1]], backend='field')
            sage: P.is_inscribed()
            True
            sage: V = P.Vrepresentation()
            sage: H = P.Hrepresentation()
            sage: parent = P.parent()
            sage: for V1 in Permutations(V):                                    # optional - sage.combinat
            ....:     P1 = parent._element_constructor_(
            ....:         [V1, [], []], [H, []], Vrep_minimal=True, Hrep_minimal=True)
            ....:     assert P1.is_inscribed()
        """

        if not self.is_compact():
            raise NotImplementedError("this function is not implemented for unbounded polyhedra")

        if not self.is_full_dimensional():
            raise NotImplementedError("this function is implemented for full-dimensional polyhedra only")

        dimension = self.dimension()
        vertices = self.vertices()

        # We obtain vertices that are an affine basis of the affine hull.
        affine_basis = self.an_affine_basis()
        raw_data = []
        for vertex in affine_basis:
            vertex_vector = vertex.vector()
            raw_data += [[sum(i**2 for i in vertex_vector)] +
                         [i for i in vertex_vector] + [1]]
        matrix_data = matrix(raw_data)

        # The determinant "a" should not be zero because
        # the vertices in ``affine_basis`` are an affine basis.
        a = matrix_data.matrix_from_columns(range(1, dimension+2)).determinant()

        minors = [(-1)**(i)*matrix_data.matrix_from_columns([j for j in range(dimension+2) if j != i]).determinant()
                  for i in range(1, dimension+1)]
        c = (-1)**(dimension+1)*matrix_data.matrix_from_columns(range(dimension+1)).determinant()

        circumcenter = vector([minors[i]/(2*a) for i in range(dimension)])
        squared_circumradius = (sum(m**2 for m in minors) - 4 * a * c) / (4*a**2)

        # Checking if the circumcenter has the correct sign
        if not all(sum(i**2 for i in v.vector() - circumcenter) == squared_circumradius
                   for v in vertices if v in affine_basis):
            circumcenter = - circumcenter

        is_inscribed = all(sum(i**2 for i in v.vector() - circumcenter) == squared_circumradius
                           for v in vertices if v not in affine_basis)

        if certificate:
            if is_inscribed:
                return (True, circumcenter)
            else:
                return (False, None)
        else:
            return is_inscribed

    def hyperplane_arrangement(self):
        """
        Return the hyperplane arrangement defined by the equations and
        inequalities.

        OUTPUT:

        A :class:`hyperplane arrangement
        <sage.geometry.hyperplane_arrangement.arrangement.HyperplaneArrangementElement>`
        consisting of the hyperplanes defined by the
        :meth:`Hrepresentation`.
        If the polytope is full-dimensional, this is the hyperplane
        arrangement spanned by the facets of the polyhedron.

        EXAMPLES::

            sage: p = polytopes.hypercube(2)
            sage: p.hyperplane_arrangement()
            Arrangement <-t0 + 1 | -t1 + 1 | t1 + 1 | t0 + 1>
        """
        names = tuple('t' + str(i) for i in range(self.ambient_dim()))
        from sage.geometry.hyperplane_arrangement.arrangement import HyperplaneArrangements
        field = self.base_ring().fraction_field()
        H = HyperplaneArrangements(field, names)
        return H(self)

    @cached_method
    def gale_transform(self):
        """
        Return the Gale transform of a polytope as described in the
        reference below.

        OUTPUT:

        A list of vectors, the Gale transform.  The dimension is the
        dimension of the affine dependencies of the vertices of the
        polytope.

        EXAMPLES:

        This is from the reference, for a triangular prism::

            sage: p = Polyhedron(vertices = [[0,0],[0,1],[1,0]])
            sage: p2 = p.prism()
            sage: p2.gale_transform()
            ((-1, 0), (0, -1), (1, 1), (-1, -1), (1, 0), (0, 1))

        REFERENCES:

            Lectures in Geometric Combinatorics, R.R.Thomas, 2006, AMS Press.

        .. SEEALSO::

            :func`~sage.geometry.polyhedron.library.gale_transform_to_polyhedron`.

        TESTS::

            sage: P = Polyhedron(rays=[[1,0,0]])
            sage: P.gale_transform()
            Traceback (most recent call last):
            ...
            ValueError: not a polytope

        Check that :trac:`29073` is fixed::

            sage: P = polytopes.icosahedron(exact=False)
            sage: sum(P.gale_transform()).norm() < 1e-15
            True
        """
        if not self.is_compact():
            raise ValueError('not a polytope')

        A = matrix(self.n_vertices(),
                   [[1]+x for x in self.vertex_generator()])
        A = A.transpose()
        A_ker = A.right_kernel_matrix(basis='computed')
        return tuple(A_ker.columns())

    def _test_gale_transform(self, tester=None, **options):
        """
        Run tests on the method :meth:`.gale_transform` and its inverse
        :meth:`~sage.geometry.polyhedron.library.gale_transform_to_polytope`.

        TESTS::

            sage: polytopes.cross_polytope(3)._test_gale_transform()
        """
        if tester is None:
            tester = self._tester(**options)

        if not self.is_compact():
            with tester.assertRaises(ValueError):
                self.gale_transform()
            return

        # Check :trac:`29073`.
        if not self.base_ring().is_exact() and self.ambient_dim() > 0:
            g = self.gale_transform()
            tester.assertTrue(sum(g).norm() < 1e-10 or sum(g).norm()/matrix(g).norm() < 1e-13)
            return

        # Prevent very long doctests.
        if self.n_vertices() + self.n_rays() > 50 or self.n_facets() > 50:
            return

        if not self.is_empty():
            # ``gale_transform_to_polytope`` needs at least one vertex to work.
            from sage.geometry.polyhedron.library import gale_transform_to_polytope
            g = self.gale_transform()
            P = gale_transform_to_polytope(g, base_ring=self.base_ring(), backend=self.backend())

            try:
                import sage.graphs.graph
            except ImportError:
                pass
            else:
                tester.assertTrue(self.is_combinatorially_isomorphic(P))

    @cached_method
    def normal_fan(self, direction='inner'):
        r"""
        Return the normal fan of a compact full-dimensional rational polyhedron.

        This returns the inner normal fan of ``self``. For the outer normal fan,
        use ``direction='outer'``.

        INPUT:

        - ``direction`` -- either ``'inner'`` (default) or ``'outer'``; if
          set to ``'inner'``, use the inner normal vectors to span the cones of
          the fan, if set to ``'outer'``, use the outer normal vectors.

        OUTPUT:

        A complete fan of the ambient space as a
        :class:`~sage.geometry.fan.RationalPolyhedralFan`.

        .. SEEALSO::

            :meth:`face_fan`.

        EXAMPLES::

            sage: S = Polyhedron(vertices = [[0, 0], [1, 0], [0, 1]])
            sage: S.normal_fan()
            Rational polyhedral fan in 2-d lattice N

            sage: C = polytopes.hypercube(4)
            sage: NF = C.normal_fan(); NF
            Rational polyhedral fan in 4-d lattice N

        Currently, it is only possible to get the normal fan of a bounded rational polytope::

            sage: P = Polyhedron(rays = [[1, 0], [0, 1]])
            sage: P.normal_fan()
            Traceback (most recent call last):
            ...
            NotImplementedError: the normal fan is only supported for polytopes (compact polyhedra).

            sage: Q = Polyhedron(vertices = [[1, 0, 0], [0, 1, 0], [0, 0, 1]])
            sage: Q.normal_fan()
            Traceback (most recent call last):
            ...
            ValueError: the normal fan is only defined for full-dimensional polytopes

            sage: R = Polyhedron(vertices=[[0, 0], [AA(sqrt(2)), 0], [0, AA(sqrt(2))]])   # optional - sage.rings.number_field
            sage: R.normal_fan()                                                          # optional - sage.rings.number_field
            Traceback (most recent call last):
            ...
            NotImplementedError: normal fan handles only polytopes over the rationals

            sage: P = Polyhedron(vertices=[[0,0],[2,0],[0,2],[2,1],[1,2]])
            sage: P.normal_fan(direction=None)
            Traceback (most recent call last):
            ...
            TypeError: the direction should be 'inner' or 'outer'

            sage: inner_nf = P.normal_fan()
            sage: inner_nf.rays()
            N( 1,  0),
            N( 0, -1),
            N( 0,  1),
            N(-1,  0),
            N(-1, -1)
            in 2-d lattice N

            sage: outer_nf = P.normal_fan(direction='outer')
            sage: outer_nf.rays()
            N( 1,  0),
            N( 1,  1),
            N( 0,  1),
            N(-1,  0),
            N( 0, -1)
            in 2-d lattice N

        REFERENCES:

        For more information, see Chapter 7 of [Zie2007]_.
        """
        from sage.geometry.fan import NormalFan

        if not QQ.has_coerce_map_from(self.base_ring()):
            raise NotImplementedError('normal fan handles only polytopes over the rationals')
        if direction == 'inner':
            return NormalFan(self)
        elif direction == 'outer':
            return NormalFan(-self)
        else:
            raise TypeError("the direction should be 'inner' or 'outer'")

    @cached_method
    def face_fan(self):
        r"""
        Return the face fan of a compact rational polyhedron.

        OUTPUT:

        A fan of the ambient space as a
        :class:`~sage.geometry.fan.RationalPolyhedralFan`.

        .. SEEALSO::

            :meth:`normal_fan`.

        EXAMPLES::

            sage: T = polytopes.cuboctahedron()
            sage: T.face_fan()
            Rational polyhedral fan in 3-d lattice M

        The polytope should contain the origin in the interior::

            sage: P = Polyhedron(vertices = [[1/2, 1], [1, 1/2]])
            sage: P.face_fan()
            Traceback (most recent call last):
            ...
            ValueError: face fans are defined only for polytopes containing the origin as an interior point!

            sage: Q = Polyhedron(vertices = [[-1, 1/2], [1, -1/2]])
            sage: Q.contains([0,0])
            True
            sage: FF = Q.face_fan(); FF
            Rational polyhedral fan in 2-d lattice M

        The polytope has to have rational coordinates::

            sage: S = polytopes.dodecahedron()                                # optional - sage.rings.number_field
            sage: S.face_fan()                                                # optional - sage.rings.number_field
            Traceback (most recent call last):
            ...
            NotImplementedError: face fan handles only polytopes over the rationals

        REFERENCES:

        For more information, see Chapter 7 of [Zie2007]_.
        """
        from sage.geometry.fan import FaceFan

        if not QQ.has_coerce_map_from(self.base_ring()):
            raise NotImplementedError('face fan handles only polytopes over the rationals')

        return FaceFan(self)

    def _triangulate_normaliz(self):
        r"""
        Gives a triangulation of the polyhedron using normaliz

        OUTPUT:

        A tuple of pairs ``(simplex,simplex_volume)`` used in the
        triangulation.

        .. NOTE::

            This function depends on Normaliz (i.e. the ``pynormaliz`` optional
            package). See the Normaliz documentation for further details.

        TESTS::

            sage: K = Polyhedron(vertices=[[1,1]], rays=[[1,0],[1,2]])
            sage: K._triangulate_normaliz()
            Traceback (most recent call last):
            ...
            TypeError: the polyhedron's backend should be 'normaliz'
        """
        raise TypeError("the polyhedron's backend should be 'normaliz'")

    def triangulate(self, engine='auto', connected=True, fine=False, regular=None, star=None):
        r"""
        Return a triangulation of the polytope.

        INPUT:

        - ``engine`` -- either 'auto' (default), 'internal',
          'TOPCOM', or 'normaliz'.  The 'internal' and 'TOPCOM' instruct
          this package to always use its own triangulation algorithms
          or TOPCOM's algorithms, respectively. By default ('auto'),
          TOPCOM is used if it is available and internal routines otherwise.

        The remaining keyword parameters are passed through to the
        :class:`~sage.geometry.triangulation.point_configuration.PointConfiguration`
        constructor:

        - ``connected`` -- boolean (default: ``True``). Whether the
          triangulations should be connected to the regular
          triangulations via bistellar flips. These are much easier to
          compute than all triangulations.

        - ``fine`` -- boolean (default: ``False``). Whether the
          triangulations must be fine, that is, make use of all points
          of the configuration.

        - ``regular`` -- boolean or ``None`` (default:
          ``None``). Whether the triangulations must be regular. A
          regular triangulation is one that is induced by a
          piecewise-linear convex support function. In other words,
          the shadows of the faces of a polyhedron in one higher
          dimension.

          * ``True``: Only regular triangulations.

          * ``False``: Only non-regular triangulations.

          * ``None`` (default): Both kinds of triangulation.

        - ``star`` -- either ``None`` (default) or a point. Whether
          the triangulations must be star. A triangulation is star if
          all maximal simplices contain a common point. The central
          point can be specified by its index (an integer) in the
          given points or by its coordinates (anything iterable.)

        OUTPUT:

        A triangulation of the convex hull of the vertices as a
        :class:`~sage.geometry.triangulation.point_configuration.Triangulation`. The
        indices in the triangulation correspond to the
        :meth:`Vrepresentation` objects.

        EXAMPLES::

            sage: cube = polytopes.hypercube(3)
            sage: triangulation = cube.triangulate(
            ....:    engine='internal') # to make doctest independent of TOPCOM
            sage: triangulation
            (<0,1,2,7>, <0,1,5,7>, <0,2,3,7>, <0,3,4,7>, <0,4,5,7>, <1,5,6,7>)
            sage: simplex_indices = triangulation[0]; simplex_indices
            (0, 1, 2, 7)
            sage: simplex_vertices = [ cube.Vrepresentation(i) for i in simplex_indices ]
            sage: simplex_vertices
            [A vertex at (1, -1, -1),
             A vertex at (1, 1, -1),
             A vertex at (1, 1, 1),
             A vertex at (-1, 1, 1)]
            sage: Polyhedron(simplex_vertices)
            A 3-dimensional polyhedron in ZZ^3 defined as the convex hull of 4 vertices

        It is possible to use ``'normaliz'`` as an engine. For this, the
        polyhedron should have the backend set to normaliz::

            sage: P = Polyhedron(vertices=[[0,0,1],[1,0,1],[0,1,1],[1,1,1]],backend='normaliz')  # optional - pynormaliz
            sage: P.triangulate(engine='normaliz')  # optional - pynormaliz
            (<0,1,2>, <1,2,3>)

            sage: P = Polyhedron(vertices=[[0,0,1],[1,0,1],[0,1,1],[1,1,1]])
            sage: P.triangulate(engine='normaliz')
            Traceback (most recent call last):
            ...
            TypeError: the polyhedron's backend should be 'normaliz'

        The normaliz engine can triangulate pointed cones::

            sage: C1 = Polyhedron(rays=[[0,0,1],[1,0,1],[0,1,1],[1,1,1]],backend='normaliz')  # optional - pynormaliz
            sage: C1.triangulate(engine='normaliz')  # optional - pynormaliz
            (<0,1,2>, <1,2,3>)
            sage: C2 = Polyhedron(rays=[[1,0,1],[0,0,1],[0,1,1],[1,1,10/9]],backend='normaliz')  # optional - pynormaliz
            sage: C2.triangulate(engine='normaliz')  # optional - pynormaliz
            (<0,1,2>, <1,2,3>)

        They can also be affine cones::

            sage: K = Polyhedron(vertices=[[1,1,1]],rays=[[1,0,0],[0,1,0],[1,1,-1],[1,1,1]], backend='normaliz')  # optional - pynormaliz
            sage: K.triangulate(engine='normaliz')  # optional - pynormaliz
            (<0,1,2>, <0,1,3>)
        """
        if self.lines():
            raise NotImplementedError('triangulation of polyhedra with lines is not supported')
        if len(self.vertices_list()) >= 2 and self.rays_list():
            raise NotImplementedError('triangulation of non-compact polyhedra that are not cones is not supported')
        if not self.is_compact() and engine != 'normaliz':
            raise NotImplementedError("triangulation of pointed polyhedra requires 'normaliz'")
        from sage.geometry.triangulation.point_configuration import PointConfiguration
        if self.is_compact():
            pc = PointConfiguration((v.vector() for v in self.vertex_generator()),
                                    connected=connected, fine=fine, regular=regular, star=star)
            # If the engine is not normaliz, we pass directly to the
            # PointConfiguration module.
            if engine != 'normaliz':
                pc.set_engine(engine)
                return pc.triangulate()
            else:
                return pc(self._triangulate_normaliz())
        else:  # From above, we have a pointed cone and the engine is normaliz
            try:
                pc = PointConfiguration((v.vector() for v in self.ray_generator()),
                                        connected=connected, fine=fine, regular=regular, star=star)
                return pc(self._triangulate_normaliz())
            except AssertionError:
                # PointConfiguration is not adapted to inhomogeneous cones
                # This is a hack. TODO: Implement the necessary things in
                # PointConfiguration to accept such cases.
                c = self.representative_point()
                normed_v = ((1/(r.vector()*c))*r.vector() for r in self.ray_generator())
                pc = PointConfiguration(normed_v, connected=connected, fine=fine, regular=regular, star=star)
                return pc(self._triangulate_normaliz())

    @coerce_binop
    def minkowski_sum(self, other):
        r"""
        Return the Minkowski sum.

        Minkowski addition of two subsets of a vector space is defined
        as

        .. MATH::

            X \oplus Y =
            \cup_{y\in Y} (X+y) =
            \cup_{x\in X, y\in Y} (x+y)

        See :meth:`minkowski_difference` for a partial inverse operation.

        INPUT:

        - ``other`` -- a :class:`Polyhedron_base`

        OUTPUT:

        The Minkowski sum of ``self`` and ``other``

        EXAMPLES::

            sage: X = polytopes.hypercube(3)
            sage: Y = Polyhedron(vertices=[(0,0,0), (0,0,1/2), (0,1/2,0), (1/2,0,0)])
            sage: X+Y
            A 3-dimensional polyhedron in QQ^3 defined as the convex hull of 13 vertices

            sage: four_cube = polytopes.hypercube(4)
            sage: four_simplex = Polyhedron(vertices = [[0, 0, 0, 1], [0, 0, 1, 0], [0, 1, 0, 0], [1, 0, 0, 0]])
            sage: four_cube + four_simplex
            A 4-dimensional polyhedron in ZZ^4 defined as the convex hull of 36 vertices
            sage: four_cube.minkowski_sum(four_simplex) == four_cube + four_simplex
            True

            sage: poly_spam = Polyhedron([[3,4,5,2],[1,0,0,1],[0,0,0,0],[0,4,3,2],[-3,-3,-3,-3]], base_ring=ZZ)
            sage: poly_eggs = Polyhedron([[5,4,5,4],[-4,5,-4,5],[4,-5,4,-5],[0,0,0,0]], base_ring=QQ)
            sage: poly_spam + poly_spam + poly_eggs
            A 4-dimensional polyhedron in QQ^4 defined as the convex hull of 12 vertices
        """
        new_vertices = []
        for v1 in self.vertex_generator():
            for v2 in other.vertex_generator():
                new_vertices.append(list(v1() + v2()))
        if new_vertices != []:
            new_rays = self.rays() + other.rays()
            new_lines = self.lines() + other.lines()
            return self.parent().element_class(self.parent(), [new_vertices, new_rays, new_lines], None)
        else:
            return self.parent().element_class(self.parent(), None, None)

    _add_ = minkowski_sum

    @coerce_binop
    def minkowski_difference(self, other):
        r"""
        Return the Minkowski difference.

        Minkowski subtraction can equivalently be defined via
        Minkowski addition (see :meth:`minkowski_sum`) or as
        set-theoretic intersection via

        .. MATH::

            X \ominus Y =
            (X^c \oplus Y)^c =
            \cap_{y\in Y} (X-y)

        where superscript-"c" means the complement in the ambient
        vector space. The Minkowski difference of convex sets is
        convex, and the difference of polyhedra is again a
        polyhedron. We only consider the case of polyhedra in the
        following. Note that it is not quite the inverse of
        addition. In fact:

        * `(X+Y)-Y = X` for any polyhedra `X`, `Y`.

        * `(X-Y)+Y \subseteq X`

        * `(X-Y)+Y = X` if and only if Y is a Minkowski summand of X.

        INPUT:

        - ``other`` -- a :class:`Polyhedron_base`

        OUTPUT:

        The Minkowski difference of ``self`` and ``other``. Also known
        as Minkowski subtraction of ``other`` from ``self``.

        EXAMPLES::

            sage: X = polytopes.hypercube(3)
            sage: Y = Polyhedron(vertices=[(0,0,0), (0,0,1), (0,1,0), (1,0,0)]) / 2
            sage: (X+Y)-Y == X
            True
            sage: (X-Y)+Y < X
            True

        The polyhedra need not be full-dimensional::

            sage: X2 = Polyhedron(vertices=[(-1,-1,0),(1,-1,0),(-1,1,0),(1,1,0)])
            sage: Y2 = Polyhedron(vertices=[(0,0,0), (0,1,0), (1,0,0)]) / 2
            sage: (X2+Y2)-Y2 == X2
            True
            sage: (X2-Y2)+Y2 < X2
            True

        Minus sign is really an alias for :meth:`minkowski_difference`
        ::

            sage: four_cube = polytopes.hypercube(4)
            sage: four_simplex = Polyhedron(vertices = [[0, 0, 0, 1], [0, 0, 1, 0], [0, 1, 0, 0], [1, 0, 0, 0]])
            sage: four_cube - four_simplex
            A 4-dimensional polyhedron in QQ^4 defined as the convex hull of 16 vertices
            sage: four_cube.minkowski_difference(four_simplex) == four_cube - four_simplex
            True

        Coercion of the base ring works::

            sage: poly_spam = Polyhedron([[3,4,5,2],[1,0,0,1],[0,0,0,0],[0,4,3,2],[-3,-3,-3,-3]], base_ring=ZZ)
            sage: poly_eggs = Polyhedron([[5,4,5,4],[-4,5,-4,5],[4,-5,4,-5],[0,0,0,0]], base_ring=QQ) / 100
            sage: poly_spam - poly_eggs
            A 4-dimensional polyhedron in QQ^4 defined as the convex hull of 5 vertices

        TESTS::

            sage: X = polytopes.hypercube(2)
            sage: Y = Polyhedron(vertices=[(1,1)])
            sage: (X-Y).Vrepresentation()
            (A vertex at (0, -2), A vertex at (0, 0), A vertex at (-2, 0), A vertex at (-2, -2))

            sage: Y = Polyhedron(vertices=[(1,1), (0,0)])
            sage: (X-Y).Vrepresentation()
            (A vertex at (0, -1), A vertex at (0, 0), A vertex at (-1, 0), A vertex at (-1, -1))

            sage: X = X + Y   # now Y is a Minkowski summand of X
            sage: (X+Y)-Y == X
            True
            sage: (X-Y)+Y == X
            True

        Testing that :trac:`28506` is fixed::

            sage: Q = Polyhedron([[1,0],[0,1]])
            sage: S = Polyhedron([[0,0],[1,2]])
            sage: S.minkowski_difference(Q)
            A 1-dimensional polyhedron in QQ^2 defined as the convex hull of 2 vertices
        """
        if other.is_empty():
            return self.parent().universe()   # empty intersection = everything
        if not other.is_compact():
            raise NotImplementedError('only subtracting compact polyhedra is implemented')
        new_eqns = []
        for eq in self.equations():
            values = [ eq.A() * v.vector() for v in other.vertices() ]
            eq = list(eq)
            eq[0] += min(values)   # shift constant term
            new_eqns.append(eq)
        P = self.parent()
        new_ieqs = []
        for ieq in self.inequalities():
            values = [ ieq.A() * v.vector() for v in other.vertices() ]
            ieq = list(ieq)
            ieq[0] += min(values)   # shift constant term
            new_ieqs.append(ieq)

        # Some vertices might need fractions.
        P = self.parent().change_ring(self.base_ring().fraction_field())
        return P.element_class(P, None, [new_ieqs, new_eqns])

    def __sub__(self, other):
        r"""
        Implement minus binary operation

        Polyhedra are not a ring with respect to dilatation and
        Minkowski sum, for example `X\oplus(-1)*Y \not= X\ominus Y`.

        INPUT:

        - ``other`` -- a translation vector or a polyhedron

        OUTPUT:

        Either translation by the negative of the given vector or
        Minkowski subtraction by the given polyhedron.

        EXAMPLES::

            sage: X = polytopes.hypercube(2)
            sage: v = vector([1,1])
            sage: (X - v/2).Vrepresentation()
            (A vertex at (-3/2, -3/2), A vertex at (-3/2, 1/2),
             A vertex at (1/2, -3/2), A vertex at (1/2, 1/2))
            sage: (X-v)+v == X
            True

            sage: Y = Polyhedron(vertices=[(1/2,0),(0,1/2)])
            sage: (X-Y).Vrepresentation()
            (A vertex at (1/2, -1), A vertex at (1/2, 1/2),
             A vertex at (-1, 1/2), A vertex at (-1, -1))
            sage: (X+Y)-Y == X
            True
        """
        if is_Polyhedron(other):
            return self.minkowski_difference(other)
        return self + (-other)

    def is_minkowski_summand(self, Y):
        r"""
        Test whether ``Y`` is a Minkowski summand.

        See :meth:`minkowski_sum`.

        OUTPUT:

        Boolean. Whether there exists another polyhedron `Z` such that
        ``self`` can be written as `Y\oplus Z`.

        EXAMPLES::

            sage: A = polytopes.hypercube(2)
            sage: B = Polyhedron(vertices=[(0,1), (1/2,1)])
            sage: C = Polyhedron(vertices=[(1,1)])
            sage: A.is_minkowski_summand(B)
            True
            sage: A.is_minkowski_summand(C)
            True
            sage: B.is_minkowski_summand(C)
            True
            sage: B.is_minkowski_summand(A)
            False
            sage: C.is_minkowski_summand(A)
            False
            sage: C.is_minkowski_summand(B)
            False
        """
        return self.minkowski_difference(Y).minkowski_sum(Y) == self

    def translation(self, displacement):
        """
        Return the translated polyhedron.

        INPUT:

        - ``displacement`` -- a displacement vector or a list/tuple of
          coordinates that determines a displacement vector

        OUTPUT:

        The translated polyhedron.

        EXAMPLES::

            sage: P = Polyhedron([[0,0],[1,0],[0,1]], base_ring=ZZ)
            sage: P.translation([2,1])
            A 2-dimensional polyhedron in ZZ^2 defined as the convex hull of 3 vertices
            sage: P.translation( vector(QQ,[2,1]) )
            A 2-dimensional polyhedron in QQ^2 defined as the convex hull of 3 vertices

        TESTS::

            sage: P = Polyhedron([[0,0],[1,0],[0,1]], base_ring=ZZ, backend='field')
            sage: P.translation([2,1]).backend()
            'field'

        Check that precomputed data is set up correctly::

            sage: P = polytopes.permutahedron(4)*Polyhedron(lines=[[1]])
            sage: Q = P.change_ring(P.base_ring(), backend='field')
            sage: P + vector([1,2,3,4,5]) == Q + vector([1,2,3,4,5])
            True
            sage: P + vector([1,2,3,4,5/2]) == Q + vector([1,2,3,4,5/2])
            True
        """
        Vrep, Hrep, parent = self._translation_double_description(displacement)

        pref_rep = 'Vrep' if self.n_vertices() + self.n_rays() <= self.n_inequalities() else 'Hrep'

        return parent.element_class(parent, Vrep, Hrep,
                                    Vrep_minimal=True, Hrep_minimal=True, pref_rep=pref_rep)

    def _translation_double_description(self, displacement):
        r"""
        Return the input parameters for the translation.

        INPUT:

        - ``displacement`` -- a displacement vector or a list/tuple of
          coordinates that determines a displacement vector

        OUTPUT: Tuple of consisting of new Vrepresentation, Hrepresentation and parent.

        .. SEEALSO::

            :meth:`translation`

        EXAMPLES::

            sage: P = Polyhedron([[0,0],[1,0],[0,1]], base_ring=ZZ)
            sage: Vrep, Hrep, parent = P._translation_double_description([2,1])
            sage: [tuple(x) for x in Vrep], [tuple(x) for x in Hrep], parent
            ([((2, 1), (2, 2), (3, 1)), (), ()],
             [((-2, 1, 0), (-1, 0, 1), (4, -1, -1)), ()],
             Polyhedra in ZZ^2)
        """
        displacement = vector(displacement)
        new_vertices = (x.vector()+displacement for x in self.vertex_generator())
        new_rays = self.rays()
        new_lines = self.lines()
        parent = self.parent().base_extend(displacement)

        # Replace a hyperplane of the form A*x + b >= 0 by
        # A(x-displacement) + b >= 0 <=> Ax + b - A*displacement >= 0.
        # Likewise for equations.
        def get_new(x):
            y = x.vector().change_ring(parent.base_ring())
            y[0] -= x.A()*displacement
            return y

        new_ieqs = (get_new(x) for x in self.inequality_generator())
        new_eqns = (get_new(x) for x in self.equation_generator())
        return [new_vertices, new_rays, new_lines], [new_ieqs, new_eqns], parent

    def product(self, other):
        """
        Return the Cartesian product.

        INPUT:

        - ``other`` -- a :class:`Polyhedron_base`

        OUTPUT:

        The Cartesian product of ``self`` and ``other`` with a
        suitable base ring to encompass the two.

        EXAMPLES::

            sage: P1 = Polyhedron([[0],[1]], base_ring=ZZ)
            sage: P2 = Polyhedron([[0],[1]], base_ring=QQ)
            sage: P1.product(P2)
            A 2-dimensional polyhedron in QQ^2 defined as the convex hull of 4 vertices

        The Cartesian product is the product in the semiring of polyhedra::

            sage: P1 * P1
            A 2-dimensional polyhedron in ZZ^2 defined as the convex hull of 4 vertices
            sage: P1 * P2
            A 2-dimensional polyhedron in QQ^2 defined as the convex hull of 4 vertices
            sage: P2 * P2
            A 2-dimensional polyhedron in QQ^2 defined as the convex hull of 4 vertices
            sage: 2 * P1
            A 1-dimensional polyhedron in ZZ^1 defined as the convex hull of 2 vertices
            sage: P1 * 2.0
            A 1-dimensional polyhedron in RDF^1 defined as the convex hull of 2 vertices

        An alias is :meth:`cartesian_product`::

            sage: P1.cartesian_product(P2) == P1.product(P2)
            True

        TESTS:

        Check that :trac:`15253` is fixed::

            sage: polytopes.hypercube(1) * polytopes.hypercube(2)
            A 3-dimensional polyhedron in ZZ^3 defined as the convex hull of 8 vertices
        """
        try:
            new_ring = self.parent()._coerce_base_ring(other)
        except TypeError:
            raise TypeError("no common canonical parent for objects with parents: " + str(self.parent())
                             + " and " + str(other.parent()))

        from itertools import chain

        new_vertices = (tuple(x) + tuple(y)
                        for x in self.vertex_generator() for y in other.vertex_generator())

        self_zero  = tuple(0 for _ in range( self.ambient_dim()))
        other_zero = tuple(0 for _ in range(other.ambient_dim()))

        rays = chain((tuple(r) + other_zero for r in  self.ray_generator()),
                     (self_zero + tuple(r)  for r in other.ray_generator()))

        lines = chain((tuple(l) + other_zero for l in  self.line_generator()),
                      (self_zero + tuple(l)  for l in other.line_generator()))

        if self.n_vertices() == 0 or other.n_vertices() == 0:
            # In this case we obtain the empty polyhedron.
            # There is not vertex to attach the rays or lines to.
            # By our convention, in this case the polyhedron shall also not have rays or lines.
            rays = ()
            lines = ()

        ieqs = chain((tuple(i) + other_zero               for i in  self.inequality_generator()),
                     ((i.b(),) + self_zero + tuple(i.A()) for i in other.inequality_generator()))

        eqns = chain((tuple(e) + other_zero               for e in  self.equation_generator()),
                     ((e.b(),) + self_zero + tuple(e.A()) for e in other.equation_generator()))

        pref_rep = 'Vrep' if self.n_vertices() + self.n_rays() + other.n_vertices() + other.n_rays() \
                             <= self.n_inequalities() + other.n_inequalities() else 'Hrep'

        parent = self.parent().change_ring(new_ring, ambient_dim=self.ambient_dim() + other.ambient_dim())
        return parent.element_class(parent, [new_vertices, rays, lines],
                                    [ieqs, eqns],
                                    Vrep_minimal=True, Hrep_minimal=True, pref_rep=pref_rep)

    _mul_ = product

    cartesian_product = product

    def _test_product(self, tester=None, **options):
        """
        Run tests on the method :meth:`.product`.

        TESTS::

            sage: polytopes.cross_polytope(3)._test_product()
        """
        from sage.geometry.polyhedron.library import polytopes
        if tester is None:
            tester = self._tester(**options)

        if self.n_vertices() + self.n_rays() < 40 and self.n_facets() < 40:
            # Check that the product preserves the backend, where possible.
            P = polytopes.simplex(backend="cdd")
            tester.assertEqual((self*P).backend(), self.backend())
            Q = polytopes.simplex(backend="ppl")
            tester.assertEqual((self*Q).backend(), self.backend())

            # And that it changes the backend correctly where necessary.
            if self.base_ring() is not AA and AA.has_coerce_map_from(self.base_ring()):
                R = self*polytopes.regular_polygon(5, exact=True)
                assert R
            if RDF.has_coerce_map_from(self.base_ring()):
                R = self*polytopes.regular_polygon(5, exact=False)
                assert R

        if self.base_ring() in (ZZ, QQ):
            # Check that the double description is set up correctly.
            self_field = self.base_extend(self.base_ring(), backend='field')
            P = polytopes.permutahedron(4, backend='field').base_extend(QQ)
            Q = Polyhedron(rays=[[1,0,0,0],[0,1,1,0]], lines=[[0,1,0,1]], backend='field')
            (self_field * P)._test_basic_properties(tester)
            (self_field * Q)._test_basic_properties(tester)

    def join(self, other):
        """
        Return the join of ``self`` and ``other``.

        The join of two polyhedra is obtained by first placing the two objects in
        two non-intersecting affine subspaces `V`, and `W` whose affine hull is
        the whole ambient space, and finally by taking the convex hull of their
        union. The dimension of the join is the sum of the dimensions of the
        two polyhedron plus 1.

        INPUT:

        - ``other`` -- a polyhedron

        EXAMPLES::

            sage: P1 = Polyhedron([[0],[1]], base_ring=ZZ)
            sage: P2 = Polyhedron([[0],[1]], base_ring=QQ)
            sage: P1.join(P2)
            A 3-dimensional polyhedron in QQ^3 defined as the convex hull of 4 vertices
            sage: P1.join(P1)
            A 3-dimensional polyhedron in ZZ^3 defined as the convex hull of 4 vertices
            sage: P2.join(P2)
            A 3-dimensional polyhedron in QQ^3 defined as the convex hull of 4 vertices

        An unbounded example::

            sage: R1 = Polyhedron(rays=[[1]])
            sage: R1.join(R1)
            A 3-dimensional polyhedron in ZZ^3 defined as the convex hull of 2 vertices and 2 rays

        TESTS::

            sage: C = polytopes.hypercube(5)
            sage: S = Polyhedron([[1]])
            sage: C.join(S).is_combinatorially_isomorphic(C.pyramid())  # optional - sage.graphs
            True

            sage: P = polytopes.simplex(backend='cdd')
            sage: Q = polytopes.simplex(backend='ppl')
            sage: P.join(Q).backend()
            'cdd'
            sage: Q.join(P).backend()
            'ppl'
        """
        try:
            new_ring = self.parent()._coerce_base_ring(other)
        except TypeError:
            raise TypeError("no common canonical parent for objects with parents: " + str(self.parent())
                     + " and " + str(other.parent()))

        dim_self = self.ambient_dim()
        dim_other = other.ambient_dim()

        new_vertices = [list(x)+[0]*dim_other+[0] for x in self.vertex_generator()] + \
                       [[0]*dim_self+list(x)+[1] for x in other.vertex_generator()]
        new_rays = []
        new_rays.extend( [ r+[0]*dim_other+[0]
                           for r in self.ray_generator() ] )
        new_rays.extend( [ [0]*dim_self+r+[1]
                           for r in other.ray_generator() ] )
        new_lines = []
        new_lines.extend( [ l+[0]*dim_other+[0]
                            for l in self.line_generator() ] )
        new_lines.extend( [ [0]*dim_self+l+[1]
                            for l in other.line_generator() ] )

        parent = self.parent().change_ring(new_ring, ambient_dim=self.ambient_dim() + other.ambient_dim() + 1)
        return parent.element_class(parent, [new_vertices, new_rays, new_lines], None)

    def subdirect_sum(self, other):
        """
        Return the subdirect sum of ``self`` and ``other``.

        The subdirect sum of two polyhedron is a projection of the join of the
        two polytopes. It is obtained by placing the two objects in orthogonal subspaces
        intersecting at the origin.

        INPUT:

        - ``other`` -- a :class:`Polyhedron_base`

        EXAMPLES::

            sage: P1 = Polyhedron([[1],[2]], base_ring=ZZ)
            sage: P2 = Polyhedron([[3],[4]], base_ring=QQ)
            sage: sds = P1.subdirect_sum(P2);sds
            A 2-dimensional polyhedron in QQ^2 defined as the convex hull of 4
            vertices
            sage: sds.vertices()
            (A vertex at (0, 3),
             A vertex at (0, 4),
             A vertex at (1, 0),
             A vertex at (2, 0))

        .. SEEALSO::

            :meth:`join`
            :meth:`direct_sum`

        TESTS::

            sage: P = polytopes.simplex(backend='cdd')
            sage: Q = polytopes.simplex(backend='ppl')
            sage: P.subdirect_sum(Q).backend()
            'cdd'
            sage: Q.subdirect_sum(P).backend()
            'ppl'
        """
        try:
            new_ring = self.parent()._coerce_base_ring(other)
        except TypeError:
            raise TypeError("no common canonical parent for objects with parents: " + str(self.parent())
                     + " and " + str(other.parent()))

        dim_self = self.ambient_dim()
        dim_other = other.ambient_dim()

        new_vertices = [list(x)+[0]*dim_other for x in self.vertex_generator()] + \
                       [[0]*dim_self+list(x) for x in other.vertex_generator()]
        new_rays = []
        new_rays.extend( [ r+[0]*dim_other
                           for r in self.ray_generator() ] )
        new_rays.extend( [ [0]*dim_self+r
                           for r in other.ray_generator() ] )
        new_lines = []
        new_lines.extend( [ l+[0]*dim_other
                            for l in self.line_generator() ] )
        new_lines.extend( [ [0]*dim_self+l
                            for l in other.line_generator() ] )

        parent = self.parent().change_ring(new_ring, ambient_dim=self.ambient_dim() + other.ambient_dim())
        return parent.element_class(parent, [new_vertices, new_rays, new_lines], None)

    def direct_sum(self, other):
        """
        Return the direct sum of ``self`` and ``other``.

        The direct sum of two polyhedron is the subdirect sum of the two, when
        they have the origin in their interior. To avoid checking if the origin
        is contained in both, we place the affine subspace containing ``other``
        at the center of ``self``.

        INPUT:

        - ``other`` -- a :class:`Polyhedron_base`

        EXAMPLES::

            sage: P1 = Polyhedron([[1],[2]], base_ring=ZZ)
            sage: P2 = Polyhedron([[3],[4]], base_ring=QQ)
            sage: ds = P1.direct_sum(P2);ds
            A 2-dimensional polyhedron in QQ^2 defined as the convex hull of 4 vertices
            sage: ds.vertices()
            (A vertex at (1, 0),
             A vertex at (2, 0),
             A vertex at (3/2, -1/2),
             A vertex at (3/2, 1/2))

        .. SEEALSO::

            :meth:`join`
            :meth:`subdirect_sum`

        TESTS:

        Check that the backend is preserved::

            sage: P = polytopes.simplex(backend='cdd')
            sage: Q = polytopes.simplex(backend='ppl')
            sage: P.direct_sum(Q).backend()
            'cdd'
            sage: Q.direct_sum(P).backend()
            'ppl'

        Check that :trac:`28506` is fixed::

            sage: s2 = polytopes.simplex(2)
            sage: s3 = polytopes.simplex(3)
            sage: s2.direct_sum(s3)
            A 5-dimensional polyhedron in QQ^7 defined as the convex hull of 7 vertices
        """
        try:
            # Some vertices might need fractions.
            new_ring = self.parent()._coerce_base_ring(other).fraction_field()
        except TypeError:
            raise TypeError("no common canonical parent for objects with parents: " + str(self.parent())
                     + " and " + str(other.parent()))

        dim_self = self.ambient_dim()
        dim_other = other.ambient_dim()

        new_vertices = [list(x) + [0]*dim_other for x in self.vertex_generator()] + \
                       [list(self.center()) + list(x.vector() - other.center()) for x in other.vertex_generator()]
        new_rays = []
        new_rays.extend( [ r + [0]*dim_other
                           for r in self.ray_generator() ] )
        new_rays.extend( [ [0]*dim_self + r
                           for r in other.ray_generator() ] )
        new_lines = []
        new_lines.extend( [ l + [0]*dim_other
                            for l in self.line_generator() ] )
        new_lines.extend( [ [0]*dim_self + l
                            for l in other.line_generator() ] )

        parent = self.parent().change_ring(new_ring, ambient_dim=self.ambient_dim() + other.ambient_dim())
        return parent.element_class(parent, [new_vertices, new_rays, new_lines], None)

    def dilation(self, scalar):
        """
        Return the dilated (uniformly stretched) polyhedron.

        INPUT:

        - ``scalar`` -- A scalar, not necessarily in :meth:`base_ring`

        OUTPUT:

        The polyhedron dilated by that scalar, possibly coerced to a
        bigger base ring.

        EXAMPLES::

            sage: p = Polyhedron(vertices = [[t,t^2,t^3] for t in srange(2,6)])
            sage: next(p.vertex_generator())
            A vertex at (2, 4, 8)
            sage: p2 = p.dilation(2)
            sage: next(p2.vertex_generator())
            A vertex at (4, 8, 16)
            sage: p.dilation(2) == p * 2
            True

        TESTS:

        Dilation of empty polyhedra works, see :trac:`14987`::

            sage: p = Polyhedron(ambient_dim=2); p
            The empty polyhedron in ZZ^2
            sage: p.dilation(3)
            The empty polyhedron in ZZ^2

            sage: p = Polyhedron(vertices=[(1,1)], rays=[(1,0)], lines=[(0,1)])
            sage: (-p).rays()
            (A ray in the direction (-1, 0),)
            sage: (-p).lines()
            (A line in the direction (0, 1),)

            sage: (0*p).rays()
            ()
            sage: (0*p).lines()
            ()
        """
        parent = self.parent().base_extend(scalar)

        if scalar == 0:
            new_vertices = tuple(self.ambient_space().zero() for v in self.vertex_generator())
            new_rays = []
            new_lines = []
            return parent.element_class(parent, [new_vertices, new_rays, new_lines], None)

        one = parent.base_ring().one()
        sign = one if scalar > 0 else -one

        make_new_Hrep = lambda h: tuple(scalar*sign*x if i == 0 else sign*x
                                        for i, x in enumerate(h._vector))

        new_vertices = (tuple(scalar*x for x in v._vector) for v in self.vertex_generator())
        new_rays = (tuple(sign*x for x in r._vector) for r in self.ray_generator())
        new_lines = self.line_generator()
        new_inequalities = map(make_new_Hrep, self.inequality_generator())
        new_equations = map(make_new_Hrep, self.equation_generator())

        pref_rep = 'Vrep' if self.n_vertices() + self.n_rays() <= self.n_inequalities() else 'Hrep'

        return parent.element_class(parent, [new_vertices, new_rays, new_lines],
                                    [new_inequalities, new_equations],
                                    Vrep_minimal=True, Hrep_minimal=True, pref_rep=pref_rep)

    def _test_dilation(self, tester=None, **options):
        """
        Run tests on the method :meth:`.dilation`.

        TESTS::

            sage: polytopes.cross_polytope(3)._test_dilation()
        """
        if tester is None:
            tester = self._tester(**options)

        # Testing that the backend is preserved.
        tester.assertEqual(self.dilation(2*self.base_ring().gen()).backend(), self.backend())
        tester.assertEqual(self.dilation(ZZ(3)).backend(), self.backend())

        if self.n_vertices() + self.n_rays() > 40:
            # Avoid long time computations.
            return

        # Testing that the double description is set up correctly.
        if self.base_ring().is_exact():
            if self.base_ring() in (QQ, ZZ):
                p = self.base_extend(self.base_ring(), backend='field')
                (ZZ(2)*p)._test_basic_properties(tester)
                (ZZ(2)/2*p)._test_basic_properties(tester)
                (ZZ(-3)*p)._test_basic_properties(tester)
                (ZZ(-1)/2*p)._test_basic_properties(tester)
        else:
            tester.assertIsInstance(ZZ(1)/3*self, Polyhedron_base)

        if self.n_vertices() > 20 or self.base_ring() is AA:
            # Avoid long time computations.
            return

        # Some sanity check on the volume (only run for relatively small instances).
        if self.dim() > -1 and self.is_compact() and self.base_ring().is_exact():
            tester.assertEqual(self.dilation(3).volume(measure='induced'), self.volume(measure='induced')*3**self.dim())

        # Testing coercion with algebraic numbers.
        from sage.rings.number_field.number_field import QuadraticField
        K1 = QuadraticField(2, embedding=AA(2).sqrt())
        sqrt2 = K1.gen()
        K2 = QuadraticField(3, embedding=AA(3).sqrt())
        sqrt3 = K2.gen()

        if self.base_ring() in (QQ,ZZ,AA,RDF):
            tester.assertIsInstance(sqrt2*self, Polyhedron_base)
            tester.assertIsInstance(sqrt3*self, Polyhedron_base)
        elif hasattr(self.base_ring(), "composite_fields"):
            for scalar, K in ((sqrt2, K1), (sqrt3, K2)):
                new_ring = None
                try:
                    new_ring = self.base_ring().composite_fields()[0]
                except (KeyError, AttributeError, TypeError):
                    # This isn't about testing composite fields.
                    pass
                if new_ring:
                    p = self.change_ring(new_ring)
                    tester.assertIsInstance(scalar*p, Polyhedron_base)

    def linear_transformation(self, linear_transf, new_base_ring=None):
        """
        Return the linear transformation of ``self``.

        INPUT:

        - ``linear_transf`` -- a matrix, not necessarily in :meth:`base_ring`
        - ``new_base_ring`` -- ring (optional); specify the new base ring;
          may avoid coercion failure

        OUTPUT:

        The polyhedron transformed by that matrix, possibly coerced to a
        bigger base ring.

        EXAMPLES::

            sage: b3 = polytopes.Birkhoff_polytope(3)
            sage: proj_mat=matrix([[0,1,0,0,0,0,0,0,0],[0,0,0,1,0,0,0,0,0],[0,0,0,0,0,1,0,0,0],[0,0,0,0,0,0,0,1,0]])
            sage: b3_proj = proj_mat * b3; b3_proj
            A 3-dimensional polyhedron in ZZ^4 defined as the convex hull of 5 vertices

            sage: square = polytopes.regular_polygon(4)                         # optional - sage.rings.number_field
            sage: square.vertices_list()                                        # optional - sage.rings.number_field
            [[0, -1], [1, 0], [-1, 0], [0, 1]]
            sage: transf = matrix([[1,1],[0,1]])                                # optional - sage.rings.number_field
            sage: sheared = transf * square                                     # optional - sage.rings.number_field
            sage: sheared.vertices_list()                                       # optional - sage.rings.number_field
            [[-1, -1], [1, 0], [-1, 0], [1, 1]]
            sage: sheared == square.linear_transformation(transf)               # optional - sage.rings.number_field
            True

        Specifying the new base ring may avoid coercion failure::

            sage: K.<sqrt2> = QuadraticField(2)                                 # optional - sage.rings.number_field
            sage: L.<sqrt3> = QuadraticField(3)                                 # optional - sage.rings.number_field
            sage: P = polytopes.cube()*sqrt2                                    # optional - sage.rings.number_field
            sage: M = matrix([[sqrt3, 0, 0], [0, sqrt3, 0], [0, 0, 1]])         # optional - sage.rings.number_field
            sage: P.linear_transformation(M, new_base_ring=K.composite_fields(L)[0])   # optional - sage.rings.number_field
            A 3-dimensional polyhedron in (Number Field in sqrt2sqrt3 with defining polynomial x^4 - 10*x^2 + 1 with sqrt2sqrt3 = 0.3178372451957823?)^3 defined as the convex hull of 8 vertices

        Linear transformation without specified new base ring fails in this case::

            sage: M*P                                                           # optional - sage.rings.number_field
            Traceback (most recent call last):
            ...
            TypeError: unsupported operand parent(s) for *: 'Full MatrixSpace of 3 by 3 dense matrices over Number Field in sqrt3 with defining polynomial x^2 - 3 with sqrt3 = 1.732050807568878?' and 'Full MatrixSpace of 3 by 8 dense matrices over Number Field in sqrt2 with defining polynomial x^2 - 2 with sqrt2 = 1.414213562373095?'

        TESTS:

        Linear transformation respects backend::

            sage: P = polytopes.simplex(backend='field')
            sage: t = matrix([[1,1,1,1],[0,1,1,1],[0,0,1,1],[0,0,0,1]])
            sage: P.linear_transformation(t).backend()
            'field'

        Check that coercion works::

            sage: (1.0 * proj_mat) * b3
            A 3-dimensional polyhedron in RDF^4 defined as the convex hull of 5 vertices
            sage: (1/1 * proj_mat) * b3
            A 3-dimensional polyhedron in QQ^4 defined as the convex hull of 5 vertices
            sage: (AA(2).sqrt() * proj_mat) * b3                                # optional - sage.rings.number_field
            A 3-dimensional polyhedron in AA^4 defined as the convex hull of 5 vertices

        Check that zero-matrices act correctly::

            sage: Matrix([]) * b3
            A 0-dimensional polyhedron in ZZ^0 defined as the convex hull of 1 vertex
            sage: Matrix([[0 for _ in range(9)]]) * b3
            A 0-dimensional polyhedron in ZZ^1 defined as the convex hull of 1 vertex
            sage: Matrix([[0 for _ in range(9)] for _ in range(4)]) * b3
            A 0-dimensional polyhedron in ZZ^4 defined as the convex hull of 1 vertex
            sage: Matrix([[0 for _ in range(8)]]) * b3
            Traceback (most recent call last):
            ...
            TypeError: unsupported operand parent(s) for *: 'Full MatrixSpace of 1 by 8 dense matrices over Integer Ring' and 'Full MatrixSpace of 9 by 6 dense matrices over Integer Ring'
            sage: Matrix(ZZ, []) * b3
            A 0-dimensional polyhedron in ZZ^0 defined as the convex hull of 1 vertex
            sage: Matrix(ZZ, [[],[]]) * b3
            Traceback (most recent call last):
            ...
            TypeError: unsupported operand parent(s) for *: 'Full MatrixSpace of 2 by 0 dense matrices over Integer Ring' and 'Full MatrixSpace of 9 by 6 dense matrices over Integer Ring'

        Check that the precomputed double description is correct::

            sage: P = polytopes.permutahedron(4)
            sage: Q = P.change_ring(QQ, backend='field')
            sage: P.affine_hull_projection() == Q.affine_hull_projection()
            True

            sage: M = matrix([[1, 2, 3, 4], [2, 3, 4, 5], [0, 0, 5, 1], [0, 2, 0, 3]])
            sage: M*P == M*Q
            True

            sage: M = matrix([[1, 2, 3, 4], [2, 3, 4, 5], [0, 0, 5, 1], [0, 2, 0, 3], [0, 1, 0, -3]])
            sage: M*P == M*Q
            True
        """
        is_injective = False
        if linear_transf.nrows() != 0:
            if new_base_ring:
                R = new_base_ring
            else:
                R = self.base_ring()

            # Multiplying a matrix with a vector is slow.
            # So we multiply the entire vertex matrix etc.
            # Still we create generators, as possibly the Vrepresentation will be discarded later on.
            if self.n_vertices():
                new_vertices = ( v for v in ((linear_transf*self.vertices_matrix(R)).transpose()) )
            else:
                new_vertices = ()
            if self.n_rays():
                new_rays = ( r for r in matrix(R, self.rays())*linear_transf.transpose() )
            else:
                new_rays = ()
            if self.n_lines():
                new_lines = ( l for l in matrix(R, self.lines())*linear_transf.transpose() )
            else:
                new_lines = ()

            if self.is_compact() and self.n_vertices() and self.n_inequalities():
                homogeneous_basis = matrix(R, ( [1] + list(v) for v in self.an_affine_basis() )).transpose()

                # To convert first to a list and then to a matrix seems to be necessary to obtain a meaningful error,
                # in case the number of columns doesn't match the dimension.
                new_homogeneous_basis = matrix(list( [1] + list(linear_transf*vector(R, v)) for v in self.an_affine_basis()) ).transpose()

                if self.dim() + 1 == new_homogeneous_basis.rank():
                    # The transformation is injective on the polytope.
                    is_injective = True

                    # Let V be the homogeneous vertex matrix (each vertex a column)
                    # and M the linear transformation.
                    # Then M*V is the new homogeneous vertex matrix.

                    # Let H be the inequalities matrix (each inequality a row).
                    # If we find N such that N*M*V = V than the new inequalities are
                    # given by H*N.

                    # Note that such N must exist, as our map is injective on the polytope.
                    # It is uniquely defined by considering a basis of the homogeneous vertices.
                    N = new_homogeneous_basis.solve_left(homogeneous_basis)
                    new_inequalities = ( h for h in matrix(R, self.inequalities())*N )

                    # The equations are the left kernel matrix of the homogeneous vertices
                    # or equivalently a basis thereof.
                    new_equations = (new_homogeneous_basis.transpose()).right_kernel_matrix()

        else:
            new_vertices = [[] for v in self.vertex_generator() ]
            new_rays = []
            new_lines = []

        new_dim = linear_transf.nrows()
        par = self.parent()

        if new_base_ring:
            new_parent = par.change_ring(new_base_ring, ambient_dim=new_dim)
        else:
            new_parent = par.base_extend(linear_transf.base_ring(), ambient_dim=new_dim)

        if is_injective:
            # Set up with both Vrepresentation and Hrepresentation.
            pref_rep = 'Vrep' if self.n_vertices() <= self.n_inequalities() else 'Hrep'

            return new_parent.element_class(new_parent, [new_vertices, new_rays, new_lines],
                                            [new_inequalities, new_equations],
                                            Vrep_minimal=True, Hrep_minimal=True, pref_rep=pref_rep)

        return new_parent.element_class(new_parent, [tuple(new_vertices), tuple(new_rays), tuple(new_lines)], None)

    def _test_linear_transformation(self, tester=None, **options):
        """
        Run some tests on linear transformation.

        TESTS::

            sage: Polyhedron(rays=[(0,1)])._test_linear_transformation()
        """
        if tester is None:
            tester = self._tester(**options)

        if self.n_vertices() > 200 or self.n_facets() > 200:
            # Avoid very long doctests.
            return

        # Check that :trac:`30146` is fixed.
        from sage.matrix.special import identity_matrix
        tester.assertEqual(self, self.linear_transformation(identity_matrix(self.ambient_dim())))

    def _acted_upon_(self, actor, self_on_left):
        """
        Implement the action by scalars, vectors, matrices or other polyhedra.

        INPUT:

        - ``actor`` -- one of the following:
          - a scalar, not necessarily in :meth:`base_ring`,
          - a :class:`Polyhedron`,
          - a :class:`sage.modules.free_module_element.vector`,
          - a :class:`sage.matrix.constructor.matrix`,
        - ``self_on_right`` -- must be ``False`` for actor a matrix;
          ignored otherwise

        OUTPUT:

        - Dilation for a scalar
        - Product for a polyhedron
        - Translation for a vector
        - Linear transformation for a matrix

        EXAMPLES:

        ``actor`` is a scalar::

             sage: p = Polyhedron(vertices = [[t,t^2,t^3] for t in srange(2,6)])
             sage: p._acted_upon_(2, True) == p.dilation(2)
             True
             sage: p*2 == p.dilation(2)
             True

        ``actor`` is a polyhedron::

             sage: p*p == p.product(p)
             True

        ``actor`` is a vector::

             sage: p + vector(ZZ,[1,2,3]) == p.translation([1,2,3])
             True

        ``actor`` is a matrix::

             sage: matrix(ZZ,[[1,2,3]]) * p
             A 1-dimensional polyhedron in ZZ^1 defined as the convex hull of 2 vertices

        A matrix must act from the left::

             sage: p * matrix(ZZ, [[1,2,3]]*3)
             Traceback (most recent call last):
             ...
             ValueError: matrices should act on the left
        """
        if is_Polyhedron(actor):
            return self.product(actor)
        elif is_Vector(actor):
            return self.translation(actor)
        elif is_Matrix(actor):
            if self_on_left:
                raise ValueError("matrices should act on the left")
            else:
                return self.linear_transformation(actor)
        else:
            return self.dilation(actor)

    def __neg__(self):
        """
        Negation of a polytope is defined as inverting the coordinates.

        EXAMPLES::

            sage: t = polytopes.simplex(3,project=False);  t.vertices()
            (A vertex at (0, 0, 0, 1), A vertex at (0, 0, 1, 0),
             A vertex at (0, 1, 0, 0), A vertex at (1, 0, 0, 0))
            sage: neg_ = -t
            sage: neg_.vertices()
            (A vertex at (-1, 0, 0, 0), A vertex at (0, -1, 0, 0),
             A vertex at (0, 0, -1, 0), A vertex at (0, 0, 0, -1))

        TESTS::

            sage: p = Polyhedron(ieqs=[[1,1,0]])
            sage: p.rays()
            (A ray in the direction (1, 0),)
            sage: pneg = p.__neg__()
            sage: pneg.rays()
            (A ray in the direction (-1, 0),)
        """
        return self.dilation(-1)

    def __truediv__(self, scalar):
        """
        Divide by a scalar factor.

        See :meth:`dilation` for details.

        EXAMPLES::

            sage: p = Polyhedron(vertices = [[t,t^2,t^3] for t in srange(2,4)])
            sage: (p/5).Vrepresentation()
            (A vertex at (2/5, 4/5, 8/5), A vertex at (3/5, 9/5, 27/5))
            sage: (p/int(5)).Vrepresentation()
            (A vertex at (0.4, 0.8, 1.6), A vertex at (0.6, 1.8, 5.4))
        """
        return self.dilation(1/scalar)

    @coerce_binop
    def convex_hull(self, other):
        """
        Return the convex hull of the set-theoretic union of the two
        polyhedra.

        INPUT:

        - ``other`` -- a :class:`Polyhedron`

        OUTPUT:

        The convex hull.

        EXAMPLES::

            sage: a_simplex = polytopes.simplex(3, project=True)
            sage: verts = a_simplex.vertices()
            sage: verts = [[x[0]*3/5+x[1]*4/5, -x[0]*4/5+x[1]*3/5, x[2]] for x in verts]
            sage: another_simplex = Polyhedron(vertices = verts)
            sage: simplex_union = a_simplex.convex_hull(another_simplex)
            sage: simplex_union.n_vertices()
            7
        """
        hull_vertices = self.vertices() + other.vertices()
        hull_rays = self.rays() + other.rays()
        hull_lines = self.lines() + other.lines()
        return self.parent().element_class(self.parent(), [hull_vertices, hull_rays, hull_lines], None)

    @coerce_binop
    def intersection(self, other):
        r"""
        Return the intersection of one polyhedron with another.

        INPUT:

        - ``other`` -- a :class:`Polyhedron`

        OUTPUT:

        The intersection.

        Note that the intersection of two `\ZZ`-polyhedra might not be
        a `\ZZ`-polyhedron. In this case, a `\QQ`-polyhedron is
        returned.

        EXAMPLES::

            sage: cube = polytopes.hypercube(3)
            sage: oct = polytopes.cross_polytope(3)
            sage: cube.intersection(oct*2)
            A 3-dimensional polyhedron in ZZ^3 defined as the convex hull of 12 vertices

        As a shorthand, one may use::

            sage: cube & oct*2
            A 3-dimensional polyhedron in ZZ^3 defined as the convex hull of 12 vertices

        The intersection of two `\ZZ`-polyhedra is not necessarily a `\ZZ`-polyhedron::

            sage: P = Polyhedron([(0,0),(1,1)], base_ring=ZZ)
            sage: P.intersection(P)
            A 1-dimensional polyhedron in ZZ^2 defined as the convex hull of 2 vertices
            sage: Q = Polyhedron([(0,1),(1,0)], base_ring=ZZ)
            sage: P.intersection(Q)
            A 0-dimensional polyhedron in QQ^2 defined as the convex hull of 1 vertex
            sage: _.Vrepresentation()
            (A vertex at (1/2, 1/2),)

        TESTS:

        Check that :trac:`19012` is fixed::

            sage: K.<a> = QuadraticField(5)
            sage: P = Polyhedron([[0,0],[0,a],[1,1]])
            sage: Q = Polyhedron(ieqs=[[-1,a,1]])
            sage: P.intersection(Q)
            A 2-dimensional polyhedron in (Number Field in a with defining polynomial x^2 - 5 with a = 2.236067977499790?)^2 defined as the convex hull of 4 vertices
        """
        new_ieqs = self.inequalities() + other.inequalities()
        new_eqns = self.equations() + other.equations()
        parent = self.parent()
        try:
            intersection = parent.element_class(parent, None, [new_ieqs, new_eqns])

            # Force calculation of the vertices.
            _ = intersection.n_vertices()
            return intersection
        except TypeError as msg:
            if self.base_ring() is ZZ:
                parent = parent.base_extend(QQ)
                return parent.element_class(parent, None, [new_ieqs, new_eqns])
            else:
                raise TypeError(msg)

    __and__ = intersection

    def truncation(self, cut_frac=None):
        r"""
        Return a new polyhedron formed from two points on each edge
        between two vertices.

        INPUT:

        - ``cut_frac`` -- integer, how deeply to cut into the edge.
          Default is `\frac{1}{3}`.

        OUTPUT:

        A Polyhedron object, truncated as described above.

        EXAMPLES::

            sage: cube = polytopes.hypercube(3)
            sage: trunc_cube = cube.truncation()
            sage: trunc_cube.n_vertices()
            24
            sage: trunc_cube.n_inequalities()
            14

        TESTS::

            sage: polytopes.simplex(backend='field').truncation().backend()
            'field'
        """
        if cut_frac is None:
            cut_frac = ZZ.one() / 3

        new_vertices = []
        for e in self.bounded_edges():
            new_vertices.append((1 - cut_frac) * e[0]() + cut_frac * e[1]())
            new_vertices.append(cut_frac * e[0]() + (1 - cut_frac) * e[1]())

        new_vertices = [list(v) for v in new_vertices]
        new_rays = self.rays()
        new_lines = self.lines()

        parent = self.parent().base_extend(cut_frac)
        return parent.element_class(parent, [new_vertices, new_rays, new_lines], None)

    def face_truncation(self, face, linear_coefficients=None, cut_frac=None):
        r"""
        Return a new polyhedron formed by truncating a face by an hyperplane.

        By default, the normal vector of the hyperplane used to truncate the
        polyhedron is obtained by taking the barycenter vector of the cone
        corresponding to the truncated face in the normal fan of the
        polyhedron. It is possible to change the direction using the option
        ``linear_coefficients``.

        To determine how deep the truncation is done, the method uses the
        parameter ``cut_frac``. By default it is equal to `\frac{1}{3}`. Once
        the normal vector of the cutting hyperplane is chosen, the vertices of
        polyhedron are evaluated according to the corresponding linear
        function. The parameter `\frac{1}{3}` means that the cutting
        hyperplane is placed `\frac{1}{3}` of the way from the vertices of the
        truncated face to the next evaluated vertex.

        INPUT:

        - ``face`` -- a PolyhedronFace
        - ``linear_coefficients`` -- tuple of integer. Specifies the coefficient
          of the normal vector of the cutting hyperplane used to truncate the
          face.
          The default direction is determined using the normal fan of the
          polyhedron.
        - ``cut_frac`` -- number between 0 and 1. Determines where the
           hyperplane cuts the polyhedron. A value close to 0 cuts very close
           to the face, whereas a value close to 1 cuts very close to the next
           vertex (according to the normal vector of the cutting hyperplane).
           Default is `\frac{1}{3}`.

        OUTPUT:

        A Polyhedron object, truncated as described above.

        EXAMPLES::

            sage: Cube = polytopes.hypercube(3)
            sage: vertex_trunc1 = Cube.face_truncation(Cube.faces(0)[0])
            sage: vertex_trunc1.f_vector()
            (1, 10, 15, 7, 1)
            sage: tuple(f.ambient_V_indices() for f in vertex_trunc1.faces(2))
            ((4, 5, 6, 7, 9),
             (0, 3, 4, 8, 9),
             (0, 1, 6, 7, 8),
             (7, 8, 9),
             (2, 3, 4, 5),
             (1, 2, 5, 6),
             (0, 1, 2, 3))
            sage: vertex_trunc1.vertices()
            (A vertex at (1, -1, -1),
             A vertex at (1, 1, -1),
             A vertex at (1, 1, 1),
             A vertex at (1, -1, 1),
             A vertex at (-1, -1, 1),
             A vertex at (-1, 1, 1),
             A vertex at (-1, 1, -1),
             A vertex at (-1, -1/3, -1),
             A vertex at (-1/3, -1, -1),
             A vertex at (-1, -1, -1/3))
            sage: vertex_trunc2 = Cube.face_truncation(Cube.faces(0)[0],cut_frac=1/2)
            sage: vertex_trunc2.f_vector()
            (1, 10, 15, 7, 1)
            sage: tuple(f.ambient_V_indices() for f in vertex_trunc2.faces(2))
            ((4, 5, 6, 7, 9),
             (0, 3, 4, 8, 9),
             (0, 1, 6, 7, 8),
             (7, 8, 9),
             (2, 3, 4, 5),
             (1, 2, 5, 6),
             (0, 1, 2, 3))
            sage: vertex_trunc2.vertices()
            (A vertex at (1, -1, -1),
             A vertex at (1, 1, -1),
             A vertex at (1, 1, 1),
             A vertex at (1, -1, 1),
             A vertex at (-1, -1, 1),
             A vertex at (-1, 1, 1),
             A vertex at (-1, 1, -1),
             A vertex at (-1, 0, -1),
             A vertex at (0, -1, -1),
             A vertex at (-1, -1, 0))
            sage: vertex_trunc3 = Cube.face_truncation(Cube.faces(0)[0],cut_frac=0.3)
            sage: vertex_trunc3.vertices()
            (A vertex at (-1.0, -1.0, 1.0),
             A vertex at (-1.0, 1.0, -1.0),
             A vertex at (-1.0, 1.0, 1.0),
             A vertex at (1.0, 1.0, -1.0),
             A vertex at (1.0, 1.0, 1.0),
             A vertex at (1.0, -1.0, 1.0),
             A vertex at (1.0, -1.0, -1.0),
             A vertex at (-0.4, -1.0, -1.0),
             A vertex at (-1.0, -0.4, -1.0),
             A vertex at (-1.0, -1.0, -0.4))
            sage: edge_trunc = Cube.face_truncation(Cube.faces(1)[11])
            sage: edge_trunc.f_vector()
            (1, 10, 15, 7, 1)
            sage: tuple(f.ambient_V_indices() for f in edge_trunc.faces(2))
            ((0, 5, 6, 7),
             (1, 4, 5, 6, 8),
             (6, 7, 8, 9),
             (0, 2, 3, 7, 9),
             (1, 2, 8, 9),
             (0, 3, 4, 5),
             (1, 2, 3, 4))
             sage: face_trunc = Cube.face_truncation(Cube.faces(2)[2])
             sage: face_trunc.vertices()
             (A vertex at (1, -1, -1),
              A vertex at (1, 1, -1),
              A vertex at (1, 1, 1),
              A vertex at (1, -1, 1),
              A vertex at (-1/3, -1, 1),
              A vertex at (-1/3, 1, 1),
              A vertex at (-1/3, 1, -1),
              A vertex at (-1/3, -1, -1))
             sage: face_trunc.face_lattice().is_isomorphic(Cube.face_lattice())
             True

        TESTS:

        Testing that the backend is preserved::

            sage: Cube = polytopes.cube(backend='field')
            sage: face_trunc = Cube.face_truncation(Cube.faces(2)[0])
            sage: face_trunc.backend()
            'field'

        Testing that :trac:`28506` is fixed::

            sage: P = polytopes.twenty_four_cell()
            sage: P = P.dilation(6)
            sage: P = P.change_ring(ZZ)
            sage: P.face_truncation(P.faces(2)[0], cut_frac=1)
            A 4-dimensional polyhedron in QQ^4 defined as the convex hull of 27 vertices
        """
        if cut_frac is None:
            cut_frac = ZZ.one() / 3

        face_vertices = face.vertices()

        normal_vectors = []

        for facet in self.Hrepresentation():
            if all(facet.contains(x) and not facet.interior_contains(x)
                   for x in face_vertices):
                # The facet contains the face
                normal_vectors.append(facet.A())

        if linear_coefficients is not None:
            normal_vector = sum(linear_coefficients[i]*normal_vectors[i]
                                for i in range(len(normal_vectors)))
        else:
            normal_vector = sum(normal_vectors)

        B = - normal_vector * (face_vertices[0].vector())

        linear_evaluation = set(-normal_vector * (v.vector()) for v in self.vertices())

        if B == max(linear_evaluation):
            C = max(linear_evaluation.difference(set([B])))
        else:
            C = min(linear_evaluation.difference(set([B])))

        cut_height = (1 - cut_frac) * B + cut_frac * C
        ineq_vector = tuple([cut_height]) + tuple(normal_vector)

        new_ieqs = self.inequalities_list() + [ineq_vector]
        new_eqns = self.equations_list()

        # Some vertices might need fractions.
        parent = self.parent().base_extend(cut_frac/1)
        return parent.element_class(parent, None, [new_ieqs, new_eqns])

    def stack(self, face, position=None):
        r"""
        Return a new polyhedron formed by stacking onto a ``face``. Stacking a
        face adds a new vertex located slightly outside of the designated face.

        INPUT:

        - ``face`` -- a PolyhedronFace

        - ``position`` -- a positive number. Determines a relative distance
          from the barycenter of ``face``. A value close to 0 will place the
          new vertex close to the face and a large value further away. Default
          is `1`. If the given value is too large, an error is returned.

        OUTPUT:

        A Polyhedron object

        EXAMPLES::

            sage: cube = polytopes.cube()
            sage: square_face = cube.facets()[2]
            sage: stacked_square = cube.stack(square_face)
            sage: stacked_square.f_vector()
            (1, 9, 16, 9, 1)

            sage: edge_face = cube.faces(1)[3]
            sage: stacked_edge = cube.stack(edge_face)
            sage: stacked_edge.f_vector()
            (1, 9, 17, 10, 1)

            sage: cube.stack(cube.faces(0)[0])
            Traceback (most recent call last):
            ...
            ValueError: cannot stack onto a vertex

            sage: stacked_square_half = cube.stack(square_face,position=1/2)
            sage: stacked_square_half.f_vector()
            (1, 9, 16, 9, 1)
            sage: stacked_square_large = cube.stack(square_face,position=10)

            sage: hexaprism = polytopes.regular_polygon(6).prism()              # optional - sage.rings.number_field
            sage: hexaprism.f_vector()                                          # optional - sage.rings.number_field
            (1, 12, 18, 8, 1)
            sage: square_face = hexaprism.faces(2)[2]                           # optional - sage.rings.number_field
            sage: stacked_hexaprism = hexaprism.stack(square_face)              # optional - sage.rings.number_field
            sage: stacked_hexaprism.f_vector()                                  # optional - sage.rings.number_field
            (1, 13, 22, 11, 1)

            sage: hexaprism.stack(square_face,position=4)                       # optional - sage.rings.number_field
            Traceback (most recent call last):
            ...
            ValueError: the chosen position is too large

            sage: s = polytopes.simplex(7)
            sage: f = s.faces(3)[69]
            sage: sf = s.stack(f); sf
            A 7-dimensional polyhedron in QQ^8 defined as the convex hull of 9 vertices
            sage: sf.vertices()
            (A vertex at (-4, -4, -4, -4, 17/4, 17/4, 17/4, 17/4),
             A vertex at (0, 0, 0, 0, 0, 0, 0, 1),
             A vertex at (0, 0, 0, 0, 0, 0, 1, 0),
             A vertex at (0, 0, 0, 0, 0, 1, 0, 0),
             A vertex at (0, 0, 0, 0, 1, 0, 0, 0),
             A vertex at (0, 0, 0, 1, 0, 0, 0, 0),
             A vertex at (0, 0, 1, 0, 0, 0, 0, 0),
             A vertex at (0, 1, 0, 0, 0, 0, 0, 0),
             A vertex at (1, 0, 0, 0, 0, 0, 0, 0))

        It is possible to stack on unbounded faces::

            sage: Q = Polyhedron(vertices=[[0,1],[1,0]],rays=[[1,1]])
            sage: E = Q.faces(1)
            sage: Q.stack(E[0],1/2).Vrepresentation()
            (A vertex at (0, 1),
             A vertex at (1, 0),
             A ray in the direction (1, 1),
             A vertex at (2, 0))
            sage: Q.stack(E[1],1/2).Vrepresentation()
            (A vertex at (0, 1),
             A vertex at (0, 2),
             A vertex at (1, 0),
             A ray in the direction (1, 1))
            sage: Q.stack(E[2],1/2).Vrepresentation()
            (A vertex at (0, 0),
             A vertex at (0, 1),
             A vertex at (1, 0),
             A ray in the direction (1, 1))

        Stacking requires a proper face::

            sage: Q.stack(Q.faces(2)[0])
            Traceback (most recent call last):
            ...
            ValueError: can only stack on proper face

        TESTS:

        Checking that the backend is preserved::

            sage: Cube = polytopes.cube(backend='field')
            sage: stack = Cube.stack(Cube.faces(2)[0])
            sage: stack.backend()
            'field'

        Taking the stacking vertex too far with the parameter ``position``
        may result in a failure to produce the desired
        (combinatorial type of) polytope.
        The interval of permitted values is always open.
        This is the smallest unpermitted value::

            sage: P = polytopes.octahedron()
            sage: P.stack(P.faces(2)[0], position=4)
            Traceback (most recent call last):
            ...
            ValueError: the chosen position is too large

        Testing that :trac:`29057` is fixed::

            sage: P = polytopes.cross_polytope(4)
            sage: P.stack(P.faces(3)[0])
            A 4-dimensional polyhedron in QQ^4 defined as the convex hull of 9 vertices
        """
        from sage.geometry.polyhedron.face import PolyhedronFace
        if not isinstance(face, PolyhedronFace):
            raise TypeError("{} should be a PolyhedronFace of {}".format(face, self))
        elif face.dim() == 0:
            raise ValueError("cannot stack onto a vertex")
        elif face.dim() == -1 or face.dim() == self.dim():
            raise ValueError("can only stack on proper face")
        if position is None:
            position = 1

        barycenter = ZZ.one()*sum([v.vector() for v in face.vertices()]) / len(face.vertices())
        locus_polyhedron = face.stacking_locus()
        repr_point = locus_polyhedron.representative_point()
        new_vertex = (1-position)*barycenter + position*repr_point
        if not locus_polyhedron.relative_interior_contains(new_vertex):
            raise ValueError("the chosen position is too large")

        parent = self.parent().base_extend(new_vertex)
        return parent.element_class(parent, [self.vertices() + (new_vertex,), self.rays(), self.lines()], None)

    def wedge(self, face, width=1):
        r"""
        Return the wedge over a ``face`` of the polytope ``self``.

        The wedge over a face `F` of a polytope `P` with width `w \not= 0`
        is defined as:

        .. MATH::

            (P \times \mathbb{R}) \cap \{a^\top x + |w x_{d+1}| \leq b\}

        where `\{x | a^\top x = b\}` is a supporting hyperplane defining `F`.

        INPUT:

        - ``face`` -- a PolyhedronFace of ``self``, the face which we take
          the wedge over
        - ``width`` -- a nonzero number (default: ``1``);
          specifies how wide the wedge will be

        OUTPUT:

        A (bounded) polyhedron

        EXAMPLES::

            sage: P_4 = polytopes.regular_polygon(4)                                              # optional - sage.rings.number_field
            sage: W1 = P_4.wedge(P_4.faces(1)[0]); W1                                             # optional - sage.rings.number_field
            A 3-dimensional polyhedron in AA^3 defined as the convex hull of 6 vertices
            sage: triangular_prism = polytopes.regular_polygon(3).prism()                         # optional - sage.rings.number_field
            sage: W1.is_combinatorially_isomorphic(triangular_prism)  # optional - sage.graphs    # optional - sage.rings.number_field
            True

            sage: Q = polytopes.hypersimplex(4,2)
            sage: W2 = Q.wedge(Q.faces(2)[7]); W2
            A 4-dimensional polyhedron in QQ^5 defined as the convex hull of 9 vertices
            sage: W2.vertices()
            (A vertex at (1, 1, 0, 0, 1),
             A vertex at (1, 1, 0, 0, -1),
             A vertex at (1, 0, 1, 0, 1),
             A vertex at (1, 0, 1, 0, -1),
             A vertex at (1, 0, 0, 1, 1),
             A vertex at (1, 0, 0, 1, -1),
             A vertex at (0, 0, 1, 1, 0),
             A vertex at (0, 1, 1, 0, 0),
             A vertex at (0, 1, 0, 1, 0))

            sage: W3 = Q.wedge(Q.faces(1)[11]); W3
            A 4-dimensional polyhedron in QQ^5 defined as the convex hull of 10 vertices
            sage: W3.vertices()
            (A vertex at (1, 1, 0, 0, -2),
             A vertex at (1, 1, 0, 0, 2),
             A vertex at (1, 0, 1, 0, -2),
             A vertex at (1, 0, 1, 0, 2),
             A vertex at (1, 0, 0, 1, 1),
             A vertex at (1, 0, 0, 1, -1),
             A vertex at (0, 1, 0, 1, 0),
             A vertex at (0, 1, 1, 0, 1),
             A vertex at (0, 0, 1, 1, 0),
             A vertex at (0, 1, 1, 0, -1))

            sage: C_3_7 = polytopes.cyclic_polytope(3,7)
            sage: P_6 = polytopes.regular_polygon(6)                                              # optional - sage.rings.number_field
            sage: W4 = P_6.wedge(P_6.faces(1)[0])                                                 # optional - sage.rings.number_field
            sage: W4.is_combinatorially_isomorphic(C_3_7.polar())     # optional - sage.graphs    # optional - sage.rings.number_field
            True

        REFERENCES:

        For more information, see Chapter 15 of [HoDaCG17]_.

        TESTS:

        The backend should be preserved as long as the value of width permits.
        The base_ring will change to the field of fractions of the current
        base_ring, unless width forces a different ring. ::

            sage: P = polytopes.cyclic_polytope(3,7, base_ring=ZZ, backend='field')
            sage: W1 = P.wedge(P.faces(2)[0]); W1.base_ring(); W1.backend()
            Rational Field
            'field'
            sage: W2 = P.wedge(P.faces(2)[0], width=5/2); W2.base_ring(); W2.backend()
            Rational Field
            'field'
            sage: W2 = P.wedge(P.faces(2)[9], width=4/2); W2.base_ring(); W2.backend()
            Rational Field
            'field'
            sage: W2.vertices()
            (A vertex at (3, 9, 27, -1/2),
             A vertex at (4, 16, 64, -2),
             A vertex at (6, 36, 216, -10),
             A vertex at (5, 25, 125, -5),
             A vertex at (2, 4, 8, 0),
             A vertex at (1, 1, 1, 0),
             A vertex at (0, 0, 0, 0),
             A vertex at (3, 9, 27, 1/2),
             A vertex at (4, 16, 64, 2),
             A vertex at (6, 36, 216, 10),
             A vertex at (5, 25, 125, 5))
            sage: W2 = P.wedge(P.faces(2)[2], width=1.0); W2.base_ring(); W2.backend()
            Real Double Field
            'cdd'
        """
        width = width*ZZ.one()

        if not self.is_compact():
            raise ValueError("polyhedron 'self' must be a polytope")

        if width == 0:
            raise ValueError("the width should be nonzero")

        from sage.geometry.polyhedron.face import PolyhedronFace
        if not isinstance(face, PolyhedronFace):
            raise TypeError("{} should be a PolyhedronFace of {}".format(face, self))

        F_Hrep = vector([0]*(self.ambient_dim()+1))
        for facet in face.ambient_Hrepresentation():
            if facet.is_inequality():
                F_Hrep = F_Hrep + facet.vector()
        F_Hrep = list(F_Hrep)

        # Preserve the backend, if value of ``width`` permits.
        backend = None
        from .parent import does_backend_handle_base_ring
        if does_backend_handle_base_ring(width.base_ring().fraction_field(), self.backend()):
            backend = self.backend()

        L = Polyhedron(lines=[[1]])
        Q = self.product(L)
        ieqs = [F_Hrep + [width], F_Hrep + [-width]]
        H = Polyhedron(ieqs=ieqs, backend=backend)
        return Q.intersection(H)

    def lawrence_extension(self, v):
        """
        Return the Lawrence extension of ``self`` on the point ``v``.

        Let `P` be a polytope and `v` be a vertex of `P` or a point outside
        `P`. The Lawrence extension of `P` on `v` is the convex hull of
        `(v,1),(v,2)` and `(u,0)` for all vertices `u` in `P` other than `v`
        if `v` is a vertex.

        INPUT:
            - ``v`` -- a vertex of ``self`` or a point outside it

        EXAMPLES::

            sage: P = polytopes.cube()
            sage: P.lawrence_extension(P.vertices()[0])
            A 4-dimensional polyhedron in ZZ^4 defined as the convex hull of 9 vertices
            sage: P.lawrence_extension([-1,-1,-1])
            A 4-dimensional polyhedron in ZZ^4 defined as the convex hull of 9 vertices

        REFERENCES:

            For more information, see Section 6.6 of [Zie2007]_.
        """
        if not self.is_compact():
            raise NotImplementedError("self must be a polytope")

        V = self.vertices_list()
        v = list(v)

        if self.contains(v) and (v not in V):
            raise ValueError("{} must not be a vertex or outside self".format(v))

        lambda_V = [u + [0] for u in V if u != v] + [v+[1]] + [v+[2]]
        parent = self.parent().base_extend(vector(v), ambient_dim=self.ambient_dim() + 1)
        return parent.element_class(parent, [lambda_V, [], []], None)

<<<<<<< HEAD
        EXAMPLES::

            sage: P = Polyhedron([[0,0],[1,0],[0,1]], base_ring=ZZ)
            sage: P.translation([2,1])
            A 2-dimensional polyhedron in ZZ^2 defined as the convex hull of 3 vertices
            sage: P.translation( vector(QQ,[2,1]) )
            A 2-dimensional polyhedron in QQ^2 defined as the convex hull of 3 vertices

        TESTS::

            sage: P = Polyhedron([[0,0],[1,0],[0,1]], base_ring=ZZ, backend='field')
            sage: P.translation([2,1]).backend()
            'field'

        Check that precomputed data is set up correctly::

            sage: P = polytopes.permutahedron(4)*Polyhedron(lines=[[1]])
            sage: Q = P.change_ring(P.base_ring(), backend='field')
            sage: P + vector([1,2,3,4,5]) == Q + vector([1,2,3,4,5])
            True
            sage: P + vector([1,2,3,4,5/2]) == Q + vector([1,2,3,4,5/2])
            True
        """
        Vrep, Hrep, parent = self._translation_double_description(displacement)

        pref_rep = 'Vrep' if self.n_vertices() + self.n_rays() <= self.n_inequalities() else 'Hrep'

        return parent.element_class(parent, Vrep, Hrep,
                                    Vrep_minimal=True, Hrep_minimal=True, pref_rep=pref_rep)

    def _translation_double_description(self, displacement):
        r"""
        Return the input parameters for the translation.

        INPUT:

        - ``displacement`` -- a displacement vector or a list/tuple of
          coordinates that determines a displacement vector

        OUTPUT: Tuple of consisting of new Vrepresentation, Hrepresentation and parent.

        .. SEEALSO::

            :meth:`translation`

        EXAMPLES::

            sage: P = Polyhedron([[0,0],[1,0],[0,1]], base_ring=ZZ)
            sage: Vrep, Hrep, parent = P._translation_double_description([2,1])
            sage: [tuple(x) for x in Vrep], [tuple(x) for x in Hrep], parent
            ([((2, 1), (2, 2), (3, 1)), (), ()],
             [((-2, 1, 0), (-1, 0, 1), (4, -1, -1)), ()],
             Polyhedra in ZZ^2)
        """
        displacement = vector(displacement)
        new_vertices = (x.vector()+displacement for x in self.vertex_generator())
        new_rays = self.rays()
        new_lines = self.lines()
        parent = self.parent().base_extend(displacement)

        # Replace a hyperplane of the form A*x + b >= 0 by
        # A(x-displacement) + b >= 0 <=> Ax + b - A*displacement >= 0.
        # Likewise for equations.
        def get_new(x):
            y = x.vector().change_ring(parent.base_ring())
            y[0] -= x.A()*displacement
            return y

        new_ieqs = (get_new(x) for x in self.inequality_generator())
        new_eqns = (get_new(x) for x in self.equation_generator())
        return [new_vertices, new_rays, new_lines], [new_ieqs, new_eqns], parent

    def product(self, other):
        """
        Return the Cartesian product.

        INPUT:

        - ``other`` -- a :class:`Polyhedron_base`

        OUTPUT:

        The Cartesian product of ``self`` and ``other`` with a
        suitable base ring to encompass the two.

        EXAMPLES::

            sage: P1 = Polyhedron([[0],[1]], base_ring=ZZ)
            sage: P2 = Polyhedron([[0],[1]], base_ring=QQ)
            sage: P1.product(P2)
            A 2-dimensional polyhedron in QQ^2 defined as the convex hull of 4 vertices

        The Cartesian product is the product in the semiring of polyhedra::

            sage: P1 * P1
            A 2-dimensional polyhedron in ZZ^2 defined as the convex hull of 4 vertices
            sage: P1 * P2
            A 2-dimensional polyhedron in QQ^2 defined as the convex hull of 4 vertices
            sage: P2 * P2
            A 2-dimensional polyhedron in QQ^2 defined as the convex hull of 4 vertices
            sage: 2 * P1
            A 1-dimensional polyhedron in ZZ^1 defined as the convex hull of 2 vertices
            sage: P1 * 2.0
            A 1-dimensional polyhedron in RDF^1 defined as the convex hull of 2 vertices

        An alias is :meth:`cartesian_product`::

            sage: P1.cartesian_product(P2) == P1.product(P2)
            True

        TESTS:

        Check that :trac:`15253` is fixed::

            sage: polytopes.hypercube(1) * polytopes.hypercube(2)
            A 3-dimensional polyhedron in ZZ^3 defined as the convex hull of 8 vertices
        """
        try:
            new_ring = self.parent()._coerce_base_ring(other)
        except TypeError:
            raise TypeError("no common canonical parent for objects with parents: " + str(self.parent())
                             + " and " + str(other.parent()))

        from itertools import chain

        new_vertices = (tuple(x) + tuple(y)
                        for x in self.vertex_generator() for y in other.vertex_generator())

        self_zero  = tuple(0 for _ in range( self.ambient_dim()))
        other_zero = tuple(0 for _ in range(other.ambient_dim()))

        rays = chain((tuple(r) + other_zero for r in  self.ray_generator()),
                     (self_zero + tuple(r)  for r in other.ray_generator()))

        lines = chain((tuple(l) + other_zero for l in  self.line_generator()),
                      (self_zero + tuple(l)  for l in other.line_generator()))

        if self.n_vertices() == 0 or other.n_vertices() == 0:
            # In this case we obtain the empty polyhedron.
            # There is not vertex to attach the rays or lines to.
            # By our convention, in this case the polyhedron shall also not have rays or lines.
            rays = ()
            lines = ()

        ieqs = chain((tuple(i) + other_zero               for i in  self.inequality_generator()),
                     ((i.b(),) + self_zero + tuple(i.A()) for i in other.inequality_generator()))

        eqns = chain((tuple(e) + other_zero               for e in  self.equation_generator()),
                     ((e.b(),) + self_zero + tuple(e.A()) for e in other.equation_generator()))

        pref_rep = 'Vrep' if self.n_vertices() + self.n_rays() + other.n_vertices() + other.n_rays() \
                             <= self.n_inequalities() + other.n_inequalities() else 'Hrep'

        parent = self.parent().change_ring(new_ring, ambient_dim=self.ambient_dim() + other.ambient_dim())
        return parent.element_class(parent, [new_vertices, rays, lines],
                                    [ieqs, eqns],
                                    Vrep_minimal=True, Hrep_minimal=True, pref_rep=pref_rep)

    _mul_ = product

    cartesian_product = product

    def _test_product(self, tester=None, **options):
        """
        Run tests on the method :meth:`.product`.

        TESTS::

            sage: polytopes.cross_polytope(3)._test_product()
        """
        from sage.geometry.polyhedron.library import polytopes
        if tester is None:
            tester = self._tester(**options)

        if self.n_vertices() + self.n_rays() < 40 and self.n_facets() < 40:
            # Check that the product preserves the backend, where possible.
            P = polytopes.simplex(backend="cdd")
            tester.assertEqual((self*P).backend(), self.backend())
            Q = polytopes.simplex(backend="ppl")
            tester.assertEqual((self*Q).backend(), self.backend())

            # And that it changes the backend correctly where necessary.
            if self.base_ring() is not AA and AA.has_coerce_map_from(self.base_ring()):
                R = self*polytopes.regular_polygon(5, exact=True)
                assert R
            if RDF.has_coerce_map_from(self.base_ring()):
                R = self*polytopes.regular_polygon(5, exact=False)
                assert R

        if self.base_ring() in (ZZ, QQ):
            # Check that the double description is set up correctly.
            self_field = self.base_extend(self.base_ring(), backend='field')
            P = polytopes.permutahedron(4, backend='field').base_extend(QQ)
            Q = Polyhedron(rays=[[1,0,0,0],[0,1,1,0]], lines=[[0,1,0,1]], backend='field')
            (self_field * P)._test_basic_properties(tester)
            (self_field * Q)._test_basic_properties(tester)

    def join(self, other):
        """
        Return the join of ``self`` and ``other``.

        The join of two polyhedra is obtained by first placing the two objects in
        two non-intersecting affine subspaces `V`, and `W` whose affine hull is
        the whole ambient space, and finally by taking the convex hull of their
        union. The dimension of the join is the sum of the dimensions of the
        two polyhedron plus 1.

        INPUT:

        - ``other`` -- a polyhedron

        EXAMPLES::

            sage: P1 = Polyhedron([[0],[1]], base_ring=ZZ)
            sage: P2 = Polyhedron([[0],[1]], base_ring=QQ)
            sage: P1.join(P2)
            A 3-dimensional polyhedron in QQ^3 defined as the convex hull of 4 vertices
            sage: P1.join(P1)
            A 3-dimensional polyhedron in ZZ^3 defined as the convex hull of 4 vertices
            sage: P2.join(P2)
            A 3-dimensional polyhedron in QQ^3 defined as the convex hull of 4 vertices

        An unbounded example::

            sage: R1 = Polyhedron(rays=[[1]])
            sage: R1.join(R1)
            A 3-dimensional polyhedron in ZZ^3 defined as the convex hull of 2 vertices and 2 rays

        TESTS::

            sage: C = polytopes.hypercube(5)
            sage: S = Polyhedron([[1]])
            sage: C.join(S).is_combinatorially_isomorphic(C.pyramid())
            True

            sage: P = polytopes.simplex(backend='cdd')
            sage: Q = polytopes.simplex(backend='ppl')
            sage: P.join(Q).backend()
            'cdd'
            sage: Q.join(P).backend()
            'ppl'
        """
        try:
            new_ring = self.parent()._coerce_base_ring(other)
        except TypeError:
            raise TypeError("no common canonical parent for objects with parents: " + str(self.parent())
                     + " and " + str(other.parent()))

        dim_self = self.ambient_dim()
        dim_other = other.ambient_dim()

        new_vertices = [list(x)+[0]*dim_other+[0] for x in self.vertex_generator()] + \
                       [[0]*dim_self+list(x)+[1] for x in other.vertex_generator()]
        new_rays = []
        new_rays.extend( [ r+[0]*dim_other+[0]
                           for r in self.ray_generator() ] )
        new_rays.extend( [ [0]*dim_self+r+[1]
                           for r in other.ray_generator() ] )
        new_lines = []
        new_lines.extend( [ l+[0]*dim_other+[0]
                            for l in self.line_generator() ] )
        new_lines.extend( [ [0]*dim_self+l+[1]
                            for l in other.line_generator() ] )

        parent = self.parent().change_ring(new_ring, ambient_dim=self.ambient_dim() + other.ambient_dim() + 1)
        return parent.element_class(parent, [new_vertices, new_rays, new_lines], None)

    def subdirect_sum(self, other):
        """
        Return the subdirect sum of ``self`` and ``other``.

        The subdirect sum of two polyhedron is a projection of the join of the
        two polytopes. It is obtained by placing the two objects in orthogonal subspaces
        intersecting at the origin.

        INPUT:

        - ``other`` -- a :class:`Polyhedron_base`

        EXAMPLES::

            sage: P1 = Polyhedron([[1],[2]], base_ring=ZZ)
            sage: P2 = Polyhedron([[3],[4]], base_ring=QQ)
            sage: sds = P1.subdirect_sum(P2);sds
            A 2-dimensional polyhedron in QQ^2 defined as the convex hull of 4
            vertices
            sage: sds.vertices()
            (A vertex at (0, 3),
             A vertex at (0, 4),
             A vertex at (1, 0),
             A vertex at (2, 0))

        .. SEEALSO::

            :meth:`join`
            :meth:`direct_sum`

        TESTS::

            sage: P = polytopes.simplex(backend='cdd')
            sage: Q = polytopes.simplex(backend='ppl')
            sage: P.subdirect_sum(Q).backend()
            'cdd'
            sage: Q.subdirect_sum(P).backend()
            'ppl'
        """
        try:
            new_ring = self.parent()._coerce_base_ring(other)
        except TypeError:
            raise TypeError("no common canonical parent for objects with parents: " + str(self.parent())
                     + " and " + str(other.parent()))

        dim_self = self.ambient_dim()
        dim_other = other.ambient_dim()

        new_vertices = [list(x)+[0]*dim_other for x in self.vertex_generator()] + \
                       [[0]*dim_self+list(x) for x in other.vertex_generator()]
        new_rays = []
        new_rays.extend( [ r+[0]*dim_other
                           for r in self.ray_generator() ] )
        new_rays.extend( [ [0]*dim_self+r
                           for r in other.ray_generator() ] )
        new_lines = []
        new_lines.extend( [ l+[0]*dim_other
                            for l in self.line_generator() ] )
        new_lines.extend( [ [0]*dim_self+l
                            for l in other.line_generator() ] )

        parent = self.parent().change_ring(new_ring, ambient_dim=self.ambient_dim() + other.ambient_dim())
        return parent.element_class(parent, [new_vertices, new_rays, new_lines], None)

    def direct_sum(self, other):
        """
        Return the direct sum of ``self`` and ``other``.

        The direct sum of two polyhedron is the subdirect sum of the two, when
        they have the origin in their interior. To avoid checking if the origin
        is contained in both, we place the affine subspace containing ``other``
        at the center of ``self``.

        INPUT:

        - ``other`` -- a :class:`Polyhedron_base`

        EXAMPLES::

            sage: P1 = Polyhedron([[1],[2]], base_ring=ZZ)
            sage: P2 = Polyhedron([[3],[4]], base_ring=QQ)
            sage: ds = P1.direct_sum(P2);ds
            A 2-dimensional polyhedron in QQ^2 defined as the convex hull of 4 vertices
            sage: ds.vertices()
            (A vertex at (1, 0),
             A vertex at (2, 0),
             A vertex at (3/2, -1/2),
             A vertex at (3/2, 1/2))

        .. SEEALSO::

            :meth:`join`
            :meth:`subdirect_sum`

        TESTS:

        Check that the backend is preserved::

            sage: P = polytopes.simplex(backend='cdd')
            sage: Q = polytopes.simplex(backend='ppl')
            sage: P.direct_sum(Q).backend()
            'cdd'
            sage: Q.direct_sum(P).backend()
            'ppl'

        Check that :trac:`28506` is fixed::

            sage: s2 = polytopes.simplex(2)
            sage: s3 = polytopes.simplex(3)
            sage: s2.direct_sum(s3)
            A 5-dimensional polyhedron in QQ^7 defined as the convex hull of 7 vertices
        """
        try:
            # Some vertices might need fractions.
            new_ring = self.parent()._coerce_base_ring(other).fraction_field()
        except TypeError:
            raise TypeError("no common canonical parent for objects with parents: " + str(self.parent())
                     + " and " + str(other.parent()))

        dim_self = self.ambient_dim()
        dim_other = other.ambient_dim()

        new_vertices = [list(x) + [0]*dim_other for x in self.vertex_generator()] + \
                       [list(self.center()) + list(x.vector() - other.center()) for x in other.vertex_generator()]
        new_rays = []
        new_rays.extend( [ r + [0]*dim_other
                           for r in self.ray_generator() ] )
        new_rays.extend( [ [0]*dim_self + r
                           for r in other.ray_generator() ] )
        new_lines = []
        new_lines.extend( [ l + [0]*dim_other
                            for l in self.line_generator() ] )
        new_lines.extend( [ [0]*dim_self + l
                            for l in other.line_generator() ] )

        parent = self.parent().change_ring(new_ring, ambient_dim=self.ambient_dim() + other.ambient_dim())
        return parent.element_class(parent, [new_vertices, new_rays, new_lines], None)

    def dilation(self, scalar):
        """
        Return the dilated (uniformly stretched) polyhedron.

        INPUT:

        - ``scalar`` -- A scalar, not necessarily in :meth:`base_ring`

        OUTPUT:

        The polyhedron dilated by that scalar, possibly coerced to a
        bigger base ring.

        EXAMPLES::

            sage: p = Polyhedron(vertices = [[t,t^2,t^3] for t in srange(2,6)])
            sage: next(p.vertex_generator())
            A vertex at (2, 4, 8)
            sage: p2 = p.dilation(2)
            sage: next(p2.vertex_generator())
            A vertex at (4, 8, 16)
            sage: p.dilation(2) == p * 2
            True

        TESTS:

        Dilation of empty polyhedra works, see :trac:`14987`::

            sage: p = Polyhedron(ambient_dim=2); p
            The empty polyhedron in ZZ^2
            sage: p.dilation(3)
            The empty polyhedron in ZZ^2

            sage: p = Polyhedron(vertices=[(1,1)], rays=[(1,0)], lines=[(0,1)])
            sage: (-p).rays()
            (A ray in the direction (-1, 0),)
            sage: (-p).lines()
            (A line in the direction (0, 1),)

            sage: (0*p).rays()
            ()
            sage: (0*p).lines()
            ()
        """
        parent = self.parent().base_extend(scalar)

        if scalar == 0:
            new_vertices = tuple(self.ambient_space().zero() for v in self.vertex_generator())
            new_rays = []
            new_lines = []
            return parent.element_class(parent, [new_vertices, new_rays, new_lines], None)

        one = parent.base_ring().one()
        sign = one if scalar > 0 else -one

        make_new_Hrep = lambda h: tuple(scalar*sign*x if i == 0 else sign*x
                                        for i, x in enumerate(h._vector))

        new_vertices = (tuple(scalar*x for x in v._vector) for v in self.vertex_generator())
        new_rays = (tuple(sign*x for x in r._vector) for r in self.ray_generator())
        new_lines = self.line_generator()
        new_inequalities = map(make_new_Hrep, self.inequality_generator())
        new_equations = map(make_new_Hrep, self.equation_generator())

        pref_rep = 'Vrep' if self.n_vertices() + self.n_rays() <= self.n_inequalities() else 'Hrep'

        return parent.element_class(parent, [new_vertices, new_rays, new_lines],
                                    [new_inequalities, new_equations],
                                    Vrep_minimal=True, Hrep_minimal=True, pref_rep=pref_rep)

    def _test_dilation(self, tester=None, **options):
        """
        Run tests on the method :meth:`.dilation`.

        TESTS::

            sage: polytopes.cross_polytope(3)._test_dilation()
        """
        if tester is None:
            tester = self._tester(**options)

        # Testing that the backend is preserved.
        tester.assertEqual(self.dilation(2*self.base_ring().gen()).backend(), self.backend())
        tester.assertEqual(self.dilation(ZZ(3)).backend(), self.backend())

        if self.n_vertices() + self.n_rays() > 40:
            # Avoid long time computations.
            return

        # Testing that the double description is set up correctly.
        if self.base_ring().is_exact():
            if self.base_ring() in (QQ, ZZ):
                p = self.base_extend(self.base_ring(), backend='field')
                (ZZ(2)*p)._test_basic_properties(tester)
                (ZZ(2)/2*p)._test_basic_properties(tester)
                (ZZ(-3)*p)._test_basic_properties(tester)
                (ZZ(-1)/2*p)._test_basic_properties(tester)
        else:
            tester.assertIsInstance(ZZ(1)/3*self, Polyhedron_base)

        if self.n_vertices() > 20 or self.base_ring() is AA:
            # Avoid long time computations.
            return

        # Some sanity check on the volume (only run for relatively small instances).
        if self.dim() > -1 and self.is_compact() and self.base_ring().is_exact():
            tester.assertEqual(self.dilation(3).volume(measure='induced'), self.volume(measure='induced')*3**self.dim())

        # Testing coercion with algebraic numbers.
        from sage.rings.number_field.number_field import QuadraticField
        K1 = QuadraticField(2, embedding=AA(2).sqrt())
        sqrt2 = K1.gen()
        K2 = QuadraticField(3, embedding=AA(3).sqrt())
        sqrt3 = K2.gen()

        if self.base_ring() in (QQ,ZZ,AA,RDF):
            tester.assertIsInstance(sqrt2*self, Polyhedron_base)
            tester.assertIsInstance(sqrt3*self, Polyhedron_base)
        elif hasattr(self.base_ring(), "composite_fields"):
            for scalar, K in ((sqrt2, K1), (sqrt3, K2)):
                new_ring = None
                try:
                    new_ring = self.base_ring().composite_fields()[0]
                except:
                    # This isn't about testing composite fields.
                    pass
                if new_ring:
                    p = self.change_ring(new_ring)
                    tester.assertIsInstance(scalar*p, Polyhedron_base)

    def linear_transformation(self, linear_transf, new_base_ring=None):
        """
        Return the linear transformation of ``self``.

        INPUT:

        - ``linear_transf`` -- a matrix, not necessarily in :meth:`base_ring`
        - ``new_base_ring`` -- ring (optional); specify the new base ring;
          may avoid coercion failure

        OUTPUT:

        The polyhedron transformed by that matrix, possibly coerced to a
        bigger base ring.

        EXAMPLES::

            sage: b3 = polytopes.Birkhoff_polytope(3)
            sage: proj_mat=matrix([[0,1,0,0,0,0,0,0,0],[0,0,0,1,0,0,0,0,0],[0,0,0,0,0,1,0,0,0],[0,0,0,0,0,0,0,1,0]])
            sage: b3_proj = proj_mat * b3; b3_proj
            A 3-dimensional polyhedron in ZZ^4 defined as the convex hull of 5 vertices

            sage: square = polytopes.regular_polygon(4)                         # optional - sage.rings.number_field
            sage: square.vertices_list()                                        # optional - sage.rings.number_field
            [[0, -1], [1, 0], [-1, 0], [0, 1]]
            sage: transf = matrix([[1,1],[0,1]])                                # optional - sage.rings.number_field
            sage: sheared = transf * square                                     # optional - sage.rings.number_field
            sage: sheared.vertices_list()                                       # optional - sage.rings.number_field
            [[-1, -1], [1, 0], [-1, 0], [1, 1]]
            sage: sheared == square.linear_transformation(transf)               # optional - sage.rings.number_field
            True

        Specifying the new base ring may avoid coercion failure::

            sage: K.<sqrt2> = QuadraticField(2)                                 # optional - sage.rings.number_field
            sage: L.<sqrt3> = QuadraticField(3)                                 # optional - sage.rings.number_field
            sage: P = polytopes.cube()*sqrt2                                    # optional - sage.rings.number_field
            sage: M = matrix([[sqrt3, 0, 0], [0, sqrt3, 0], [0, 0, 1]])         # optional - sage.rings.number_field
            sage: P.linear_transformation(M, new_base_ring=K.composite_fields(L)[0])   # optional - sage.rings.number_field
            A 3-dimensional polyhedron in (Number Field in sqrt2sqrt3 with defining polynomial x^4 - 10*x^2 + 1 with sqrt2sqrt3 = 0.3178372451957823?)^3 defined as the convex hull of 8 vertices

        Linear transformation without specified new base ring fails in this case::

            sage: M*P                                                           # optional - sage.rings.number_field
            Traceback (most recent call last):
            ...
            TypeError: unsupported operand parent(s) for *: 'Full MatrixSpace of 3 by 3 dense matrices over Number Field in sqrt3 with defining polynomial x^2 - 3 with sqrt3 = 1.732050807568878?' and 'Full MatrixSpace of 3 by 8 dense matrices over Number Field in sqrt2 with defining polynomial x^2 - 2 with sqrt2 = 1.414213562373095?'

        TESTS:

        Linear transformation respects backend::

            sage: P = polytopes.simplex(backend='field')
            sage: t = matrix([[1,1,1,1],[0,1,1,1],[0,0,1,1],[0,0,0,1]])
            sage: P.linear_transformation(t).backend()
            'field'

        Check that coercion works::

            sage: (1.0 * proj_mat) * b3
            A 3-dimensional polyhedron in RDF^4 defined as the convex hull of 5 vertices
            sage: (1/1 * proj_mat) * b3
            A 3-dimensional polyhedron in QQ^4 defined as the convex hull of 5 vertices
            sage: (AA(2).sqrt() * proj_mat) * b3                                # optional - sage.rings.number_field
            A 3-dimensional polyhedron in AA^4 defined as the convex hull of 5 vertices

        Check that zero-matrices act correctly::

            sage: Matrix([]) * b3
            A 0-dimensional polyhedron in ZZ^0 defined as the convex hull of 1 vertex
            sage: Matrix([[0 for _ in range(9)]]) * b3
            A 0-dimensional polyhedron in ZZ^1 defined as the convex hull of 1 vertex
            sage: Matrix([[0 for _ in range(9)] for _ in range(4)]) * b3
            A 0-dimensional polyhedron in ZZ^4 defined as the convex hull of 1 vertex
            sage: Matrix([[0 for _ in range(8)]]) * b3
            Traceback (most recent call last):
            ...
            TypeError: unsupported operand parent(s) for *: 'Full MatrixSpace of 1 by 8 dense matrices over Integer Ring' and 'Full MatrixSpace of 9 by 6 dense matrices over Integer Ring'
            sage: Matrix(ZZ, []) * b3
            A 0-dimensional polyhedron in ZZ^0 defined as the convex hull of 1 vertex
            sage: Matrix(ZZ, [[],[]]) * b3
            Traceback (most recent call last):
            ...
            TypeError: unsupported operand parent(s) for *: 'Full MatrixSpace of 2 by 0 dense matrices over Integer Ring' and 'Full MatrixSpace of 9 by 6 dense matrices over Integer Ring'

        Check that the precomputed double description is correct::

            sage: P = polytopes.permutahedron(4)
            sage: Q = P.change_ring(QQ, backend='field')
            sage: P.affine_hull_projection() == Q.affine_hull_projection()
            True

            sage: M = matrix([[1, 2, 3, 4], [2, 3, 4, 5], [0, 0, 5, 1], [0, 2, 0, 3]])
            sage: M*P == M*Q
            True

            sage: M = matrix([[1, 2, 3, 4], [2, 3, 4, 5], [0, 0, 5, 1], [0, 2, 0, 3], [0, 1, 0, -3]])
            sage: M*P == M*Q
            True
        """
        is_injective = False
        if linear_transf.nrows() != 0:
            if new_base_ring:
                R = new_base_ring
            else:
                R = self.base_ring()

            # Multiplying a matrix with a vector is slow.
            # So we multiply the entire vertex matrix etc.
            # Still we create generators, as possibly the Vrepresentation will be discarded later on.
            if self.n_vertices():
                new_vertices = ( v for v in ((linear_transf*self.vertices_matrix(R)).transpose()) )
            else:
                new_vertices = ()
            if self.n_rays():
                new_rays = ( r for r in matrix(R, self.rays())*linear_transf.transpose() )
            else:
                new_rays = ()
            if self.n_lines():
                new_lines = ( l for l in matrix(R, self.lines())*linear_transf.transpose() )
            else:
                new_lines = ()

            if self.is_compact() and self.n_vertices() and self.n_inequalities():
                homogeneous_basis = matrix(R, ( [1] + list(v) for v in self.an_affine_basis() )).transpose()

                # To convert first to a list and then to a matrix seems to be necessary to obtain a meaningful error,
                # in case the number of columns doesn't match the dimension.
                new_homogeneous_basis = matrix(list( [1] + list(linear_transf*vector(R, v)) for v in self.an_affine_basis()) ).transpose()

                if self.dim() + 1 == new_homogeneous_basis.rank():
                    # The transformation is injective on the polytope.
                    is_injective = True

                    # Let V be the homogeneous vertex matrix (each vertex a column)
                    # and M the linear transformation.
                    # Then M*V is the new homogeneous vertex matrix.

                    # Let H be the inequalities matrix (each inequality a row).
                    # If we find N such that N*M*V = V than the new inequalities are
                    # given by H*N.

                    # Note that such N must exist, as our map is injective on the polytope.
                    # It is uniquely defined by considering a basis of the homogeneous vertices.
                    N = new_homogeneous_basis.solve_left(homogeneous_basis)
                    new_inequalities = ( h for h in matrix(R, self.inequalities())*N )

                    # The equations are the left kernel matrix of the homogeneous vertices
                    # or equivalently a basis thereof.
                    new_equations = (new_homogeneous_basis.transpose()).right_kernel_matrix()

        else:
            new_vertices = [[] for v in self.vertex_generator() ]
            new_rays = []
            new_lines = []

        new_dim = linear_transf.nrows()
        par = self.parent()

        if new_base_ring:
            new_parent = par.change_ring(new_base_ring, ambient_dim=new_dim)
        else:
            new_parent = par.base_extend(linear_transf.base_ring(), ambient_dim=new_dim)

        if is_injective:
            # Set up with both Vrepresentation and Hrepresentation.
            pref_rep = 'Vrep' if self.n_vertices() <= self.n_inequalities() else 'Hrep'

            return new_parent.element_class(new_parent, [new_vertices, new_rays, new_lines],
                                            [new_inequalities, new_equations],
                                            Vrep_minimal=True, Hrep_minimal=True, pref_rep=pref_rep)

        return new_parent.element_class(new_parent, [tuple(new_vertices), tuple(new_rays), tuple(new_lines)], None)

    def _test_linear_transformation(self, tester=None, **options):
        """
        Run some tests on linear transformation.

        TESTS::

            sage: Polyhedron(rays=[(0,1)])._test_linear_transformation()
        """
        if tester is None:
            tester = self._tester(**options)

        if self.n_vertices() > 200 or self.n_facets() > 200:
            # Avoid very long doctests.
            return

        # Check that :trac:`30146` is fixed.
        from sage.matrix.special import identity_matrix
        tester.assertEqual(self, self.linear_transformation(identity_matrix(self.ambient_dim())))

    def _acted_upon_(self, actor, self_on_left):
        """
        Implement the action by scalars, vectors, matrices or other polyhedra.

        INPUT:

        - ``actor`` -- one of the following:
          - a scalar, not necessarily in :meth:`base_ring`,
          - a :class:`Polyhedron`,
          - a :class:`sage.modules.free_module_element.vector`,
          - a :class:`sage.matrix.constructor.matrix`,
        - ``self_on_right`` -- must be ``False`` for actor a matrix;
          ignored otherwise

        OUTPUT:

        - Dilation for a scalar
        - Product for a polyhedron
        - Translation for a vector
        - Linear transformation for a matrix

        EXAMPLES:

        ``actor`` is a scalar::

             sage: p = Polyhedron(vertices = [[t,t^2,t^3] for t in srange(2,6)])
             sage: p._acted_upon_(2, True) == p.dilation(2)
             True
             sage: p*2 == p.dilation(2)
             True

        ``actor`` is a polyhedron::

             sage: p*p == p.product(p)
             True

        ``actor`` is a vector::

             sage: p + vector(ZZ,[1,2,3]) == p.translation([1,2,3])
             True

        ``actor`` is a matrix::

             sage: matrix(ZZ,[[1,2,3]]) * p
             A 1-dimensional polyhedron in ZZ^1 defined as the convex hull of 2 vertices

        A matrix must act from the left::

             sage: p * matrix(ZZ, [[1,2,3]]*3)
             Traceback (most recent call last):
             ...
             ValueError: matrices should act on the left
        """
        if is_Polyhedron(actor):
            return self.product(actor)
        elif is_Vector(actor):
            return self.translation(actor)
        elif is_Matrix(actor):
            if self_on_left:
                raise ValueError("matrices should act on the left")
            else:
                return self.linear_transformation(actor)
        else:
            return self.dilation(actor)

    def __neg__(self):
        """
        Negation of a polytope is defined as inverting the coordinates.

        EXAMPLES::

            sage: t = polytopes.simplex(3,project=False);  t.vertices()
            (A vertex at (0, 0, 0, 1), A vertex at (0, 0, 1, 0),
             A vertex at (0, 1, 0, 0), A vertex at (1, 0, 0, 0))
            sage: neg_ = -t
            sage: neg_.vertices()
            (A vertex at (-1, 0, 0, 0), A vertex at (0, -1, 0, 0),
             A vertex at (0, 0, -1, 0), A vertex at (0, 0, 0, -1))

        TESTS::

            sage: p = Polyhedron(ieqs=[[1,1,0]])
            sage: p.rays()
            (A ray in the direction (1, 0),)
            sage: pneg = p.__neg__()
            sage: pneg.rays()
            (A ray in the direction (-1, 0),)
        """
        return self.dilation(-1)

    def __truediv__(self, scalar):
        """
        Divide by a scalar factor.

        See :meth:`dilation` for details.

        EXAMPLES::

            sage: p = Polyhedron(vertices = [[t,t^2,t^3] for t in srange(2,4)])
            sage: (p/5).Vrepresentation()
            (A vertex at (2/5, 4/5, 8/5), A vertex at (3/5, 9/5, 27/5))
            sage: (p/int(5)).Vrepresentation()
            (A vertex at (0.4, 0.8, 1.6), A vertex at (0.6, 1.8, 5.4))
        """
        return self.dilation(1/scalar)

    @coerce_binop
    def convex_hull(self, other):
        """
        Return the convex hull of the set-theoretic union of the two
        polyhedra.

        INPUT:

        - ``other`` -- a :class:`Polyhedron`

        OUTPUT:

        The convex hull.

        EXAMPLES::

            sage: a_simplex = polytopes.simplex(3, project=True)
            sage: verts = a_simplex.vertices()
            sage: verts = [[x[0]*3/5+x[1]*4/5, -x[0]*4/5+x[1]*3/5, x[2]] for x in verts]
            sage: another_simplex = Polyhedron(vertices = verts)
            sage: simplex_union = a_simplex.convex_hull(another_simplex)
            sage: simplex_union.n_vertices()
            7
        """
        hull_vertices = self.vertices() + other.vertices()
        hull_rays = self.rays() + other.rays()
        hull_lines = self.lines() + other.lines()
        return self.parent().element_class(self.parent(), [hull_vertices, hull_rays, hull_lines], None)

    @coerce_binop
    def intersection(self, other):
        r"""
        Return the intersection of one polyhedron with another.

        INPUT:

        - ``other`` -- a :class:`Polyhedron`

        OUTPUT:

        The intersection.

        Note that the intersection of two `\ZZ`-polyhedra might not be
        a `\ZZ`-polyhedron. In this case, a `\QQ`-polyhedron is
        returned.

        EXAMPLES::

            sage: cube = polytopes.hypercube(3)
            sage: oct = polytopes.cross_polytope(3)
            sage: cube.intersection(oct*2)
            A 3-dimensional polyhedron in ZZ^3 defined as the convex hull of 12 vertices

        As a shorthand, one may use::

            sage: cube & oct*2
            A 3-dimensional polyhedron in ZZ^3 defined as the convex hull of 12 vertices

        The intersection of two `\ZZ`-polyhedra is not necessarily a `\ZZ`-polyhedron::

            sage: P = Polyhedron([(0,0),(1,1)], base_ring=ZZ)
            sage: P.intersection(P)
            A 1-dimensional polyhedron in ZZ^2 defined as the convex hull of 2 vertices
            sage: Q = Polyhedron([(0,1),(1,0)], base_ring=ZZ)
            sage: P.intersection(Q)
            A 0-dimensional polyhedron in QQ^2 defined as the convex hull of 1 vertex
            sage: _.Vrepresentation()
            (A vertex at (1/2, 1/2),)

        TESTS:

        Check that :trac:`19012` is fixed::

            sage: K.<a> = QuadraticField(5)
            sage: P = Polyhedron([[0,0],[0,a],[1,1]])
            sage: Q = Polyhedron(ieqs=[[-1,a,1]])
            sage: P.intersection(Q)
            A 2-dimensional polyhedron in (Number Field in a with defining polynomial x^2 - 5 with a = 2.236067977499790?)^2 defined as the convex hull of 4 vertices
        """
        new_ieqs = self.inequalities() + other.inequalities()
        new_eqns = self.equations() + other.equations()
        parent = self.parent()
        try:
            intersection = parent.element_class(parent, None, [new_ieqs, new_eqns])

            # Force calculation of the vertices.
            _ = intersection.n_vertices()
            return intersection
        except TypeError as msg:
            if self.base_ring() is ZZ:
                parent = parent.base_extend(QQ)
                return parent.element_class(parent, None, [new_ieqs, new_eqns])
            else:
                raise TypeError(msg)

    __and__ = intersection

    def truncation(self, cut_frac=None):
        r"""
        Return a new polyhedron formed from two points on each edge
        between two vertices.

        INPUT:

        - ``cut_frac`` -- integer, how deeply to cut into the edge.
          Default is `\frac{1}{3}`.

        OUTPUT:

        A Polyhedron object, truncated as described above.

        EXAMPLES::

            sage: cube = polytopes.hypercube(3)
            sage: trunc_cube = cube.truncation()
            sage: trunc_cube.n_vertices()
            24
            sage: trunc_cube.n_inequalities()
            14

        TESTS::

            sage: polytopes.simplex(backend='field').truncation().backend()
            'field'
        """
        if cut_frac is None:
            cut_frac = ZZ.one() / 3

        new_vertices = []
        for e in self.bounded_edges():
            new_vertices.append((1 - cut_frac) * e[0]() + cut_frac * e[1]())
            new_vertices.append(cut_frac * e[0]() + (1 - cut_frac) * e[1]())

        new_vertices = [list(v) for v in new_vertices]
        new_rays = self.rays()
        new_lines = self.lines()

        parent = self.parent().base_extend(cut_frac)
        return parent.element_class(parent, [new_vertices, new_rays, new_lines], None)

    def face_truncation(self, face, linear_coefficients=None, cut_frac=None):
        r"""
        Return a new polyhedron formed by truncating a face by an hyperplane.

        By default, the normal vector of the hyperplane used to truncate the
        polyhedron is obtained by taking the barycenter vector of the cone
        corresponding to the truncated face in the normal fan of the
        polyhedron. It is possible to change the direction using the option
        ``linear_coefficients``.

        To determine how deep the truncation is done, the method uses the
        parameter ``cut_frac``. By default it is equal to `\frac{1}{3}`. Once
        the normal vector of the cutting hyperplane is chosen, the vertices of
        polyhedron are evaluated according to the corresponding linear
        function. The parameter `\frac{1}{3}` means that the cutting
        hyperplane is placed `\frac{1}{3}` of the way from the vertices of the
        truncated face to the next evaluated vertex.

        INPUT:

        - ``face`` -- a PolyhedronFace
        - ``linear_coefficients`` -- tuple of integer. Specifies the coefficient
          of the normal vector of the cutting hyperplane used to truncate the
          face.
          The default direction is determined using the normal fan of the
          polyhedron.
        - ``cut_frac`` -- number between 0 and 1. Determines where the
           hyperplane cuts the polyhedron. A value close to 0 cuts very close
           to the face, whereas a value close to 1 cuts very close to the next
           vertex (according to the normal vector of the cutting hyperplane).
           Default is `\frac{1}{3}`.

        OUTPUT:

        A Polyhedron object, truncated as described above.

        EXAMPLES::

            sage: Cube = polytopes.hypercube(3)
            sage: vertex_trunc1 = Cube.face_truncation(Cube.faces(0)[0])
            sage: vertex_trunc1.f_vector()
            (1, 10, 15, 7, 1)
            sage: tuple(f.ambient_V_indices() for f in vertex_trunc1.faces(2))
            ((4, 5, 6, 7, 9),
             (0, 3, 4, 8, 9),
             (0, 1, 6, 7, 8),
             (7, 8, 9),
             (2, 3, 4, 5),
             (1, 2, 5, 6),
             (0, 1, 2, 3))
            sage: vertex_trunc1.vertices()
            (A vertex at (1, -1, -1),
             A vertex at (1, 1, -1),
             A vertex at (1, 1, 1),
             A vertex at (1, -1, 1),
             A vertex at (-1, -1, 1),
             A vertex at (-1, 1, 1),
             A vertex at (-1, 1, -1),
             A vertex at (-1, -1/3, -1),
             A vertex at (-1/3, -1, -1),
             A vertex at (-1, -1, -1/3))
            sage: vertex_trunc2 = Cube.face_truncation(Cube.faces(0)[0],cut_frac=1/2)
            sage: vertex_trunc2.f_vector()
            (1, 10, 15, 7, 1)
            sage: tuple(f.ambient_V_indices() for f in vertex_trunc2.faces(2))
            ((4, 5, 6, 7, 9),
             (0, 3, 4, 8, 9),
             (0, 1, 6, 7, 8),
             (7, 8, 9),
             (2, 3, 4, 5),
             (1, 2, 5, 6),
             (0, 1, 2, 3))
            sage: vertex_trunc2.vertices()
            (A vertex at (1, -1, -1),
             A vertex at (1, 1, -1),
             A vertex at (1, 1, 1),
             A vertex at (1, -1, 1),
             A vertex at (-1, -1, 1),
             A vertex at (-1, 1, 1),
             A vertex at (-1, 1, -1),
             A vertex at (-1, 0, -1),
             A vertex at (0, -1, -1),
             A vertex at (-1, -1, 0))
            sage: vertex_trunc3 = Cube.face_truncation(Cube.faces(0)[0],cut_frac=0.3)
            sage: vertex_trunc3.vertices()
            (A vertex at (-1.0, -1.0, 1.0),
             A vertex at (-1.0, 1.0, -1.0),
             A vertex at (-1.0, 1.0, 1.0),
             A vertex at (1.0, 1.0, -1.0),
             A vertex at (1.0, 1.0, 1.0),
             A vertex at (1.0, -1.0, 1.0),
             A vertex at (1.0, -1.0, -1.0),
             A vertex at (-0.4, -1.0, -1.0),
             A vertex at (-1.0, -0.4, -1.0),
             A vertex at (-1.0, -1.0, -0.4))
            sage: edge_trunc = Cube.face_truncation(Cube.faces(1)[11])
            sage: edge_trunc.f_vector()
            (1, 10, 15, 7, 1)
            sage: tuple(f.ambient_V_indices() for f in edge_trunc.faces(2))
            ((0, 5, 6, 7),
             (1, 4, 5, 6, 8),
             (6, 7, 8, 9),
             (0, 2, 3, 7, 9),
             (1, 2, 8, 9),
             (0, 3, 4, 5),
             (1, 2, 3, 4))
             sage: face_trunc = Cube.face_truncation(Cube.faces(2)[2])
             sage: face_trunc.vertices()
             (A vertex at (1, -1, -1),
              A vertex at (1, 1, -1),
              A vertex at (1, 1, 1),
              A vertex at (1, -1, 1),
              A vertex at (-1/3, -1, 1),
              A vertex at (-1/3, 1, 1),
              A vertex at (-1/3, 1, -1),
              A vertex at (-1/3, -1, -1))
             sage: face_trunc.face_lattice().is_isomorphic(Cube.face_lattice())
             True

        TESTS:

        Testing that the backend is preserved::

            sage: Cube = polytopes.cube(backend='field')
            sage: face_trunc = Cube.face_truncation(Cube.faces(2)[0])
            sage: face_trunc.backend()
            'field'

        Testing that :trac:`28506` is fixed::

            sage: P = polytopes.twenty_four_cell()
            sage: P = P.dilation(6)
            sage: P = P.change_ring(ZZ)
            sage: P.face_truncation(P.faces(2)[0], cut_frac=1)
            A 4-dimensional polyhedron in QQ^4 defined as the convex hull of 27 vertices
        """
        if cut_frac is None:
            cut_frac = ZZ.one() / 3

        face_vertices = face.vertices()

        normal_vectors = []

        for facet in self.Hrepresentation():
            if all(facet.contains(x) and not facet.interior_contains(x)
                   for x in face_vertices):
                # The facet contains the face
                normal_vectors.append(facet.A())

        if linear_coefficients is not None:
            normal_vector = sum(linear_coefficients[i]*normal_vectors[i]
                                for i in range(len(normal_vectors)))
        else:
            normal_vector = sum(normal_vectors)

        B = - normal_vector * (face_vertices[0].vector())

        linear_evaluation = set(-normal_vector * (v.vector()) for v in self.vertices())

        if B == max(linear_evaluation):
            C = max(linear_evaluation.difference(set([B])))
        else:
            C = min(linear_evaluation.difference(set([B])))

        cut_height = (1 - cut_frac) * B + cut_frac * C
        ineq_vector = tuple([cut_height]) + tuple(normal_vector)

        new_ieqs = self.inequalities_list() + [ineq_vector]
        new_eqns = self.equations_list()

        # Some vertices might need fractions.
        parent = self.parent().base_extend(cut_frac/1)
        return parent.element_class(parent, None, [new_ieqs, new_eqns])

    def stack(self, face, position=None):
        r"""
        Return a new polyhedron formed by stacking onto a ``face``. Stacking a
        face adds a new vertex located slightly outside of the designated face.

        INPUT:

        - ``face`` -- a PolyhedronFace

        - ``position`` -- a positive number. Determines a relative distance
          from the barycenter of ``face``. A value close to 0 will place the
          new vertex close to the face and a large value further away. Default
          is `1`. If the given value is too large, an error is returned.

        OUTPUT:

        A Polyhedron object

        EXAMPLES::

            sage: cube = polytopes.cube()
            sage: square_face = cube.facets()[2]
            sage: stacked_square = cube.stack(square_face)
            sage: stacked_square.f_vector()
            (1, 9, 16, 9, 1)

            sage: edge_face = cube.faces(1)[3]
            sage: stacked_edge = cube.stack(edge_face)
            sage: stacked_edge.f_vector()
            (1, 9, 17, 10, 1)

            sage: cube.stack(cube.faces(0)[0])
            Traceback (most recent call last):
            ...
            ValueError: cannot stack onto a vertex

            sage: stacked_square_half = cube.stack(square_face,position=1/2)
            sage: stacked_square_half.f_vector()
            (1, 9, 16, 9, 1)
            sage: stacked_square_large = cube.stack(square_face,position=10)

            sage: hexaprism = polytopes.regular_polygon(6).prism()              # optional - sage.rings.number_field
            sage: hexaprism.f_vector()                                          # optional - sage.rings.number_field
            (1, 12, 18, 8, 1)
            sage: square_face = hexaprism.faces(2)[2]                           # optional - sage.rings.number_field
            sage: stacked_hexaprism = hexaprism.stack(square_face)              # optional - sage.rings.number_field
            sage: stacked_hexaprism.f_vector()                                  # optional - sage.rings.number_field
            (1, 13, 22, 11, 1)

            sage: hexaprism.stack(square_face,position=4)                       # optional - sage.rings.number_field
            Traceback (most recent call last):
            ...
            ValueError: the chosen position is too large

            sage: s = polytopes.simplex(7)
            sage: f = s.faces(3)[69]
            sage: sf = s.stack(f); sf
            A 7-dimensional polyhedron in QQ^8 defined as the convex hull of 9 vertices
            sage: sf.vertices()
            (A vertex at (-4, -4, -4, -4, 17/4, 17/4, 17/4, 17/4),
             A vertex at (0, 0, 0, 0, 0, 0, 0, 1),
             A vertex at (0, 0, 0, 0, 0, 0, 1, 0),
             A vertex at (0, 0, 0, 0, 0, 1, 0, 0),
             A vertex at (0, 0, 0, 0, 1, 0, 0, 0),
             A vertex at (0, 0, 0, 1, 0, 0, 0, 0),
             A vertex at (0, 0, 1, 0, 0, 0, 0, 0),
             A vertex at (0, 1, 0, 0, 0, 0, 0, 0),
             A vertex at (1, 0, 0, 0, 0, 0, 0, 0))

        It is possible to stack on unbounded faces::

            sage: Q = Polyhedron(vertices=[[0,1],[1,0]],rays=[[1,1]])
            sage: E = Q.faces(1)
            sage: Q.stack(E[0],1/2).Vrepresentation()
            (A vertex at (0, 1),
             A vertex at (1, 0),
             A ray in the direction (1, 1),
             A vertex at (2, 0))
            sage: Q.stack(E[1],1/2).Vrepresentation()
            (A vertex at (0, 1),
             A vertex at (0, 2),
             A vertex at (1, 0),
             A ray in the direction (1, 1))
            sage: Q.stack(E[2],1/2).Vrepresentation()
            (A vertex at (0, 0),
             A vertex at (0, 1),
             A vertex at (1, 0),
             A ray in the direction (1, 1))

        Stacking requires a proper face::

            sage: Q.stack(Q.faces(2)[0])
            Traceback (most recent call last):
            ...
            ValueError: can only stack on proper face

        TESTS:

        Checking that the backend is preserved::

            sage: Cube = polytopes.cube(backend='field')
            sage: stack = Cube.stack(Cube.faces(2)[0])
            sage: stack.backend()
            'field'

        Taking the stacking vertex too far with the parameter ``position``
        may result in a failure to produce the desired
        (combinatorial type of) polytope.
        The interval of permitted values is always open.
        This is the smallest unpermitted value::

            sage: P = polytopes.octahedron()
            sage: P.stack(P.faces(2)[0], position=4)
            Traceback (most recent call last):
            ...
            ValueError: the chosen position is too large

        Testing that :trac:`29057` is fixed::

            sage: P = polytopes.cross_polytope(4)
            sage: P.stack(P.faces(3)[0])
            A 4-dimensional polyhedron in QQ^4 defined as the convex hull of 9 vertices
        """
        from sage.geometry.polyhedron.face import PolyhedronFace
        if not isinstance(face, PolyhedronFace):
            raise TypeError("{} should be a PolyhedronFace of {}".format(face, self))
        elif face.dim() == 0:
            raise ValueError("cannot stack onto a vertex")
        elif face.dim() == -1 or face.dim() == self.dim():
            raise ValueError("can only stack on proper face")
        if position is None:
            position = 1

        barycenter = ZZ.one()*sum([v.vector() for v in face.vertices()]) / len(face.vertices())
        locus_polyhedron = face.stacking_locus()
        repr_point = locus_polyhedron.representative_point()
        new_vertex = (1-position)*barycenter + position*repr_point
        if not locus_polyhedron.relative_interior_contains(new_vertex):
            raise ValueError("the chosen position is too large")

        parent = self.parent().base_extend(new_vertex)
        return parent.element_class(parent, [self.vertices() + (new_vertex,), self.rays(), self.lines()], None)

    def wedge(self, face, width=1):
        r"""
        Return the wedge over a ``face`` of the polytope ``self``.

        The wedge over a face `F` of a polytope `P` with width `w \not= 0`
        is defined as:

        .. MATH::

            (P \times \mathbb{R}) \cap \{a^\top x + |w x_{d+1}| \leq b\}

        where `\{x | a^\top x = b\}` is a supporting hyperplane defining `F`.

        INPUT:

        - ``face`` -- a PolyhedronFace of ``self``, the face which we take
          the wedge over
        - ``width`` -- a nonzero number (default: ``1``);
          specifies how wide the wedge will be

        OUTPUT:

        A (bounded) polyhedron

        EXAMPLES::

            sage: P_4 = polytopes.regular_polygon(4)
            sage: W1 = P_4.wedge(P_4.faces(1)[0]); W1
            A 3-dimensional polyhedron in AA^3 defined as the convex hull of 6 vertices
            sage: triangular_prism = polytopes.regular_polygon(3).prism()
            sage: W1.is_combinatorially_isomorphic(triangular_prism)
            True

            sage: Q = polytopes.hypersimplex(4,2)
            sage: W2 = Q.wedge(Q.faces(2)[7]); W2
            A 4-dimensional polyhedron in QQ^5 defined as the convex hull of 9 vertices
            sage: W2.vertices()
            (A vertex at (1, 1, 0, 0, 1),
             A vertex at (1, 1, 0, 0, -1),
             A vertex at (1, 0, 1, 0, 1),
             A vertex at (1, 0, 1, 0, -1),
             A vertex at (1, 0, 0, 1, 1),
             A vertex at (1, 0, 0, 1, -1),
             A vertex at (0, 0, 1, 1, 0),
             A vertex at (0, 1, 1, 0, 0),
             A vertex at (0, 1, 0, 1, 0))

            sage: W3 = Q.wedge(Q.faces(1)[11]); W3
            A 4-dimensional polyhedron in QQ^5 defined as the convex hull of 10 vertices
            sage: W3.vertices()
            (A vertex at (1, 1, 0, 0, -2),
             A vertex at (1, 1, 0, 0, 2),
             A vertex at (1, 0, 1, 0, -2),
             A vertex at (1, 0, 1, 0, 2),
             A vertex at (1, 0, 0, 1, 1),
             A vertex at (1, 0, 0, 1, -1),
             A vertex at (0, 1, 0, 1, 0),
             A vertex at (0, 1, 1, 0, 1),
             A vertex at (0, 0, 1, 1, 0),
             A vertex at (0, 1, 1, 0, -1))

            sage: C_3_7 = polytopes.cyclic_polytope(3,7)
            sage: P_6 = polytopes.regular_polygon(6)
            sage: W4 = P_6.wedge(P_6.faces(1)[0])
            sage: W4.is_combinatorially_isomorphic(C_3_7.polar())
            True

        REFERENCES:

        For more information, see Chapter 15 of [HoDaCG17]_.

        TESTS:

        The backend should be preserved as long as the value of width permits.
        The base_ring will change to the field of fractions of the current
        base_ring, unless width forces a different ring. ::

            sage: P = polytopes.cyclic_polytope(3,7, base_ring=ZZ, backend='field')
            sage: W1 = P.wedge(P.faces(2)[0]); W1.base_ring(); W1.backend()
            Rational Field
            'field'
            sage: W2 = P.wedge(P.faces(2)[0], width=5/2); W2.base_ring(); W2.backend()
            Rational Field
            'field'
            sage: W2 = P.wedge(P.faces(2)[9], width=4/2); W2.base_ring(); W2.backend()
            Rational Field
            'field'
            sage: W2.vertices()
            (A vertex at (3, 9, 27, -1/2),
             A vertex at (4, 16, 64, -2),
             A vertex at (6, 36, 216, -10),
             A vertex at (5, 25, 125, -5),
             A vertex at (2, 4, 8, 0),
             A vertex at (1, 1, 1, 0),
             A vertex at (0, 0, 0, 0),
             A vertex at (3, 9, 27, 1/2),
             A vertex at (4, 16, 64, 2),
             A vertex at (6, 36, 216, 10),
             A vertex at (5, 25, 125, 5))
            sage: W2 = P.wedge(P.faces(2)[2], width=1.0); W2.base_ring(); W2.backend()
            Real Double Field
            'cdd'
        """
        width = width*ZZ.one()

        if not self.is_compact():
            raise ValueError("polyhedron 'self' must be a polytope")

        if width == 0:
            raise ValueError("the width should be nonzero")

        from sage.geometry.polyhedron.face import PolyhedronFace
        if not isinstance(face, PolyhedronFace):
            raise TypeError("{} should be a PolyhedronFace of {}".format(face, self))

        F_Hrep = vector([0]*(self.ambient_dim()+1))
        for facet in face.ambient_Hrepresentation():
            if facet.is_inequality():
                F_Hrep = F_Hrep + facet.vector()
        F_Hrep = list(F_Hrep)

        # Preserve the backend, if value of ``width`` permits.
        backend = None
        from .parent import does_backend_handle_base_ring
        if does_backend_handle_base_ring(width.base_ring().fraction_field(), self.backend()):
            backend = self.backend()

        L = Polyhedron(lines=[[1]])
        Q = self.product(L)
        ieqs = [F_Hrep + [width], F_Hrep + [-width]]
        H = Polyhedron(ieqs=ieqs, backend=backend)
        return Q.intersection(H)

    def lawrence_extension(self, v):
        """
        Return the Lawrence extension of ``self`` on the point ``v``.

        Let `P` be a polytope and `v` be a vertex of `P` or a point outside
        `P`. The Lawrence extension of `P` on `v` is the convex hull of
        `(v,1),(v,2)` and `(u,0)` for all vertices `u` in `P` other than `v`
        if `v` is a vertex.

        INPUT:
            - ``v`` -- a vertex of ``self`` or a point outside it

        EXAMPLES::

            sage: P = polytopes.cube()
            sage: P.lawrence_extension(P.vertices()[0])
            A 4-dimensional polyhedron in ZZ^4 defined as the convex hull of 9 vertices
            sage: P.lawrence_extension([-1,-1,-1])
            A 4-dimensional polyhedron in ZZ^4 defined as the convex hull of 9 vertices

        REFERENCES:

            For more information, see Section 6.6 of [Zie2007]_.
        """
        if not self.is_compact():
            raise NotImplementedError("self must be a polytope")

        V = self.vertices_list()
        v = list(v)

        if self.contains(v) and (v not in V):
            raise ValueError("{} must not be a vertex or outside self".format(v))

        lambda_V = [u + [0] for u in V if u != v] + [v+[1]] + [v+[2]]
        parent = self.parent().base_extend(vector(v), ambient_dim=self.ambient_dim() + 1)
        return parent.element_class(parent, [lambda_V, [], []], None)

    def lawrence_polytope(self):
        r"""
        Return the Lawrence polytope of ``self``.

        Let `P` be a `d`-polytope in `\RR^r` with `n` vertices. The Lawrence
        polytope of `P` is the polytope whose vertices are the columns of the
        following `(r+n)`-by-`2n` matrix.

        .. MATH::

            \begin{pmatrix}
             V      &   V    \\
             I_n    &   2I_n
            \end{pmatrix},

        where `V` is the `r`-by-`n` vertices matrix of `P`.

        EXAMPLES::

            sage: P = polytopes.octahedron()
            sage: L = P.lawrence_polytope(); L
            A 9-dimensional polyhedron in ZZ^9 defined as the convex hull of 12 vertices
            sage: V = P.vertices_list()
            sage: i = 0
            sage: for v in V:
            ....:     v = v + i*[0]
            ....:     P = P.lawrence_extension(v)
            ....:     i = i + 1
            sage: P == L
            True

        REFERENCES:

            For more information, see Section 6.6 of [Zie2007]_.
        """
        from sage.matrix.constructor import block_matrix

        if not self.is_compact():
            raise NotImplementedError("self must be a polytope")

        V = self.vertices_matrix().transpose()
        n = self.n_vertices()
        I_n = matrix.identity(n)
        lambda_V = block_matrix([[V, I_n], [V, 2*I_n]])
        parent = self.parent().change_ring(self.base_ring(), ambient_dim=self.ambient_dim() + n)
        return parent.element_class(parent, [lambda_V, [], []], None)

    def is_lawrence_polytope(self):
        """
        Return ``True`` if ``self`` is a Lawrence polytope.

        A polytope is called a Lawrence polytope if it has a centrally
        symmetric (normalized) Gale diagram.

        EXAMPLES::

            sage: P = polytopes.hypersimplex(5,2)
            sage: L = P.lawrence_polytope()
            sage: L.is_lattice_polytope()
            True
            sage: egyptian_pyramid = polytopes.regular_polygon(4).pyramid()
            sage: egyptian_pyramid.is_lawrence_polytope()
            True
            sage: polytopes.octahedron().is_lawrence_polytope()
            False

        REFERENCES:

            For more information, see [BaSt1990]_.
        """
        if not self.is_compact():
            raise NotImplementedError("self must be a polytope")

        return self.combinatorial_polyhedron().is_lawrence_polytope()

    def _test_lawrence(self, tester=None, **options):
        """
        Run tests on the methods related to lawrence extensions.

        TESTS:

        Check that :trac:`28725` is fixed::

            sage: polytopes.regular_polygon(3)._test_lawrence()                 # optional - sage.rings.number_field

        Check that :trac:`30293` is fixed::

            sage: polytopes.cube()._test_lawrence()
        """
        if tester is None:
            tester = self._tester(**options)

        if self.backend() == 'normaliz' and not self.base_ring() in (ZZ, QQ):
            # Speeds up the doctest for significantly.
            self = self.change_ring(self._normaliz_field)

        if not self.is_compact():
            with tester.assertRaises(NotImplementedError):
                self.lawrence_polytope()
            with tester.assertRaises(NotImplementedError):
                self.lawrence_extension(self.vertices()[0])
            return

        if self.n_vertices() > 1:
            # ``v`` must be a vertex or outside ``self``.
            with tester.assertRaises(ValueError):
                self.lawrence_extension(self.center())

        if self.n_vertices() >= 40 or self.n_facets() > 40:
            # Avoid very long tests.
            return

        if self.n_vertices():
            from sage.misc.prandom import randint
            v = self.vertices()[randint(0, self.n_vertices()-1)].vector()

            # A lawrence extension with a vertex.
            P = self.lawrence_extension(v)
            tester.assertEqual(self.dim() + 1, P.dim())
            tester.assertEqual(self.n_vertices() + 1, P.n_vertices())
            tester.assertEqual(self.backend(), P.backend())

            if self.n_vertices() > 1:
                # A lawrence extension with a point outside of the polyhedron.
                Q = self.lawrence_extension(2*v - self.center())
                tester.assertEqual(self.dim() + 1, Q.dim())
                tester.assertEqual(self.n_vertices() + 2, Q.n_vertices())
                tester.assertEqual(self.backend(), Q.backend())  # Any backend should handle the fraction field.

                import warnings

                with warnings.catch_warnings():
                    warnings.simplefilter("error")
                    try:
                        from sage.rings.real_double_field import RDF
                        two = RDF(2.0)
                        # Implicitly checks :trac:`30328`.
                        R = self.lawrence_extension(two * v - self.center())
                        tester.assertEqual(self.dim() + 1, R.dim())
                        tester.assertEqual(self.n_vertices() + 2, R.n_vertices())

                        tester.assertTrue(Q.is_combinatorially_isomorphic(R))
                    except ImportError:
                        # RDF not available
                        pass
                    except UserWarning:
                        # Data is numerically complicated.
                        pass
                    except ValueError as err:
                        if "Numerical inconsistency" not in err.args[0]:
                            raise err

        if self.n_vertices() >= 12 or (self.base_ring() not in (ZZ, QQ) and self.backend() == 'field'):
            # Avoid very long tests.
            return

        P = self.lawrence_polytope()
        tester.assertEqual(self.dim() + self.n_vertices(), P.dim())
        tester.assertEqual(self.n_vertices()*2, P.n_vertices())
        tester.assertEqual(self.backend(), P.backend())
        tester.assertTrue(P.is_lawrence_polytope())

        # Construct the lawrence polytope iteratively by lawrence extensions.
        V = self.vertices_list()
        Q = self
        i = 0
        for v in V:
            v = v + i*[0]
            Q = Q.lawrence_extension(v)
            i = i + 1
        tester.assertEqual(P, Q)

    def barycentric_subdivision(self, subdivision_frac=None):
        r"""
        Return the barycentric subdivision of a compact polyhedron.

        DEFINITION:

        The barycentric subdivision of a compact polyhedron is a standard way
        to triangulate its faces in such a way that maximal faces correspond to
        flags of faces of the starting polyhedron (i.e. a maximal chain in the
        face lattice of the polyhedron). As a simplicial complex, this is known
        as the order complex of the face lattice of the polyhedron.

        REFERENCE:

        See :wikipedia:`Barycentric_subdivision`
        Section 6.6, Handbook of Convex Geometry, Volume A, edited by P.M. Gruber and J.M.
        Wills. 1993, North-Holland Publishing Co..

        INPUT:

        - ``subdivision_frac`` -- number. Gives the proportion how far the new
          vertices are pulled out of the polytope. Default is `\frac{1}{3}` and
          the value should be smaller than `\frac{1}{2}`. The subdivision is
          computed on the polar polyhedron.

        OUTPUT:

        A Polyhedron object, subdivided as described above.

        EXAMPLES::

            sage: P = polytopes.hypercube(3)
            sage: P.barycentric_subdivision()
            A 3-dimensional polyhedron in QQ^3 defined as the convex hull
            of 26 vertices
            sage: P = Polyhedron(vertices=[[0,0,0],[0,1,0],[1,0,0],[0,0,1]])
            sage: P.barycentric_subdivision()
            A 3-dimensional polyhedron in QQ^3 defined as the convex hull
            of 14 vertices
            sage: P = Polyhedron(vertices=[[0,1,0],[0,0,1],[1,0,0]])
            sage: P.barycentric_subdivision()
            A 2-dimensional polyhedron in QQ^3 defined as the convex hull
            of 6 vertices
            sage: P = polytopes.regular_polygon(4, base_ring=QQ)                # optional - sage.rings.number_field
            sage: P.barycentric_subdivision()                                   # optional - sage.rings.number_field
            A 2-dimensional polyhedron in QQ^2 defined as the convex hull of 8
            vertices

        TESTS::

            sage: P.barycentric_subdivision(1/2)
            Traceback (most recent call last):
            ...
            ValueError: the subdivision fraction should be between 0 and 1/2
            sage: P = Polyhedron(ieqs=[[1,0,1],[0,1,0],[1,0,0],[0,0,1]])
            sage: P.barycentric_subdivision()
            Traceback (most recent call last):
            ...
            ValueError: the polytope has to be compact
            sage: P = Polyhedron(vertices=[[0,0,0],[0,1,0],[1,0,0],[0,0,1]], backend='field')
            sage: P.barycentric_subdivision()
            A 3-dimensional polyhedron in QQ^3 defined as the convex hull of 14 vertices

            sage: polytopes.simplex(backend='field').barycentric_subdivision().backend()
            'field'
            sage: polytopes.cube(backend='cdd').barycentric_subdivision().backend()
            'cdd'
        """
        if subdivision_frac is None:
            subdivision_frac = ZZ.one() / 3

        if not self.is_compact():
            raise ValueError("the polytope has to be compact")
        if not (0 < subdivision_frac < ZZ.one() / 2):
            raise ValueError("the subdivision fraction should be "
                             "between 0 and 1/2")

        barycenter = self.center()
        parent = self.parent().base_extend(subdivision_frac)

        start_polar = (self - barycenter).polar(in_affine_span=True)
        polar = (self - barycenter).polar(in_affine_span=True)

        for i in range(self.dimension() - 1):

            new_ineq = []
            subdivided_faces = list(start_polar.faces(i))
            Hrep = polar.Hrepresentation()

            for face in subdivided_faces:

                face_vertices = face.vertices()
                normal_vectors = []

                for facet in Hrep:
                    if all(facet.contains(v) and not facet.interior_contains(v)
                           for v in face_vertices):
                        # The facet contains the face
                        normal_vectors.append(facet.A())

                normal_vector = sum(normal_vectors)
                B = - normal_vector * (face_vertices[0].vector())
                linear_evaluation = set([-normal_vector * (v.vector())
                                         for v in polar.vertices()])

                if B == max(linear_evaluation):
                    C = max(linear_evaluation.difference(set([B])))
                else:
                    C = min(linear_evaluation.difference(set([B])))

                ineq_vector = [(1 - subdivision_frac) * B + subdivision_frac * C] + list(normal_vector)
                new_ineq += [ineq_vector]

            new_ieqs = polar.inequalities_list() + new_ineq
            new_eqns = polar.equations_list()

            polar = parent.element_class(parent, None, [new_ieqs, new_eqns])

        return (polar.polar(in_affine_span=True)) + barycenter

    def face_lattice(self):
        """
        Return the face-lattice poset.

        OUTPUT:

        A :class:`~sage.combinat.posets.posets.FinitePoset`. Elements
        are given as
        :class:`~sage.geometry.polyhedron.face.PolyhedronFace`.

        In the case of a full-dimensional polytope, the faces are
        pairs (vertices, inequalities) of the spanning vertices and
        corresponding saturated inequalities. In general, a face is
        defined by a pair (V-rep. objects, H-rep. objects). The
        V-representation objects span the face, and the corresponding
        H-representation objects are those inequalities and equations
        that are saturated on the face.

        The bottom-most element of the face lattice is the "empty
        face". It contains no V-representation object. All
        H-representation objects are incident.

        The top-most element is the "full face". It is spanned by all
        V-representation objects. The incident H-representation
        objects are all equations and no inequalities.

        In the case of a full-dimensional polytope, the "empty face"
        and the "full face" are the empty set (no vertices, all
        inequalities) and the full polytope (all vertices, no
        inequalities), respectively.

        ALGORITHM:

        See :mod:`sage.geometry.polyhedron.combinatorial_polyhedron.face_iterator`.

        .. NOTE::

            The face lattice is not cached, as long as this creates a memory leak, see :trac:`28982`.

        EXAMPLES::

            sage: square = polytopes.hypercube(2)
            sage: fl = square.face_lattice();fl
            Finite lattice containing 10 elements
            sage: list(f.ambient_V_indices() for f in fl)
            [(), (0,), (1,), (0, 1), (2,), (1, 2), (3,), (0, 3), (2, 3), (0, 1, 2, 3)]
            sage: poset_element = fl[5]
            sage: a_face = poset_element
            sage: a_face
            A 1-dimensional face of a Polyhedron in ZZ^2 defined as the convex hull of 2 vertices
            sage: a_face.ambient_V_indices()
            (1, 2)
            sage: set(a_face.ambient_Vrepresentation()) == \
            ....: set([square.Vrepresentation(1), square.Vrepresentation(2)])
            True
            sage: a_face.ambient_Vrepresentation()
            (A vertex at (1, 1), A vertex at (-1, 1))
            sage: a_face.ambient_Hrepresentation()
            (An inequality (0, -1) x + 1 >= 0,)

        A more complicated example::

            sage: c5_10 = Polyhedron(vertices = [[i,i^2,i^3,i^4,i^5] for i in range(1,11)])
            sage: c5_10_fl = c5_10.face_lattice()
            sage: [len(x) for x in c5_10_fl.level_sets()]
            [1, 10, 45, 100, 105, 42, 1]

        Note that if the polyhedron contains lines then there is a
        dimension gap between the empty face and the first non-empty
        face in the face lattice::

            sage: line = Polyhedron(vertices=[(0,)], lines=[(1,)])
            sage: [ fl.dim() for fl in line.face_lattice() ]
            [-1, 1]

        TESTS::

            sage: c5_20 = Polyhedron(vertices = [[i,i^2,i^3,i^4,i^5]
            ....:     for i in range(1,21)])
            sage: c5_20_fl = c5_20.face_lattice() # long time
            sage: [len(x) for x in c5_20_fl.level_sets()] # long time
            [1, 20, 190, 580, 680, 272, 1]
            sage: polytopes.hypercube(2).face_lattice().plot()
            Graphics object consisting of 27 graphics primitives
            sage: level_sets = polytopes.cross_polytope(2).face_lattice().level_sets()
            sage: level_sets[0][0].ambient_V_indices(), level_sets[-1][0].ambient_V_indices()
            ((), (0, 1, 2, 3))

        Various degenerate polyhedra::

            sage: [[ls.ambient_V_indices() for ls in lss] for lss in Polyhedron(vertices=[[0,0,0],[1,0,0],[0,1,0]]).face_lattice().level_sets()]
            [[()], [(0,), (1,), (2,)], [(0, 1), (0, 2), (1, 2)], [(0, 1, 2)]]
            sage: [[ls.ambient_V_indices() for ls in lss] for lss in Polyhedron(vertices=[(1,0,0),(0,1,0)], rays=[(0,0,1)]).face_lattice().level_sets()]
            [[()], [(1,), (2,)], [(0, 1), (0, 2), (1, 2)], [(0, 1, 2)]]
            sage: [[ls.ambient_V_indices() for ls in lss] for lss in Polyhedron(rays=[(1,0,0),(0,1,0)], vertices=[(0,0,1)]).face_lattice().level_sets()]
            [[()], [(0,)], [(0, 1), (0, 2)], [(0, 1, 2)]]
            sage: [[ls.ambient_V_indices() for ls in lss] for lss in Polyhedron(rays=[(1,0),(0,1)], vertices=[(0,0)]).face_lattice().level_sets()]
            [[()], [(0,)], [(0, 1), (0, 2)], [(0, 1, 2)]]
            sage: [[ls.ambient_V_indices() for ls in lss] for lss in Polyhedron(vertices=[(1,),(0,)]).face_lattice().level_sets()]
            [[()], [(0,), (1,)], [(0, 1)]]
            sage: [[ls.ambient_V_indices() for ls in lss] for lss in Polyhedron(vertices=[(1,0,0),(0,1,0)], lines=[(0,0,1)]).face_lattice().level_sets()]
            [[()], [(0, 1), (0, 2)], [(0, 1, 2)]]
            sage: [[ls.ambient_V_indices() for ls in lss] for lss in Polyhedron(lines=[(1,0,0)], vertices=[(0,0,1)]).face_lattice().level_sets()]
            [[()], [(0, 1)]]
            sage: [[ls.ambient_V_indices() for ls in lss] for lss in Polyhedron(lines=[(1,0),(0,1)], vertices=[(0,0)]).face_lattice().level_sets()]
            [[()], [(0, 1, 2)]]
            sage: [[ls.ambient_V_indices() for ls in lss] for lss in Polyhedron(lines=[(1,0)], rays=[(0,1)], vertices=[(0,0)]).face_lattice().level_sets()]
            [[()], [(0, 1)], [(0, 1, 2)]]
            sage: [[ls.ambient_V_indices() for ls in lss] for lss in Polyhedron(vertices=[(0,)], lines=[(1,)]).face_lattice().level_sets()]
            [[()], [(0, 1)]]
            sage: [[ls.ambient_V_indices() for ls in lss] for lss in Polyhedron(lines=[(1,0)], vertices=[(0,0)]).face_lattice().level_sets()]
            [[()], [(0, 1)]]

        Test that computing the face lattice does not lead to a memory leak::

            sage: import gc
            sage: _ = gc.collect()
            sage: P = polytopes.cube()
            sage: a = P.face_lattice()
            sage: n = get_memory_usage()
            sage: P = polytopes.cube()
            sage: a = P.face_lattice()
            sage: _ = gc.collect()
            sage: n == get_memory_usage()
            True
        """
        from sage.combinat.posets.lattices import FiniteLatticePoset
        return FiniteLatticePoset(self.hasse_diagram())

    @cached_method
    def hasse_diagram(self):
        r"""
        Return the Hasse diagram of the face lattice of ``self``.

        This is the Hasse diagram of the poset of the faces of ``self``.

        OUTPUT: a directed graph

        EXAMPLES::

            sage: P = polytopes.regular_polygon(4).pyramid()                    # optional - sage.rings.number_field
            sage: D = P.hasse_diagram(); D                                      # optional - sage.rings.number_field
            Digraph on 20 vertices
            sage: D.degree_polynomial()                                         # optional - sage.rings.number_field
            x^5 + x^4*y + x*y^4 + y^5 + 4*x^3*y + 8*x^2*y^2 + 4*x*y^3

        Faces of an mutable polyhedron are not hashable. Hence those are not suitable as
        vertices of the hasse diagram. Use the combinatorial polyhedron instead::

            sage: P = polytopes.regular_polygon(4).pyramid()                    # optional - sage.rings.number_field
            sage: parent = P.parent()                                           # optional - sage.rings.number_field
            sage: parent = parent.change_ring(QQ, backend='ppl')                # optional - sage.rings.number_field
            sage: Q = parent._element_constructor_(P, mutable=True)             # optional - sage.rings.number_field
            sage: Q.hasse_diagram()                                             # optional - sage.rings.number_field
            Traceback (most recent call last):
            ...
            TypeError: mutable polyhedra are unhashable
            sage: C = Q.combinatorial_polyhedron()                              # optional - sage.rings.number_field
            sage: D = C.hasse_diagram()                                         # optional - sage.rings.number_field
            sage: set(D.vertices()) == set(range(20))                           # optional - sage.rings.number_field
            True
            sage: def index_to_combinatorial_face(n):
            ....:     return C.face_by_face_lattice_index(n)
            sage: D.relabel(index_to_combinatorial_face, inplace=True)          # optional - sage.rings.number_field
            sage: D.vertices()                                                  # optional - sage.rings.number_field
            [A -1-dimensional face of a 3-dimensional combinatorial polyhedron,
             A 0-dimensional face of a 3-dimensional combinatorial polyhedron,
             A 0-dimensional face of a 3-dimensional combinatorial polyhedron,
             A 0-dimensional face of a 3-dimensional combinatorial polyhedron,
             A 0-dimensional face of a 3-dimensional combinatorial polyhedron,
             A 0-dimensional face of a 3-dimensional combinatorial polyhedron,
             A 1-dimensional face of a 3-dimensional combinatorial polyhedron,
             A 1-dimensional face of a 3-dimensional combinatorial polyhedron,
             A 1-dimensional face of a 3-dimensional combinatorial polyhedron,
             A 1-dimensional face of a 3-dimensional combinatorial polyhedron,
             A 1-dimensional face of a 3-dimensional combinatorial polyhedron,
             A 1-dimensional face of a 3-dimensional combinatorial polyhedron,
             A 1-dimensional face of a 3-dimensional combinatorial polyhedron,
             A 1-dimensional face of a 3-dimensional combinatorial polyhedron,
             A 2-dimensional face of a 3-dimensional combinatorial polyhedron,
             A 2-dimensional face of a 3-dimensional combinatorial polyhedron,
             A 2-dimensional face of a 3-dimensional combinatorial polyhedron,
             A 2-dimensional face of a 3-dimensional combinatorial polyhedron,
             A 2-dimensional face of a 3-dimensional combinatorial polyhedron,
             A 3-dimensional face of a 3-dimensional combinatorial polyhedron]
            sage: D.degree_polynomial()                                         # optional - sage.rings.number_field
            x^5 + x^4*y + x*y^4 + y^5 + 4*x^3*y + 8*x^2*y^2 + 4*x*y^3
        """

        from sage.geometry.polyhedron.face import combinatorial_face_to_polyhedral_face
        C = self.combinatorial_polyhedron()
        D = C.hasse_diagram()

        def index_to_polyhedron_face(n):
            return combinatorial_face_to_polyhedral_face(
                    self, C.face_by_face_lattice_index(n))

        return D.relabel(index_to_polyhedron_face, inplace=False, immutable=True)

    def face_generator(self, face_dimension=None, dual=None):
        r"""
        Return an iterator over the faces of given dimension.

        If dimension is not specified return an iterator over all faces.

        INPUT:

        - ``face_dimension`` -- integer (default ``None``),
          yield only faces of this dimension if specified
        - ``dual`` -- boolean (default ``None``);
          if ``True``, generate the faces using the vertices;
          if ``False``, generate the faces using the facets;
          if ``None``, pick automatically

        OUTPUT:

        A :class:`~sage.geometry.polyhedron.combinatorial_polyhedron.face_iterator.FaceIterator_geom`.
        This class iterates over faces as
        :class:`~sage.geometry.polyhedron.face.PolyhedronFace`. See
        :mod:`~sage.geometry.polyhedron.face` for details. The order
        is random but fixed.

        EXAMPLES::

            sage: P = polytopes.cube()
            sage: it = P.face_generator()
            sage: it
            Iterator over the faces of a 3-dimensional polyhedron in ZZ^3
            sage: list(it)
            [A 3-dimensional face of a Polyhedron in ZZ^3 defined as the convex hull of 8 vertices,
             A -1-dimensional face of a Polyhedron in ZZ^3,
             A 2-dimensional face of a Polyhedron in ZZ^3 defined as the convex hull of 4 vertices,
             A 2-dimensional face of a Polyhedron in ZZ^3 defined as the convex hull of 4 vertices,
             A 2-dimensional face of a Polyhedron in ZZ^3 defined as the convex hull of 4 vertices,
             A 2-dimensional face of a Polyhedron in ZZ^3 defined as the convex hull of 4 vertices,
             A 2-dimensional face of a Polyhedron in ZZ^3 defined as the convex hull of 4 vertices,
             A 2-dimensional face of a Polyhedron in ZZ^3 defined as the convex hull of 4 vertices,
             A 1-dimensional face of a Polyhedron in ZZ^3 defined as the convex hull of 2 vertices,
             A 1-dimensional face of a Polyhedron in ZZ^3 defined as the convex hull of 2 vertices,
             A 1-dimensional face of a Polyhedron in ZZ^3 defined as the convex hull of 2 vertices,
             A 1-dimensional face of a Polyhedron in ZZ^3 defined as the convex hull of 2 vertices,
             A 0-dimensional face of a Polyhedron in ZZ^3 defined as the convex hull of 1 vertex,
             A 0-dimensional face of a Polyhedron in ZZ^3 defined as the convex hull of 1 vertex,
             A 0-dimensional face of a Polyhedron in ZZ^3 defined as the convex hull of 1 vertex,
             A 0-dimensional face of a Polyhedron in ZZ^3 defined as the convex hull of 1 vertex,
             A 1-dimensional face of a Polyhedron in ZZ^3 defined as the convex hull of 2 vertices,
             A 1-dimensional face of a Polyhedron in ZZ^3 defined as the convex hull of 2 vertices,
             A 1-dimensional face of a Polyhedron in ZZ^3 defined as the convex hull of 2 vertices,
             A 0-dimensional face of a Polyhedron in ZZ^3 defined as the convex hull of 1 vertex,
             A 0-dimensional face of a Polyhedron in ZZ^3 defined as the convex hull of 1 vertex,
             A 1-dimensional face of a Polyhedron in ZZ^3 defined as the convex hull of 2 vertices,
             A 1-dimensional face of a Polyhedron in ZZ^3 defined as the convex hull of 2 vertices,
             A 0-dimensional face of a Polyhedron in ZZ^3 defined as the convex hull of 1 vertex,
             A 1-dimensional face of a Polyhedron in ZZ^3 defined as the convex hull of 2 vertices,
             A 1-dimensional face of a Polyhedron in ZZ^3 defined as the convex hull of 2 vertices,
             A 0-dimensional face of a Polyhedron in ZZ^3 defined as the convex hull of 1 vertex,
             A 1-dimensional face of a Polyhedron in ZZ^3 defined as the convex hull of 2 vertices]

             sage: P = polytopes.hypercube(4)
             sage: list(P.face_generator(2))[:4]
             [A 2-dimensional face of a Polyhedron in ZZ^4 defined as the convex hull of 4 vertices,
              A 2-dimensional face of a Polyhedron in ZZ^4 defined as the convex hull of 4 vertices,
              A 2-dimensional face of a Polyhedron in ZZ^4 defined as the convex hull of 4 vertices,
              A 2-dimensional face of a Polyhedron in ZZ^4 defined as the convex hull of 4 vertices]

        If a polytope has more facets than vertices, the dual mode is chosen::

            sage: P = polytopes.cross_polytope(3)
            sage: list(P.face_generator())
            [A 3-dimensional face of a Polyhedron in ZZ^3 defined as the convex hull of 6 vertices,
             A -1-dimensional face of a Polyhedron in ZZ^3,
             A 0-dimensional face of a Polyhedron in ZZ^3 defined as the convex hull of 1 vertex,
             A 0-dimensional face of a Polyhedron in ZZ^3 defined as the convex hull of 1 vertex,
             A 0-dimensional face of a Polyhedron in ZZ^3 defined as the convex hull of 1 vertex,
             A 0-dimensional face of a Polyhedron in ZZ^3 defined as the convex hull of 1 vertex,
             A 0-dimensional face of a Polyhedron in ZZ^3 defined as the convex hull of 1 vertex,
             A 0-dimensional face of a Polyhedron in ZZ^3 defined as the convex hull of 1 vertex,
             A 1-dimensional face of a Polyhedron in ZZ^3 defined as the convex hull of 2 vertices,
             A 1-dimensional face of a Polyhedron in ZZ^3 defined as the convex hull of 2 vertices,
             A 1-dimensional face of a Polyhedron in ZZ^3 defined as the convex hull of 2 vertices,
             A 1-dimensional face of a Polyhedron in ZZ^3 defined as the convex hull of 2 vertices,
             A 2-dimensional face of a Polyhedron in ZZ^3 defined as the convex hull of 3 vertices,
             A 2-dimensional face of a Polyhedron in ZZ^3 defined as the convex hull of 3 vertices,
             A 2-dimensional face of a Polyhedron in ZZ^3 defined as the convex hull of 3 vertices,
             A 2-dimensional face of a Polyhedron in ZZ^3 defined as the convex hull of 3 vertices,
             A 1-dimensional face of a Polyhedron in ZZ^3 defined as the convex hull of 2 vertices,
             A 1-dimensional face of a Polyhedron in ZZ^3 defined as the convex hull of 2 vertices,
             A 1-dimensional face of a Polyhedron in ZZ^3 defined as the convex hull of 2 vertices,
             A 2-dimensional face of a Polyhedron in ZZ^3 defined as the convex hull of 3 vertices,
             A 2-dimensional face of a Polyhedron in ZZ^3 defined as the convex hull of 3 vertices,
             A 1-dimensional face of a Polyhedron in ZZ^3 defined as the convex hull of 2 vertices,
             A 1-dimensional face of a Polyhedron in ZZ^3 defined as the convex hull of 2 vertices,
             A 2-dimensional face of a Polyhedron in ZZ^3 defined as the convex hull of 3 vertices,
             A 1-dimensional face of a Polyhedron in ZZ^3 defined as the convex hull of 2 vertices,
             A 1-dimensional face of a Polyhedron in ZZ^3 defined as the convex hull of 2 vertices,
             A 2-dimensional face of a Polyhedron in ZZ^3 defined as the convex hull of 3 vertices,
             A 1-dimensional face of a Polyhedron in ZZ^3 defined as the convex hull of 2 vertices]

        The face iterator can also be slightly modified.
        In non-dual mode we can skip subfaces of the current (proper) face::

            sage: P = polytopes.cube()
            sage: it = P.face_generator(dual=False)
            sage: _ = next(it), next(it)
            sage: face = next(it)
            sage: face.ambient_H_indices()
            (5,)
            sage: it.ignore_subfaces()
            sage: face = next(it)
            sage: face.ambient_H_indices()
            (4,)
            sage: it.ignore_subfaces()
            sage: [face.ambient_H_indices() for face in it]
            [(3,),
             (2,),
             (1,),
             (0,),
             (2, 3),
             (1, 3),
             (1, 2, 3),
             (1, 2),
             (0, 2),
             (0, 1, 2),
             (0, 1)]

        In dual mode we can skip supfaces of the current (proper) face::

            sage: P = polytopes.cube()
            sage: it = P.face_generator(dual=True)
            sage: _ = next(it), next(it)
            sage: face = next(it)
            sage: face.ambient_V_indices()
            (7,)
            sage: it.ignore_supfaces()
            sage: next(it)
            A 0-dimensional face of a Polyhedron in ZZ^3 defined as the convex hull of 1 vertex
            sage: face = next(it)
            sage: face.ambient_V_indices()
            (5,)
            sage: it.ignore_supfaces()
            sage: [face.ambient_V_indices() for face in it]
            [(4,),
             (3,),
             (2,),
             (1,),
             (0,),
             (1, 6),
             (3, 4),
             (2, 3),
             (0, 3),
             (0, 1, 2, 3),
             (1, 2),
             (0, 1)]

        In non-dual mode, we cannot skip supfaces::

            sage: it = P.face_generator(dual=False)
            sage: _ = next(it), next(it)
            sage: next(it)
            A 2-dimensional face of a Polyhedron in ZZ^3 defined as the convex hull of 4 vertices
            sage: it.ignore_supfaces()
            Traceback (most recent call last):
            ...
            ValueError: only possible when in dual mode

        In dual mode, we cannot skip subfaces::

            sage: it = P.face_generator(dual=True)
            sage: _ = next(it), next(it)
            sage: next(it)
            A 0-dimensional face of a Polyhedron in ZZ^3 defined as the convex hull of 1 vertex
            sage: it.ignore_subfaces()
            Traceback (most recent call last):
            ...
            ValueError: only possible when not in dual mode

        We can only skip sub-/supfaces of proper faces::

            sage: it = P.face_generator(dual=False)
            sage: next(it)
            A 3-dimensional face of a Polyhedron in ZZ^3 defined as the convex hull of 8 vertices
            sage: it.ignore_subfaces()
            Traceback (most recent call last):
            ...
            ValueError: iterator not set to a face yet

        .. SEEALSO::

            :class:`~sage.geometry.polyhedron.combinatorial_polyhedron.face_iterator.FaceIterator_geom`.

        ALGORITHM:

        See :class:`~sage.geometry.polyhedron.combinatorial_polyhedron.face_iterator.FaceIterator`.

        TESTS::

            sage: P = polytopes.simplex()
            sage: list(P.face_generator(-2))
            []
            sage: list(P.face_generator(-1))
            [A -1-dimensional face of a Polyhedron in ZZ^4]
            sage: list(P.face_generator(3))
            [A 3-dimensional face of a Polyhedron in ZZ^4 defined as the convex hull of 4 vertices]

            sage: list(Polyhedron().face_generator())
            [A -1-dimensional face of a Polyhedron in ZZ^0]

        Check that :trac:`29155` is fixed::

            sage: P = polytopes.permutahedron(3)
            sage: [f] = P.face_generator(2)
            sage: f.ambient_Hrepresentation()
            (An equation (1, 1, 1) x - 6 == 0,)
        """
        from sage.geometry.polyhedron.combinatorial_polyhedron.face_iterator import FaceIterator_geom
        return FaceIterator_geom(self, output_dimension=face_dimension, dual=dual)

    def faces(self, face_dimension):
        """
        Return the faces of given dimension

        INPUT:

        - ``face_dimension`` -- integer. The dimension of the faces
          whose representation will be returned.

        OUTPUT:

        A tuple of
        :class:`~sage.geometry.polyhedron.face.PolyhedronFace`. See
        :mod:`~sage.geometry.polyhedron.face` for details. The order
        is random but fixed.

        .. SEEALSO::

            :meth:`face_generator`,
            :meth:`facet`.

        EXAMPLES:

        Here we find the vertex and face indices of the eight three-dimensional
        facets of the four-dimensional hypercube::

            sage: p = polytopes.hypercube(4)
            sage: list(f.ambient_V_indices() for f in p.faces(3))
            [(0, 5, 6, 7, 8, 9, 14, 15),
             (1, 4, 5, 6, 10, 13, 14, 15),
             (1, 2, 6, 7, 8, 10, 11, 15),
             (8, 9, 10, 11, 12, 13, 14, 15),
             (0, 3, 4, 5, 9, 12, 13, 14),
             (0, 2, 3, 7, 8, 9, 11, 12),
             (1, 2, 3, 4, 10, 11, 12, 13),
             (0, 1, 2, 3, 4, 5, 6, 7)]

            sage: face = p.faces(3)[3]
            sage: face.ambient_Hrepresentation()
            (An inequality (1, 0, 0, 0) x + 1 >= 0,)
            sage: face.vertices()
            (A vertex at (-1, -1, 1, -1),
             A vertex at (-1, -1, 1, 1),
             A vertex at (-1, 1, -1, -1),
             A vertex at (-1, 1, 1, -1),
             A vertex at (-1, 1, 1, 1),
             A vertex at (-1, 1, -1, 1),
             A vertex at (-1, -1, -1, 1),
             A vertex at (-1, -1, -1, -1))

        You can use the
        :meth:`~sage.geometry.polyhedron.representation.PolyhedronRepresentation.index`
        method to enumerate vertices and inequalities::

            sage: def get_idx(rep): return rep.index()
            sage: [get_idx(_) for _ in face.ambient_Hrepresentation()]
            [4]
            sage: [get_idx(_) for _ in face.ambient_Vrepresentation()]
            [8, 9, 10, 11, 12, 13, 14, 15]

            sage: [ ([get_idx(_) for _ in face.ambient_Vrepresentation()],
            ....:    [get_idx(_) for _ in face.ambient_Hrepresentation()])
            ....:   for face in p.faces(3) ]
            [([0, 5, 6, 7, 8, 9, 14, 15], [7]),
             ([1, 4, 5, 6, 10, 13, 14, 15], [6]),
             ([1, 2, 6, 7, 8, 10, 11, 15], [5]),
             ([8, 9, 10, 11, 12, 13, 14, 15], [4]),
             ([0, 3, 4, 5, 9, 12, 13, 14], [3]),
             ([0, 2, 3, 7, 8, 9, 11, 12], [2]),
             ([1, 2, 3, 4, 10, 11, 12, 13], [1]),
             ([0, 1, 2, 3, 4, 5, 6, 7], [0])]

        TESTS::

            sage: pr = Polyhedron(rays = [[1,0,0],[-1,0,0],[0,1,0]], vertices = [[-1,-1,-1]], lines=[(0,0,1)])
            sage: pr.faces(4)
            ()
            sage: pr.faces(3)[0].ambient_V_indices()
            (0, 1, 2, 3)
            sage: pr.facets()[0].ambient_V_indices()
            (0, 1, 2)
            sage: pr.faces(1)
            ()
            sage: pr.faces(0)
            ()
            sage: pr.faces(-1)
            (A -1-dimensional face of a Polyhedron in QQ^3,)
        """
        return tuple(self.face_generator(face_dimension))

    def facets(self):
        r"""
        Return the facets of the polyhedron.

        Facets are the maximal nontrivial faces of polyhedra.
        The empty face and the polyhedron itself are trivial.

        A facet of a `d`-dimensional polyhedron is a face of dimension
        `d-1`. For `d \neq 0` the converse is true as well.

        OUTPUT:

        A tuple of
        :class:`~sage.geometry.polyhedron.face.PolyhedronFace`. See
        :mod:`~sage.geometry.polyhedron.face` for details. The order
        is random but fixed.

        .. SEEALSO:: :meth:`facets`

        EXAMPLES:

        Here we find the eight three-dimensional facets of the
        four-dimensional hypercube::

            sage: p = polytopes.hypercube(4)
            sage: p.facets()
            (A 3-dimensional face of a Polyhedron in ZZ^4 defined as the convex hull of 8 vertices,
             A 3-dimensional face of a Polyhedron in ZZ^4 defined as the convex hull of 8 vertices,
             A 3-dimensional face of a Polyhedron in ZZ^4 defined as the convex hull of 8 vertices,
             A 3-dimensional face of a Polyhedron in ZZ^4 defined as the convex hull of 8 vertices,
             A 3-dimensional face of a Polyhedron in ZZ^4 defined as the convex hull of 8 vertices,
             A 3-dimensional face of a Polyhedron in ZZ^4 defined as the convex hull of 8 vertices,
             A 3-dimensional face of a Polyhedron in ZZ^4 defined as the convex hull of 8 vertices,
             A 3-dimensional face of a Polyhedron in ZZ^4 defined as the convex hull of 8 vertices)

        This is the same result as explicitly finding the
        three-dimensional faces::

            sage: dim = p.dimension()
            sage: p.faces(dim-1)
            (A 3-dimensional face of a Polyhedron in ZZ^4 defined as the convex hull of 8 vertices,
             A 3-dimensional face of a Polyhedron in ZZ^4 defined as the convex hull of 8 vertices,
             A 3-dimensional face of a Polyhedron in ZZ^4 defined as the convex hull of 8 vertices,
             A 3-dimensional face of a Polyhedron in ZZ^4 defined as the convex hull of 8 vertices,
             A 3-dimensional face of a Polyhedron in ZZ^4 defined as the convex hull of 8 vertices,
             A 3-dimensional face of a Polyhedron in ZZ^4 defined as the convex hull of 8 vertices,
             A 3-dimensional face of a Polyhedron in ZZ^4 defined as the convex hull of 8 vertices,
             A 3-dimensional face of a Polyhedron in ZZ^4 defined as the convex hull of 8 vertices)

        The ``0``-dimensional polyhedron does not have facets::

            sage: P = Polyhedron([[0]])
            sage: P.facets()
            ()
        """
        if self.dimension() == 0:
            return ()
        return self.faces(self.dimension()-1)

    def join_of_Vrep(self, *Vrepresentatives):
        r"""
        Return the smallest face that contains ``Vrepresentatives``.

        INPUT:

        - ``Vrepresentatives`` -- vertices/rays/lines of ``self`` or indices of such

        OUTPUT: a :class:`~sage.geometry.polyhedron.face.PolyhedronFace`

        .. NOTE::

            In the case of unbounded polyhedra, the join of rays etc. may not be well-defined.

        EXAMPLES::

            sage: P = polytopes.permutahedron(5)
            sage: P.join_of_Vrep(1)
            A 0-dimensional face of a Polyhedron in ZZ^5 defined as the convex hull of 1 vertex
            sage: P.join_of_Vrep()
            A -1-dimensional face of a Polyhedron in ZZ^5
            sage: P.join_of_Vrep(0,12,13).ambient_V_indices()
            (0, 12, 13, 68)

        The input is flexible::

            sage: P.join_of_Vrep(2, P.vertices()[3], P.Vrepresentation(4))
            A 2-dimensional face of a Polyhedron in ZZ^5 defined as the convex hull of 6 vertices

        ::

            sage: P = polytopes.cube()
            sage: a, b = P.faces(0)[:2]
            sage: P.join_of_Vrep(a, b)
            A 1-dimensional face of a Polyhedron in ZZ^3 defined as the convex hull of 2 vertices

        In the case of an unbounded polyhedron, the join may not be well-defined::

            sage: P = Polyhedron(vertices=[[1,0], [0,1]], rays=[[1,1]])
            sage: P.join_of_Vrep(0)
            A 0-dimensional face of a Polyhedron in QQ^2 defined as the convex hull of 1 vertex
            sage: P.join_of_Vrep(0,1)
            A 1-dimensional face of a Polyhedron in QQ^2 defined as the convex hull of 2 vertices
            sage: P.join_of_Vrep(0,2)
            A 1-dimensional face of a Polyhedron in QQ^2 defined as the convex hull of 1 vertex and 1 ray
            sage: P.join_of_Vrep(1,2)
            A 1-dimensional face of a Polyhedron in QQ^2 defined as the convex hull of 1 vertex and 1 ray
            sage: P.join_of_Vrep(2)
            Traceback (most recent call last):
            ...
            ValueError: the join is not well-defined

        The ``Vrepresentatives`` must be of ``self``::

            sage: P = polytopes.cube(backend='ppl')
            sage: Q = polytopes.cube(backend='field')
            sage: v = P.vertices()[0]
            sage: P.join_of_Vrep(v)
            A 0-dimensional face of a Polyhedron in ZZ^3 defined as the convex hull of 1 vertex
            sage: Q.join_of_Vrep(v)
            Traceback (most recent call last):
            ...
            ValueError: not a Vrepresentative of ``self``
            sage: f = P.faces(0)[0]
            sage: P.join_of_Vrep(v)
            A 0-dimensional face of a Polyhedron in ZZ^3 defined as the convex hull of 1 vertex
            sage: Q.join_of_Vrep(v)
            Traceback (most recent call last):
            ...
            ValueError: not a Vrepresentative of ``self``

        TESTS:

        ``least_common_superface_of_Vrep`` is an alias::

            sage: P.least_common_superface_of_Vrep(v)
            A 0-dimensional face of a Polyhedron in ZZ^3 defined as the convex hull of 1 vertex
            sage: P.least_common_superface_of_Vrep == P.join_of_Vrep
            True

        Error message for invalid input::

            sage: P.join_of_Vrep('foo')
            Traceback (most recent call last):
            ...
            ValueError: foo is not a Vrepresentative
        """
        from sage.geometry.polyhedron.representation import Vrepresentation
        from sage.geometry.polyhedron.face import PolyhedronFace

        new_indices = [0]*len(Vrepresentatives)
        for i, v in enumerate(Vrepresentatives):
            if isinstance(v, PolyhedronFace) and v.dim() == 0:
                if v.polyhedron() is not self:
                    raise ValueError("not a Vrepresentative of ``self``")
                new_indices[i] = v.ambient_V_indices()[0]
            elif v in ZZ:
                new_indices[i] = v
            elif isinstance(v, Vrepresentation):
                if v.polyhedron() is not self:
                    raise ValueError("not a Vrepresentative of ``self``")
                new_indices[i] = v.index()
            else:
                raise ValueError("{} is not a Vrepresentative".format(v))

        return self.face_generator().join_of_Vrep(*new_indices)

    least_common_superface_of_Vrep = join_of_Vrep

    def meet_of_Hrep(self, *Hrepresentatives):
        r"""
        Return the largest face that is contained in ``Hrepresentatives``.

        INPUT:

        - ``Hrepresentatives`` -- facets or indices of Hrepresentatives;
          the indices are assumed to be the indices of the Hrepresentation

        OUTPUT: a :class:`~sage.geometry.polyhedron.face.PolyhedronFace`

        EXAMPLES::

            sage: P = polytopes.permutahedron(5)
            sage: P.meet_of_Hrep()
            A 4-dimensional face of a Polyhedron in ZZ^5 defined as the convex hull of 120 vertices
            sage: P.meet_of_Hrep(1)
            A 3-dimensional face of a Polyhedron in ZZ^5 defined as the convex hull of 24 vertices
            sage: P.meet_of_Hrep(4)
            A 3-dimensional face of a Polyhedron in ZZ^5 defined as the convex hull of 12 vertices
            sage: P.meet_of_Hrep(1,3,7)
            A 1-dimensional face of a Polyhedron in ZZ^5 defined as the convex hull of 2 vertices
            sage: P.meet_of_Hrep(1,3,7).ambient_H_indices()
            (0, 1, 3, 7)

        The indices are the indices of the Hrepresentation.
        ``0`` corresponds to an equation and is ignored::

            sage: P.meet_of_Hrep(0)
            A 4-dimensional face of a Polyhedron in ZZ^5 defined as the convex hull of 120 vertices

        The input is flexible::

            sage: P.meet_of_Hrep(P.facets()[-1], P.inequalities()[2], 7)
            A 1-dimensional face of a Polyhedron in ZZ^5 defined as the convex hull of 2 vertices

        The ``Hrepresentatives`` must belong to ``self``::

            sage: P = polytopes.cube(backend='ppl')
            sage: Q = polytopes.cube(backend='field')
            sage: f = P.facets()[0]
            sage: P.meet_of_Hrep(f)
            A 2-dimensional face of a Polyhedron in ZZ^3 defined as the convex hull of 4 vertices
            sage: Q.meet_of_Hrep(f)
            Traceback (most recent call last):
            ...
            ValueError: not a facet of ``self``
            sage: f = P.inequalities()[0]
            sage: P.meet_of_Hrep(f)
            A 2-dimensional face of a Polyhedron in ZZ^3 defined as the convex hull of 4 vertices
            sage: Q.meet_of_Hrep(f)
            Traceback (most recent call last):
            ...
            ValueError: not a facet of ``self``

        TESTS:

        Equations are not considered by the combinatorial polyhedron.
        We check that the index corresponds to the Hrepresentation index::

            sage: P = polytopes.permutahedron(3, backend='field')
            sage: P.Hrepresentation()
            (An inequality (0, 0, 1) x - 1 >= 0,
             An inequality (0, 1, 0) x - 1 >= 0,
             An inequality (0, 1, 1) x - 3 >= 0,
             An inequality (1, 0, 0) x - 1 >= 0,
             An inequality (1, 0, 1) x - 3 >= 0,
             An inequality (1, 1, 0) x - 3 >= 0,
             An equation (1, 1, 1) x - 6 == 0)
            sage: P.meet_of_Hrep(0).ambient_Hrepresentation()
            (An inequality (0, 0, 1) x - 1 >= 0, An equation (1, 1, 1) x - 6 == 0)

            sage: P = polytopes.permutahedron(3, backend='ppl')
            sage: P.Hrepresentation()
            (An equation (1, 1, 1) x - 6 == 0,
             An inequality (1, 1, 0) x - 3 >= 0,
             An inequality (-1, -1, 0) x + 5 >= 0,
             An inequality (0, 1, 0) x - 1 >= 0,
             An inequality (-1, 0, 0) x + 3 >= 0,
             An inequality (1, 0, 0) x - 1 >= 0,
             An inequality (0, -1, 0) x + 3 >= 0)
            sage: P.meet_of_Hrep(1).ambient_Hrepresentation()
            (An equation (1, 1, 1) x - 6 == 0, An inequality (1, 1, 0) x - 3 >= 0)

        ``greatest_common_subface_of_Hrep`` is an alias::

            sage: P.greatest_common_subface_of_Hrep(1).ambient_Hrepresentation()
            (An equation (1, 1, 1) x - 6 == 0, An inequality (1, 1, 0) x - 3 >= 0)
            sage: P.greatest_common_subface_of_Hrep == P.meet_of_Hrep
            True

        Error message for invalid input::

            sage: P.meet_of_Hrep('foo')
            Traceback (most recent call last):
            ...
            ValueError: foo is not a Hrepresentative
        """
        from sage.geometry.polyhedron.representation import Inequality, Equation
        from sage.geometry.polyhedron.face import PolyhedronFace

        # Equations are ignored by combinatorial polyhedron for indexing.
        offset = 0
        if self.n_equations() and self.Hrepresentation(0).is_equation():
            offset = self.n_equations()

        new_indices = []
        for i, facet in enumerate(Hrepresentatives):
            if isinstance(facet, PolyhedronFace) and facet.dim() + 1 == self.dim():
                if facet.polyhedron() is not self:
                    raise ValueError("not a facet of ``self``")
                H_indices = facet.ambient_H_indices()
                facet = H_indices[0] if H_indices[0] >= offset else H_indices[-1]

            if facet in ZZ and facet >= offset:
                # Note that ``CombinatorialPolyhedron`` ignores indices of equations
                # and has equations last.
                new_indices.append(facet - offset)
            elif isinstance(facet, Inequality):
                if facet.polyhedron() is not self:
                    raise ValueError("not a facet of ``self``")
                new_indices.append(facet.index() - offset)
            elif isinstance(facet, Equation):
                # Ignore equations.
                continue
            elif facet in ZZ and 0 <= facet < offset:
                # Ignore equations.
                continue
            else:
                raise ValueError("{} is not a Hrepresentative".format(facet))

        return self.face_generator().meet_of_Hrep(*new_indices)

    greatest_common_subface_of_Hrep = meet_of_Hrep

    def _test_combinatorial_face_as_combinatorial_polyhedron(self, tester=None, **options):
        """
        Run tests on obtaining the combinatorial face as combinatorial polyhedron.

        TESTS::

            sage: polytopes.cross_polytope(3)._test_combinatorial_face_as_combinatorial_polyhedron()
        """
        if not self.is_compact():
            return
        if self.dim() > 7 or self.n_vertices() > 100 or self.n_facets() > 100:
            # Avoid very long tests.
            return
        if self.dim() < 1:
            # Avoid trivial cases.
            return

        from sage.misc.prandom import random

        if tester is None:
            tester = self._tester(**options)

        it = self.face_generator()
        _ = next(it), next(it)  # get rid of non_proper faces
        C1 = self.combinatorial_polyhedron()
        it1 = C1.face_iter()
        C2 = C1.dual()
        it2 = C2.face_iter(dual=not it1.dual)

        for f in it:
            f1 = next(it1)
            f2 = next(it2)
            if random() < 0.95:
                # Only test a random 5 percent of the faces.
                continue

            P = f.as_polyhedron()
            D1 = f1.as_combinatorial_polyhedron()
            D2 = f2.as_combinatorial_polyhedron(quotient=True).dual()
            D1._test_bitsets(tester, **options)
            D2._test_bitsets(tester, **options)
            try:
                import sage.graphs.graph
            except ImportError:
                pass
            else:
                tester.assertTrue(P.combinatorial_polyhedron().vertex_facet_graph().is_isomorphic(D1.vertex_facet_graph()))
                tester.assertTrue(P.combinatorial_polyhedron().vertex_facet_graph().is_isomorphic(D2.vertex_facet_graph()))

    @cached_method(do_pickle=True)
    def f_vector(self, num_threads=None, parallelization_depth=None):
        r"""
        Return the f-vector.

        INPUT:

        - ``num_threads`` -- integer (optional); specify the number of threads;
          otherwise determined by :func:`~sage.parallel.ncpus.ncpus`

        - ``parallelization_depth`` -- integer (optional); specify
          how deep in the lattice the parallelization is done

        OUTPUT:

        Return a vector whose `i`-th entry is the number of
        `i-2`-dimensional faces of the polytope.

        .. NOTE::

            The ``vertices`` as given by :meth:`Polyhedron_base.vertices`
            do not need to correspond to `0`-dimensional faces. If a polyhedron
            contains `k` lines they correspond to `k`-dimensional faces.
            See example below

        EXAMPLES::

            sage: p = Polyhedron(vertices=[[1, 2, 3], [1, 3, 2],
            ....:     [2, 1, 3], [2, 3, 1], [3, 1, 2], [3, 2, 1], [0, 0, 0]])
            sage: p.f_vector()
            (1, 7, 12, 7, 1)

            sage: polytopes.cyclic_polytope(4,10).f_vector()
            (1, 10, 45, 70, 35, 1)

            sage: polytopes.hypercube(5).f_vector()
            (1, 32, 80, 80, 40, 10, 1)

        Polyhedra with lines do not have `0`-faces::

            sage: Polyhedron(ieqs=[[1,-1,0,0],[1,1,0,0]]).f_vector()
            (1, 0, 0, 2, 1)

        However, the method :meth:`Polyhedron_base.vertices` returns
        two points that belong to the ``Vrepresentation``::

            sage: P = Polyhedron(ieqs=[[1,-1,0],[1,1,0]])
            sage: P.vertices()
            (A vertex at (1, 0), A vertex at (-1, 0))
            sage: P.f_vector()
            (1, 0, 2, 1)

        TESTS:

        Check that :trac:`28828` is fixed::

            sage: P.f_vector().is_immutable()
            True

        The cache of the f-vector is being pickled::

            sage: P = polytopes.cube()
            sage: P.f_vector()
            (1, 8, 12, 6, 1)
            sage: Q = loads(dumps(P))
            sage: Q.f_vector.is_in_cache()
            True
        """
        return self.combinatorial_polyhedron().f_vector(num_threads, parallelization_depth)

    def flag_f_vector(self, *args):
        r"""
        Return the flag f-vector.

        For each `-1 < i_0 < \dots < i_n < d` the flag f-vector
        counts the number of flags `F_0 \subset \dots \subset F_n`
        with `F_j` of dimension `i_j` for each `0 \leq j \leq n`,
        where `d` is the dimension of the polyhedron.

        INPUT:

        - ``args`` -- integers (optional); specify an entry of the
          flag-f-vector; must be an increasing sequence of integers

        OUTPUT:

        - a dictionary, if no arguments were given

        - an Integer, if arguments were given

        EXAMPLES:

        Obtain the entire flag-f-vector::

            sage: P = polytopes.twenty_four_cell()
            sage: P.flag_f_vector()
                {(-1,): 1,
                 (0,): 24,
                 (0, 1): 192,
                 (0, 1, 2): 576,
                 (0, 1, 2, 3): 1152,
                 (0, 1, 3): 576,
                 (0, 2): 288,
                 (0, 2, 3): 576,
                 (0, 3): 144,
                 (1,): 96,
                 (1, 2): 288,
                 (1, 2, 3): 576,
                 (1, 3): 288,
                 (2,): 96,
                 (2, 3): 192,
                 (3,): 24,
                 (4,): 1}

        Specify an entry::

            sage: P.flag_f_vector(0,3)
            144
            sage: P.flag_f_vector(2)
            96

        Leading ``-1`` and trailing entry of dimension are allowed::

            sage: P.flag_f_vector(-1,0,3)
            144
            sage: P.flag_f_vector(-1,0,3,4)
            144

        One can get the number of trivial faces::

            sage: P.flag_f_vector(-1)
            1
            sage: P.flag_f_vector(4)
            1

        Polyhedra with lines, have ``0`` entries accordingly::

            sage: P = (Polyhedron(lines=[[1]]) * polytopes.cross_polytope(3))
            sage: P.flag_f_vector()
            {(-1,): 1,
             (0, 1): 0,
             (0, 1, 2): 0,
             (0, 1, 3): 0,
             (0, 2): 0,
             (0, 2, 3): 0,
             (0, 3): 0,
             (0,): 0,
             (1, 2): 24,
             (1, 2, 3): 48,
             (1, 3): 24,
             (1,): 6,
             (2, 3): 24,
             (2,): 12,
             (3,): 8,
             4: 1}

        If the arguments are not strictly increasing or out of range, a key error is raised::

            sage: P.flag_f_vector(-1,0,3,6)
            Traceback (most recent call last):
            ...
            KeyError: (0, 3, 6)
            sage: P.flag_f_vector(-1,3,0)
            Traceback (most recent call last):
            ...
            KeyError: (3, 0)
        """
        flag = self._flag_f_vector()
        if len(args) == 0:
            return flag
        elif len(args) == 1:
            return flag[(args[0],)]
        else:
            dim = self.dimension()
            if args[0] == -1:
                args = args[1:]
            if args[-1] == dim:
                args = args[:-1]
            return flag[tuple(args)]

    @cached_method(do_pickle=True)
    def _flag_f_vector(self):
        r"""
        Return the flag-f-vector.

        See :meth:`flag_f_vector`.

        TESTS::

            sage: polytopes.hypercube(4)._flag_f_vector()
            {(-1,): 1,
            (0,): 16,
            (0, 1): 64,
            (0, 1, 2): 192,
            (0, 1, 2, 3): 384,
            (0, 1, 3): 192,
            (0, 2): 96,
            (0, 2, 3): 192,
            (0, 3): 64,
            (1,): 32,
            (1, 2): 96,
            (1, 2, 3): 192,
            (1, 3): 96,
            (2,): 24,
            (2, 3): 48,
            (3,): 8,
            (4,): 1}
        """
        return self.combinatorial_polyhedron()._flag_f_vector()

    def vertex_graph(self):
        """
        Return a graph in which the vertices correspond to vertices
        of the polyhedron, and edges to edges.

        ..NOTE::

            The graph of a polyhedron with lines has no vertices,
            as the polyhedron has no vertices (`0`-faces).

            The method :meth:`Polyhedron_base:vertices` returns
            the defining points in this case.

        EXAMPLES::

            sage: g3 = polytopes.hypercube(3).vertex_graph(); g3
            Graph on 8 vertices
            sage: g3.automorphism_group().cardinality()
            48
            sage: s4 = polytopes.simplex(4).vertex_graph(); s4
            Graph on 5 vertices
            sage: s4.is_eulerian()
            True

        The graph of an unbounded polyhedron
        is the graph of the bounded complex::

            sage: open_triangle = Polyhedron(vertices=[[1,0], [0,1]],
            ....:                            rays    =[[1,1]])
            sage: open_triangle.vertex_graph()
            Graph on 2 vertices

        The graph of a polyhedron with lines has no vertices::

            sage: line = Polyhedron(lines=[[0,1]])
            sage: line.vertex_graph()
            Graph on 0 vertices

        TESTS:

        Check for a line segment (:trac:`30545`)::

            sage: polytopes.simplex(1).graph().edges()
            [(A vertex at (0, 1), A vertex at (1, 0), None)]
        """
        return self.combinatorial_polyhedron().vertex_graph()

    graph = vertex_graph

    def vertex_digraph(self, f, increasing=True):
        r"""
        Return the directed graph of the polyhedron according to a linear form.

        The underlying undirected graph is the graph of vertices and edges.

        INPUT:

        - ``f`` -- a linear form. The linear form can be provided as:

            - a vector space morphism with one-dimensional codomain, (see
              :meth:`sage.modules.vector_space_morphism.linear_transformation`
              and
              :class:`sage.modules.vector_space_morphism.VectorSpaceMorphism`)
            - a vector ; in this case the linear form is obtained by duality
              using the dot product: ``f(v) = v.dot_product(f)``.

        - ``increasing`` -- boolean (default ``True``) whether to orient
          edges in the increasing or decreasing direction.

        By default, an edge is oriented from `v` to `w` if
        `f(v) \leq f(w)`.

        If `f(v)=f(w)`, then two opposite edges are created.

        EXAMPLES::

            sage: penta = Polyhedron([[0,0],[1,0],[0,1],[1,2],[3,2]])
            sage: G = penta.vertex_digraph(vector([1,1])); G
            Digraph on 5 vertices
            sage: G.sinks()
            [A vertex at (3, 2)]

            sage: A = matrix(ZZ, [[1], [-1]])
            sage: f = linear_transformation(A)
            sage: G = penta.vertex_digraph(f) ; G
            Digraph on 5 vertices
            sage: G.is_directed_acyclic()
            False

        .. SEEALSO::

            :meth:`vertex_graph`
        """
        from sage.modules.vector_space_morphism import VectorSpaceMorphism
        if isinstance(f, VectorSpaceMorphism):
            if f.codomain().dimension() == 1:
                orientation_check = lambda v: f(v) >= 0
            else:
                raise TypeError('the linear map f must have '
                                'one-dimensional codomain')
        else:
            try:
                if f.is_vector():
                    orientation_check = lambda v: v.dot_product(f) >= 0
                else:
                    raise TypeError('f must be a linear map or a vector')
            except AttributeError:
                raise TypeError('f must be a linear map or a vector')
        if not increasing:
            f = -f
        from sage.graphs.digraph import DiGraph
        dg = DiGraph()
        for j in range(self.n_vertices()):
            vj = self.Vrepresentation(j)
            for vi in vj.neighbors():
                if orientation_check(vj.vector() - vi.vector()):
                    dg.add_edge(vi, vj)
        return dg

    def polar(self, in_affine_span=False):
        """
        Return the polar (dual) polytope.

        The original vertices are translated so that their barycenter
        is at the origin, and then the vertices are used as the
        coefficients in the polar inequalities.

        The polytope must be full-dimensional, unless ``in_affine_span`` is ``True``.
        If ``in_affine_span`` is ``True``, then the operation will be performed in the
        linear/affine span of the polyhedron (after translation).

        EXAMPLES::

            sage: p = Polyhedron(vertices = [[0,0,1],[0,1,0],[1,0,0],[0,0,0],[1,1,1]], base_ring=QQ)
            sage: p
            A 3-dimensional polyhedron in QQ^3 defined as the convex hull of 5 vertices
            sage: p.polar()
            A 3-dimensional polyhedron in QQ^3 defined as the convex hull of 6 vertices

            sage: cube = polytopes.hypercube(3)
            sage: octahedron = polytopes.cross_polytope(3)
            sage: cube_dual = cube.polar()
            sage: octahedron == cube_dual
            True

        ``in_affine_span`` somewhat ignores equations, performing the polar in the
        spanned subspace (after translating barycenter to origin)::

            sage: P = polytopes.simplex(3, base_ring=QQ)
            sage: P.polar(in_affine_span=True)
            A 3-dimensional polyhedron in QQ^4 defined as the convex hull of 4 vertices

        Embedding the polytope in a higher dimension, commutes with polar in this case::

            sage: point = Polyhedron([[0]])
            sage: P = polytopes.cube().change_ring(QQ)
            sage: (P*point).polar(in_affine_span=True) == P.polar()*point
            True

        TESTS::

            Check that :trac:`25081` is fixed::

            sage: C = polytopes.hypercube(4,backend='cdd')
            sage: C.polar().backend()
            'cdd'

        Check that :trac:`28850` is fixed::

            sage: P = polytopes.simplex(3, base_ring=QQ)
            sage: P.polar()
            Traceback (most recent call last):
            ...
            ValueError: not full-dimensional; try with 'in_affine_span=True'

        Check that the double description is set up correctly::

            sage: P = Polyhedron([[1,0],[0,1],[-1,-1]], backend='field')
            sage: Q = P.change_ring(QQ, backend='ppl')
            sage: P.polar() == Q.polar()
            True

            sage: P = polytopes.simplex(4, backend='field')
            sage: Q = P.change_ring(QQ, backend='ppl')
            sage: P.polar(in_affine_span=True) == Q.polar(in_affine_span=True)
            True

        Check that it works, even when the equations are not orthogonal to each other::

            sage: P = polytopes.cube()*Polyhedron([[0,0,0]])
            sage: P = P.change_ring(QQ)

            sage: from sage.geometry.polyhedron.backend_field import Polyhedron_field
            sage: from sage.geometry.polyhedron.parent import Polyhedra_field
            sage: parent = Polyhedra_field(QQ, 6, 'field')
            sage: equations = [[0, 0, 0, 0, 1, 1, 1], [0, 0, 0, 0, -1, 1, -1], [0, 0, 0, 0, 1, -1, -1]]
            sage: Q = Polyhedron_field(parent, [P.vertices(), [], []], [P.inequalities(), equations],
            ....:                      Vrep_minimal=True, Hrep_minimal=True)
            sage: Q == P
            True
            sage: Q.polar(in_affine_span=True) == P.polar(in_affine_span=True)
            True
        """
        if not self.is_compact():
            raise ValueError("not a polytope")
        if not in_affine_span and not self.dim() == self.ambient_dim():
            raise ValueError("not full-dimensional; try with 'in_affine_span=True'")

        t_Vrep, t_Hrep, parent = self._translation_double_description(-self.center())
        t_verts = t_Vrep[0]
        t_ieqs = t_Hrep[0]
        t_eqns = t_Hrep[1]

        new_ieqs = ((1,) + tuple(-v) for v in t_verts)
        if self.n_vertices() == 1:
            new_verts = self.vertices()
        elif not self.n_equations():
            new_verts = ((-h/h[0])[1:] for h in t_ieqs)
        else:
            # Transform the equations such that the normals are pairwise orthogonal.
            t_eqns = list(t_eqns)
            for i, h in enumerate(t_eqns):
                for h1 in t_eqns[:i]:
                    a = h[1:]*h1[1:]
                    if a:
                        b = h1[1:]*h1[1:]
                        t_eqns[i] = b*h - a*h1

            def move_vertex_to_subspace(vertex):
                for h in t_eqns:
                    offset = vertex*h[1:]+h[0]
                    vertex = vertex-h[1:]*offset/(h[1:]*h[1:])
                return vertex

            new_verts = (move_vertex_to_subspace((-h/h[0])[1:]) for h in t_ieqs)

        pref_rep = 'Hrep' if self.n_vertices() <= self.n_inequalities() else 'Vrep'

        return parent.element_class(parent, [new_verts, [], []],
                                    [new_ieqs, t_eqns],
                                    Vrep_minimal=True, Hrep_minimal=True, pref_rep=pref_rep)

    def is_self_dual(self):
        r"""
        Return whether the polytope is self-dual.

        A polytope is self-dual if its face lattice is isomorphic to the face
        lattice of its dual polytope.

        EXAMPLES::

            sage: polytopes.simplex().is_self_dual()
            True
            sage: polytopes.twenty_four_cell().is_self_dual()
            True
            sage: polytopes.cube().is_self_dual()
            False
            sage: polytopes.hypersimplex(5,2).is_self_dual()
            False
            sage: P = Polyhedron(vertices=[[1/2, 1/3]], rays=[[1, 1]]).is_self_dual()
            Traceback (most recent call last):
            ...
            ValueError: polyhedron has to be compact

        """
        if not self.is_compact():
            raise ValueError("polyhedron has to be compact")

        n = self.n_vertices()
        m = self.n_facets()
        if n != m:
            return False

        G1 = self.vertex_facet_graph()
        G2 = G1.reverse()
        return G1.is_isomorphic(G2)

    def pyramid(self):
        """
        Return a polyhedron that is a pyramid over the original.

        EXAMPLES::

            sage: square = polytopes.hypercube(2);  square
            A 2-dimensional polyhedron in ZZ^2 defined as the convex hull of 4 vertices
            sage: egyptian_pyramid = square.pyramid();  egyptian_pyramid
            A 3-dimensional polyhedron in QQ^3 defined as the convex hull of 5 vertices
            sage: egyptian_pyramid.n_vertices()
            5
            sage: for v in egyptian_pyramid.vertex_generator(): print(v)
            A vertex at (0, -1, -1)
            A vertex at (0, -1, 1)
            A vertex at (0, 1, -1)
            A vertex at (0, 1, 1)
            A vertex at (1, 0, 0)

        TESTS::

            sage: polytopes.simplex(backend='cdd').pyramid().backend()
            'cdd'
        """
        assert self.is_compact(), "Not a polytope."
        c = self.center()

        from itertools import chain
        new_verts = chain(([0] + x for x in self.Vrep_generator()),
                          [[1] + list(c)])
        new_ieqs = chain(([i.b()] + [-c*i.A() - i.b()] + list(i.A()) for i in self.inequalities()),
                         [[0, 1] + [0]*self.ambient_dim()])
        new_eqns = ([e.b()] + [0] + list(e.A()) for e in self.equations())

        pref_rep = 'Hrep' if self.n_vertices() > self.n_inequalities() else 'Vrep'
        parent = self.parent().base_extend(self.center().parent(), ambient_dim=self.ambient_dim()+1)

        if self.n_vertices() == 1:
            # Fix the polyhedron with one vertex.
            return parent.element_class(parent, [new_verts, [], []], None)

        return parent.element_class(parent, [new_verts, [], []],
                                    [new_ieqs, new_eqns],
                                    Vrep_minimal=True, Hrep_minimal=True, pref_rep=pref_rep)

    def _test_pyramid(self, tester=None, **options):
        """
        Run tests on the methods related to pyramids.

        TESTS:

            sage: polytopes.regular_polygon(4)._test_pyramid()                  # optional - sage.rings.number_field
        """
        if tester is None:
            tester = self._tester(**options)

        def check_pyramid_certificate(P, cert):
            others = set(v for v in P.vertices() if not v == cert)
            if len(others):
                tester.assertTrue(any(set(f.ambient_Vrepresentation()) == others for f in P.facets()))

        if self.is_compact():
            b, cert = self.is_pyramid(certificate=True)
            if b:
                check_pyramid_certificate(self, cert)

            if 1 < self.n_vertices() < 50 and self.n_facets() < 50:
                pyr = self.pyramid()
                b, cert = pyr.is_pyramid(certificate=True)
                tester.assertTrue(b)
                check_pyramid_certificate(pyr, cert)
        else:
            with tester.assertRaises(AssertionError):
                pyr = self.pyramid()

        if self.is_compact() and 1 < self.n_vertices() < 50 and self.n_facets() < 50:
            # Check the pyramid of the polar.
            self_fraction_field = self.base_extend(QQ)

            polar = self_fraction_field.polar(in_affine_span=True)
            pyr_polar = polar.pyramid()
            b, cert = pyr_polar.is_pyramid(certificate=True)
            tester.assertTrue(b)
            check_pyramid_certificate(pyr_polar, cert)

            pyr = self_fraction_field.pyramid()
            polar_pyr = pyr.polar(in_affine_span=True)
            b, cert = polar_pyr.is_pyramid(certificate=True)
            tester.assertTrue(b)
            check_pyramid_certificate(polar_pyr, cert)

            try:
                import sage.graphs.graph
            except ImportError:
                pass
            else:
                tester.assertTrue(pyr_polar.is_combinatorially_isomorphic(pyr_polar))

            # Basic properties of the pyramid.

            # Check that the prism preserves the backend.
            tester.assertEqual(pyr.backend(), self.backend())

            tester.assertEqual(1 + self.n_vertices(), pyr.n_vertices())
            tester.assertEqual(self.n_equations(), pyr.n_equations())
            tester.assertEqual(1 + self.n_inequalities(), pyr.n_inequalities())

            if self.n_vertices() < 15 and self.n_facets() < 15:
                pyr._test_basic_properties()

    def bipyramid(self):
        """
        Return a polyhedron that is a bipyramid over the original.

        EXAMPLES::

            sage: octahedron = polytopes.cross_polytope(3)
            sage: cross_poly_4d = octahedron.bipyramid()
            sage: cross_poly_4d.n_vertices()
            8
            sage: q = [list(v) for v in cross_poly_4d.vertex_generator()]
            sage: q
            [[-1, 0, 0, 0],
             [0, -1, 0, 0],
             [0, 0, -1, 0],
             [0, 0, 0, -1],
             [0, 0, 0, 1],
             [0, 0, 1, 0],
             [0, 1, 0, 0],
             [1, 0, 0, 0]]

        Now check that bipyramids of cross-polytopes are cross-polytopes::

            sage: q2 = [list(v) for v in polytopes.cross_polytope(4).vertex_generator()]
            sage: [v in q2 for v in q]
            [True, True, True, True, True, True, True, True]

        TESTS::

            sage: polytopes.simplex(backend='cdd').bipyramid().backend()
            'cdd'
        """
        c = self.center()
        from itertools import chain
        new_verts = chain(([0] + list(x) for x in self.vertex_generator()),
                          [[1] + list(c), [-1] + list(c)])
        new_rays =  ([0] + r for r in self.rays())
        new_lines = ([0] + l for l in self.lines())
        new_ieqs = chain(([i.b()] + [ c*i.A() + i.b()] + list(i.A()) for i in self.inequalities()),
                         ([i.b()] + [-c*i.A() - i.b()] + list(i.A()) for i in self.inequalities()))
        new_eqns = ([e.b()] + [0] + list(e.A()) for e in self.equations())

        pref_rep = 'Hrep' if 2 + (self.n_vertices() + self.n_rays()) >= 2*self.n_inequalities() else 'Vrep'
        parent = self.parent().base_extend(self.center().parent(), ambient_dim=self.ambient_dim()+1)

        if c not in self.relative_interior():
            # Fix polyhedra with non-proper center.
            return parent.element_class(parent, [new_verts, new_rays, new_lines], None)

        return parent.element_class(parent, [new_verts, new_rays, new_lines],
                                    [new_ieqs, new_eqns],
                                    Vrep_minimal=True, Hrep_minimal=True, pref_rep=pref_rep)

    def _test_bipyramid(self, tester=None, **options):
        """
        Run tests on the method :meth:`.bipyramid`.

        TESTS::

            sage: polytopes.cross_polytope(3)._test_bipyramid()
        """
        if tester is None:
            tester = self._tester(**options)

        if (self.n_vertices() + self.n_rays() >= 40
                or self.n_facets() >= 40
                or self.n_vertices() <= 1):
            return

        bipyramid = self.bipyramid()

        # Check that the double description is set up correctly.
        if self.base_ring().is_exact() and self.n_vertices() + self.n_rays() < 15 and self.n_facets() < 15:
            bipyramid._test_basic_properties(tester)

        # Check that the bipyramid preserves the backend.
        tester.assertEqual(bipyramid.backend(), self.backend())

        if self.center() not in self.relative_interior():
            # In this case (unbounded) the bipyramid behaves a bit different.
            return

        tester.assertEqual(2 + self.n_vertices(), bipyramid.n_vertices())
        tester.assertEqual(self.n_rays(), bipyramid.n_rays())
        tester.assertEqual(self.n_lines(), bipyramid.n_lines())
        tester.assertEqual(self.n_equations(), bipyramid.n_equations())
        tester.assertEqual(2*self.n_inequalities(), bipyramid.n_inequalities())

        if not self.is_compact():
            # ``is_bipyramid`` is only implemented for compact polyhedra.
            return

        b, cert = bipyramid.is_bipyramid(certificate=True)
        tester.assertTrue(b)

        if not self.is_bipyramid() and self.base_ring().is_exact():
            # In this case the certificate is unique.

            R = self.base_ring()
            a = (R(1),) + tuple(self.center())
            b = (R(-1),) + tuple(self.center())
            c, d = [tuple(v) for v in cert]
            tester.assertEqual(sorted([a, b]), sorted([c, d]))

    def prism(self):
        """
        Return a prism of the original polyhedron.

        EXAMPLES::

            sage: square = polytopes.hypercube(2)
            sage: cube = square.prism()
            sage: cube
            A 3-dimensional polyhedron in ZZ^3 defined as the convex hull of 8 vertices
            sage: hypercube = cube.prism()
            sage: hypercube.n_vertices()
            16

        TESTS::

            sage: polytopes.simplex(backend='cdd').prism().backend()
            'cdd'
        """
        from itertools import chain
        new_verts = chain(([0] + v for v in self.vertices()),
                          ([1] + v for v in self.vertices()))
        new_rays =  ([0] + r for r in self.rays())
        new_lines = ([0] + l for l in self.lines())
        new_eqns = ([e.b()] + [0] + list(e[1:]) for e in self.equations())
        new_ieqs = chain(([i.b()] + [0] + list(i[1:]) for i in self.inequalities()),
                         [[0, 1] + [0]*self.ambient_dim(), [1, -1] + [0]*self.ambient_dim()])

        pref_rep = 'Hrep' if 2*(self.n_vertices() + self.n_rays()) >= self.n_inequalities() + 2 else 'Vrep'
        parent = self.parent().change_ring(self.base_ring(), ambient_dim=self.ambient_dim()+1)

        if not self.vertices():
            # Fix the empty polyhedron.
            return parent.element_class(parent, [[], [], []], None)

        return parent.element_class(parent, [new_verts, new_rays, new_lines],
                                    [new_ieqs, new_eqns],
                                    Vrep_minimal=True, Hrep_minimal=True, pref_rep=pref_rep)

    def _test_prism(self, tester=None, **options):
        """
        Run tests on the method :meth:`.prism`.

        TESTS::

            sage: polytopes.cross_polytope(3)._test_prism()
        """
        if tester is None:
            tester = self._tester(**options)

        if self.n_vertices() + self.n_rays() < 40 and self.n_facets() < 40:
            prism = self.prism()

            # Check that the double description is set up correctly.
            if self.base_ring().is_exact() and self.n_vertices() + self.n_rays() < 15 and self.n_facets() < 15:
                prism._test_basic_properties(tester)

            # Check that the prism preserves the backend.
            tester.assertEqual(prism.backend(), self.backend())

            tester.assertEqual(2*self.n_vertices(), prism.n_vertices())
            tester.assertEqual(self.n_rays(), prism.n_rays())
            tester.assertEqual(self.n_lines(), prism.n_lines())
            tester.assertEqual(self.n_equations(), prism.n_equations())
            if self.is_empty():
                return

            tester.assertEqual(2 + self.n_inequalities(), prism.n_inequalities())

            if not self.is_compact():
                # ``is_prism`` only implemented for compact polyhedra.
                return

            b, cert = prism.is_prism(certificate=True)
            tester.assertTrue(b)

            if not self.is_prism() and self.base_ring().is_exact():
                # In this case the certificate is unique.

                R = self.base_ring()
                cert_set = set(frozenset(tuple(v) for v in f) for f in cert)
                expected_cert = set(frozenset((i,) + tuple(v)
                                              for v in self.vertices())
                                    for i in (R(0), R(1)))
                tester.assertEqual(cert_set, expected_cert)

    def one_point_suspension(self, vertex):
        """
        Return the one-point suspension of ``self`` by splitting the vertex
        ``vertex``.

        The resulting polyhedron has one more vertex and its dimension
        increases by one.

        INPUT:

        - ``vertex`` -- a Vertex of ``self``

        EXAMPLES::

            sage: cube = polytopes.cube()
            sage: v = cube.vertices()[0]
            sage: ops_cube = cube.one_point_suspension(v)
            sage: ops_cube.f_vector()
            (1, 9, 24, 24, 9, 1)

            sage: pentagon  = polytopes.regular_polygon(5)                      # optional - sage.rings.number_field
            sage: v = pentagon.vertices()[0]                                    # optional - sage.rings.number_field
            sage: ops_pentagon = pentagon.one_point_suspension(v)               # optional - sage.rings.number_field
            sage: ops_pentagon.f_vector()                                       # optional - sage.rings.number_field
            (1, 6, 12, 8, 1)

        It works with a polyhedral face as well::

            sage: vv = cube.faces(0)[1]
            sage: ops_cube2 = cube.one_point_suspension(vv)
            sage: ops_cube == ops_cube2
            True

        .. SEEALSO::

            :meth:`face_split`

        TESTS::

            sage: e = cube.faces(1)[0]
            sage: cube.one_point_suspension(e)
            Traceback (most recent call last):
            ...
            TypeError: the vertex A 1-dimensional face of a Polyhedron in ZZ^3 defined as the convex hull of 2 vertices should be a Vertex or PolyhedronFace of dimension 0
        """
        from sage.geometry.polyhedron.representation import Vertex
        from sage.geometry.polyhedron.face import PolyhedronFace
        if isinstance(vertex, Vertex):
            return self.face_split(vertex)
        elif isinstance(vertex, PolyhedronFace) and vertex.dim() == 0:
            return self.face_split(vertex)
        else:
            raise TypeError("the vertex {} should be a Vertex or PolyhedronFace of dimension 0".format(vertex))

    def face_split(self, face):
        """
        Return the face splitting of the face ``face``.

        Splitting a face correspond to the bipyramid (see :meth:`bipyramid`)
        of ``self`` where the two new vertices are placed above and below
        the center of ``face`` instead of the center of the whole polyhedron.
        The two new vertices are placed in the new dimension at height `-1` and
        `1`.

        INPUT:

        - ``face`` -- a PolyhedronFace or a Vertex

        EXAMPLES::

            sage: pentagon  = polytopes.regular_polygon(5)                      # optional - sage.rings.number_field
            sage: f = pentagon.faces(1)[0]                                      # optional - sage.rings.number_field
            sage: fsplit_pentagon = pentagon.face_split(f)                      # optional - sage.rings.number_field
            sage: fsplit_pentagon.f_vector()                                    # optional - sage.rings.number_field
            (1, 7, 14, 9, 1)

        TESTS:

        Check that :trac:`28668` is fixed::

            sage: P = polytopes.octahedron()
            sage: P.face_split(P.faces(2)[0])
            A 4-dimensional polyhedron in QQ^4 defined as the convex hull of 8 vertices

        .. SEEALSO::

            :meth:`one_point_suspension`
        """
        from sage.geometry.polyhedron.representation import Vertex
        from sage.geometry.polyhedron.face import PolyhedronFace
        if isinstance(face, Vertex):
            new_vertices = [list(x) + [0] for x in self.vertex_generator()] + \
                           [list(face) + [x] for x in [-1, 1]]  # Splitting the vertex
        elif isinstance(face, PolyhedronFace):
            new_vertices = [list(x) + [0] for x in self.vertex_generator()] + \
                           [list(face.as_polyhedron().center()) + [x] for x in [-1, 1]]  # Splitting the face
        else:
            raise TypeError("the face {} should be a Vertex or PolyhedronFace".format(face))

        new_rays = []
        new_rays.extend( [ r + [0] for r in self.ray_generator() ] )

        new_lines = []
        new_lines.extend( [ l + [0] for l in self.line_generator() ] )

        parent = self.parent().change_ring(self.base_ring().fraction_field(), ambient_dim=self.ambient_dim()+1)
        return parent.element_class(parent, [new_vertices, new_rays, new_lines], None)

    def projection(self, projection=None):
        """
        Return a projection object.

        INPUT:

        - ``proj`` -- a projection function

        OUTPUT:

        The identity projection. This is useful for plotting
        polyhedra.

        .. SEEALSO::

            :meth:`~sage.geometry.polyhedron.base.Polyhedron_base.schlegel_projection` for a more interesting projection.

        EXAMPLES::

            sage: p = polytopes.hypercube(3)
            sage: proj = p.projection()
            sage: proj
            The projection of a polyhedron into 3 dimensions
        """
        from .plot import Projection
        if projection is not None:
            self.projection = Projection(self, projection)
        else:
            self.projection = Projection(self)
        return self.projection

    def render_solid(self, **kwds):
        """
        Return a solid rendering of a 2- or 3-d polytope.

        EXAMPLES::

            sage: p = polytopes.hypercube(3)
            sage: p_solid = p.render_solid(opacity = .7)
            sage: type(p_solid)
            <class 'sage.plot.plot3d.index_face_set.IndexFaceSet'>
        """
        proj = self.projection()
        if self.ambient_dim() == 3:
            return proj.render_solid_3d(**kwds)
        if self.ambient_dim() == 2:
            return proj.render_fill_2d(**kwds)
        raise ValueError("render_solid is only defined for 2 and 3 dimensional polyhedra")

    def render_wireframe(self, **kwds):
        """
        For polytopes in 2 or 3 dimensions, return the edges
        as a list of lines.

        EXAMPLES::

            sage: p = Polyhedron([[1,2,],[1,1],[0,0]])
            sage: p_wireframe = p.render_wireframe()
            sage: p_wireframe._objects
            [Line defined by 2 points, Line defined by 2 points, Line defined by 2 points]
        """
        proj = self.projection()
        if self.ambient_dim() == 3:
            return proj.render_wireframe_3d(**kwds)
        if self.ambient_dim() == 2:
            return proj.render_outline_2d(**kwds)
        raise ValueError("render_wireframe is only defined for 2 and 3 dimensional polyhedra")

    def schlegel_projection(self, facet=None, position=None):
        """
        Return the Schlegel projection.

        * The facet is orthonormally transformed into its affine hull.

        * The position specifies a point coming out of the barycenter of the
          facet from which the other vertices will be projected into the facet.

        INPUT:

        - ``facet`` -- a PolyhedronFace. The facet into which the Schlegel
          diagram is created. The default is the first facet.

        - ``position`` -- a positive number. Determines a relative distance
          from the barycenter of ``facet``. A value close to 0 will place the
          projection point close to the facet and a large value further away.
          Default is `1`. If the given value is too large, an error is returned.

        OUTPUT:

        A :class:`~sage.geometry.polyhedron.plot.Projection` object.

        EXAMPLES::

            sage: p = polytopes.hypercube(3)
            sage: sch_proj = p.schlegel_projection()
            sage: schlegel_edge_indices = sch_proj.lines
            sage: schlegel_edges = [sch_proj.coordinates_of(x) for x in schlegel_edge_indices]
            sage: len([x for x in schlegel_edges if x[0][0] > 0])
            8

        The Schlegel projection preserves the convexity of facets, see :trac:`30015`::

            sage: fcube = polytopes.hypercube(4)
            sage: tfcube = fcube.face_truncation(fcube.faces(0)[0])
            sage: tfcube.facets()[-1]
            A 3-dimensional face of a Polyhedron in QQ^4 defined as the convex hull of 8 vertices
            sage: sp = tfcube.schlegel_projection(tfcube.facets()[-1])
            sage: sp.plot()
            Graphics3d Object

        The same truncated cube but see inside the tetrahedral facet::

            sage: tfcube.facets()[4]
            A 3-dimensional face of a Polyhedron in QQ^4 defined as the convex hull of 4 vertices
            sage: sp = tfcube.schlegel_projection(tfcube.facets()[4])
            sage: sp.plot()
            Graphics3d Object

        A different values of ``position`` changes the projection::

            sage: sp = tfcube.schlegel_projection(tfcube.facets()[4],1/2)
            sage: sp.plot()
            Graphics3d Object
            sage: sp = tfcube.schlegel_projection(tfcube.facets()[4],4)
            sage: sp.plot()
            Graphics3d Object

        A value which is too large give a projection point that sees more than
        one facet resulting in a error::

            sage: sp = tfcube.schlegel_projection(tfcube.facets()[4],5)
            Traceback (most recent call last):
            ...
            ValueError: the chosen position is too large
        """
        proj = self.projection()
        return proj.schlegel(facet, position)

    def _volume_lrs(self, verbose=False):
        """
        Computes the volume of a polytope using lrs.

        OUTPUT:

        The volume, cast to RDF (although lrs seems to output a
        rational value this must be an approximation in some cases).

        EXAMPLES::

            sage: polytopes.hypercube(3)._volume_lrs() # optional - lrslib
            8.0
            sage: (polytopes.hypercube(3)*2)._volume_lrs() # optional - lrslib
            64.0
            sage: polytopes.twenty_four_cell()._volume_lrs() # optional - lrslib
            2.0

        REFERENCES:

        - David Avis's lrs program.
        """
        from sage.features.lrs import Lrs
        Lrs().require()

        from sage.misc.temporary_file import tmp_filename
        from subprocess import Popen, PIPE

        in_str = self.cdd_Vrepresentation()
        in_str += 'volume'
        in_filename = tmp_filename()
        in_file = open(in_filename, 'w')
        in_file.write(in_str)
        in_file.close()
        if verbose:
            print(in_str)

        lrs_procs = Popen(['lrs', in_filename],
                          stdin=PIPE, stdout=PIPE, stderr=PIPE)
        ans, err = lrs_procs.communicate()
        ans = bytes_to_str(ans)
        err = bytes_to_str(err)
        if verbose:
            print(ans)
        # FIXME: check err

        for a_line in ans.splitlines():
            if 'Volume=' in a_line:
                volume = a_line.split('Volume=')[1]
                volume = RDF(QQ(volume))
                return volume

        raise ValueError("lrs did not return a volume")

    def _volume_latte(self, verbose=False, algorithm='triangulate', **kwargs):
        """
        Computes the volume of a polytope using LattE integrale.

        INPUT:

        - ``arg`` -- a cdd or LattE description string

        - ``algorithm`` -- (default: 'triangulate') the integration method. Use 'triangulate' for
          polytope triangulation or 'cone-decompose' for tangent cone decomposition method.

        - ``raw_output`` -- if ``True`` then return directly the output string from LattE.

        - ``verbose`` -- if ``True`` then return directly verbose output from LattE.

        - For all other options, consult the LattE manual.

        OUTPUT:

        A rational value, or a string if ``raw_output`` if set to ``True``.

        .. NOTE::

            This function depends on LattE (i.e., the ``latte_int`` optional
            package). See the LattE documentation for further details.

        EXAMPLES::

            sage: polytopes.hypercube(3)._volume_latte() # optional - latte_int
            8
            sage: (polytopes.hypercube(3)*2)._volume_latte() # optional - latte_int
            64
            sage: polytopes.twenty_four_cell()._volume_latte() # optional - latte_int
            2
            sage: polytopes.cuboctahedron()._volume_latte() # optional - latte_int
            20/3

        TESTS:

        Testing triangulate algorithm::

            sage: polytopes.cuboctahedron()._volume_latte(algorithm='triangulate') # optional - latte_int
            20/3

        Testing cone decomposition algorithm::

            sage: polytopes.cuboctahedron()._volume_latte(algorithm='cone-decompose') # optional - latte_int
            20/3

        Testing raw output::

            sage: polytopes.cuboctahedron()._volume_latte(raw_output=True) # optional - latte_int
            '20/3'

        Testing inexact rings::

            sage: P = Polyhedron(vertices=[[0,0],[1,0],[0,1]],base_ring=RDF)
            sage: P.volume(engine='latte')
            Traceback (most recent call last):
            ...
            ValueError: LattE integrale cannot be applied over inexact rings
        """
        from sage.interfaces.latte import integrate
        if self.base_ring() == RDF:
            raise ValueError("LattE integrale cannot be applied over inexact rings")
        else:
            return integrate(self.cdd_Hrepresentation(), algorithm=algorithm, cdd=True, verbose=verbose, **kwargs)

    def _volume_normaliz(self, measure='induced'):
        r"""
        Computes the volume of a polytope using normaliz.

        INPUT:

        - ``measure`` -- (default: 'induced') the measure to take. 'induced'
          correspond to ``EuclideanVolume`` in normaliz and 'induced_lattice'
          correspond to ``Volume`` in normaliz

        OUTPUT:

        A float value (when ``measure`` is 'induced') or a rational number
        (when ``measure`` is 'induced_lattice')

        .. NOTE::

            This function depends on Normaliz (i.e., the ``pynormaliz`` optional
            package). See the Normaliz documentation for further details.

        TESTS::

            sage: P = Polyhedron(vertices=[[0,0],[1,0],[0,1],[1,1]])
            sage: P._volume_normaliz()
            Traceback (most recent call last):
            ...
            TypeError: the backend should be normaliz
        """
        raise TypeError("the backend should be normaliz")

    @cached_method(do_pickle=True)
    def volume(self, measure='ambient', engine='auto', **kwds):
        """
        Return the volume of the polytope.

        INPUT:

        - ``measure`` -- string. The measure to use. Allowed values are:

          * ``ambient`` (default): Lebesgue measure of ambient space (volume)
          * ``induced``: Lebesgue measure of the affine hull (relative volume)
          * ``induced_rational``: Scaling of the Lebesgue measure for rational
            polytopes, such that the unit hypercube has volume 1
          * ``induced_lattice``: Scaling of the Lebesgue measure, such that the
            volume of the hypercube is factorial(n)

        - ``engine`` -- string. The backend to use. Allowed values are:

          * ``'auto'`` (default): choose engine according to measure
          * ``'internal'``: see :meth:`triangulate`
          * ``'TOPCOM'``: see :meth:`triangulate`
          * ``'lrs'``: use David Avis's lrs program (optional)
          * ``'latte'``: use LattE integrale program (optional)
          * ``'normaliz'``: use Normaliz program (optional)

        - ``**kwds`` -- keyword arguments that are passed to the
          triangulation engine

        OUTPUT:

        The volume of the polytope

        EXAMPLES::

            sage: polytopes.hypercube(3).volume()
            8
            sage: (polytopes.hypercube(3)*2).volume()
            64
            sage: polytopes.twenty_four_cell().volume()
            2

        Volume of the same polytopes, using the optional package lrslib
        (which requires a rational polytope).  For mysterious historical
        reasons, Sage casts lrs's exact answer to a float::

            sage: I3 = polytopes.hypercube(3)
            sage: I3.volume(engine='lrs') # optional - lrslib
            8.0
            sage: C24 = polytopes.twenty_four_cell()
            sage: C24.volume(engine='lrs') # optional - lrslib
            2.0

        If the base ring is exact, the answer is exact::

            sage: P5 = polytopes.regular_polygon(5)                             # optional - sage.rings.number_field
            sage: P5.volume()                                                   # optional - sage.rings.number_field
            2.377641290737884?

            sage: polytopes.icosahedron().volume()                              # optional - sage.rings.number_field
            5/12*sqrt5 + 5/4
            sage: numerical_approx(_) # abs tol 1e9                             # optional - sage.rings.number_field
            2.18169499062491

        When considering lower-dimensional polytopes, we can ask for the
        ambient (full-dimensional), the induced measure (of the affine
        hull) or, in the case of lattice polytopes, for the induced rational measure.
        This is controlled by the parameter `measure`. Different engines
        may have different ideas on the definition of volume of a
        lower-dimensional object::

            sage: P = Polyhedron([[0, 0], [1, 1]])
            sage: P.volume()
            0
            sage: P.volume(measure='induced')
            1.414213562373095?
            sage: P.volume(measure='induced_rational') # optional -- latte_int
            1

            sage: S = polytopes.regular_polygon(6); S                           # optional - sage.rings.number_field
            A 2-dimensional polyhedron in AA^2 defined as the convex hull of 6 vertices
            sage: edge = S.faces(1)[4].as_polyhedron()                          # optional - sage.rings.number_field
            sage: edge.vertices()                                               # optional - sage.rings.number_field
            (A vertex at (0.866025403784439?, 1/2), A vertex at (0, 1))
            sage: edge.volume()                                                 # optional - sage.rings.number_field
            0
            sage: edge.volume(measure='induced')                                # optional - sage.rings.number_field
            1

            sage: P = Polyhedron(backend='normaliz',vertices=[[1,0,0],[0,0,1],[-1,1,1],[-1,2,0]]) # optional - pynormaliz
            sage: P.volume()  # optional - pynormaliz
            0
            sage: P.volume(measure='induced')  # optional - pynormaliz          # optional - sage.rings.number_field
            2.598076211353316?
            sage: P.volume(measure='induced',engine='normaliz')  # optional - pynormaliz
            2.598076211353316
            sage: P.volume(measure='induced_rational')  # optional - pynormaliz, latte_int
            3/2
            sage: P.volume(measure='induced_rational',engine='normaliz')  # optional - pynormaliz
            3/2
            sage: P.volume(measure='induced_lattice')  # optional - pynormaliz
            3

        The same polytope without normaliz backend::

            sage: P = Polyhedron(vertices=[[1,0,0],[0,0,1],[-1,1,1],[-1,2,0]])
            sage: P.volume(measure='induced_lattice',engine='latte')  # optional - latte_int
            3

            sage: Dexact = polytopes.dodecahedron()                             # optional - sage.rings.number_field
            sage: v = Dexact.faces(2)[0].as_polyhedron().volume(measure='induced', engine='internal'); v   # optional - sage.rings.number_field
            1.53406271079097?
            sage: v = Dexact.faces(2)[4].as_polyhedron().volume(measure='induced', engine='internal'); v   # optional - sage.rings.number_field
            1.53406271079097?
            sage: RDF(v)    # abs tol 1e-9                                      # optional - sage.rings.number_field
            1.53406271079044

            sage: Dinexact = polytopes.dodecahedron(exact=False)
            sage: w = Dinexact.faces(2)[2].as_polyhedron().volume(measure='induced', engine='internal'); RDF(w) # abs tol 1e-9
            1.5340627082974878

            sage: [polytopes.simplex(d).volume(measure='induced') for d in range(1,5)] == [sqrt(d+1)/factorial(d) for d in range(1,5)]
            True

            sage: I = Polyhedron([[-3, 0], [0, 9]])
            sage: I.volume(measure='induced')                                   # optional - sage.rings.number_field
            9.48683298050514?
            sage: I.volume(measure='induced_rational') # optional -- latte_int
            3

            sage: T = Polyhedron([[3, 0, 0], [0, 4, 0], [0, 0, 5]])
            sage: T.volume(measure='induced')                                   # optional - sage.rings.number_field
            13.86542462386205?
            sage: T.volume(measure='induced_rational') # optional -- latte_int
            1/2

            sage: Q = Polyhedron(vertices=[(0, 0, 1, 1), (0, 1, 1, 0), (1, 1, 0, 0)])
            sage: Q.volume(measure='induced')
            1
            sage: Q.volume(measure='induced_rational') # optional -- latte_int
            1/2

        The volume of a full-dimensional unbounded polyhedron is infinity::

            sage: P = Polyhedron(vertices = [[1, 0], [0, 1]], rays = [[1, 1]])
            sage: P.volume()
            +Infinity

        The volume of a non full-dimensional unbounded polyhedron depends on the measure used::

            sage: P = Polyhedron(ieqs = [[1,1,1],[-1,-1,-1],[3,1,0]]); P
            A 1-dimensional polyhedron in QQ^2 defined as the convex hull of 1 vertex and 1 ray
            sage: P.volume()
            0
            sage: P.volume(measure='induced')
            +Infinity
            sage: P.volume(measure='ambient')
            0
            sage: P.volume(measure='induced_rational')  # optional - pynormaliz
            +Infinity
            sage: P.volume(measure='induced_rational',engine='latte')  # optional - latte_int
            +Infinity

        The volume in `0`-dimensional space is taken by counting measure::

            sage: P = Polyhedron(vertices=[[]]); P
            A 0-dimensional polyhedron in ZZ^0 defined as the convex hull of 1 vertex
            sage: P.volume()
            1
            sage: P = Polyhedron(vertices=[]); P
            The empty polyhedron in ZZ^0
            sage: P.volume()
            0

        TESTS:

        The cache of the volume is being pickled::

            sage: P = polytopes.cube()
            sage: P.volume()
            8
            sage: Q = loads(dumps(P))
            sage: Q.volume.is_in_cache()
            True
        """
        from sage.features import FeatureNotPresentError, PythonModule
        if measure == 'induced_rational' and engine not in ['auto', 'latte', 'normaliz']:
            raise RuntimeError("the induced rational measure can only be computed with the engine set to `auto`, `latte`, or `normaliz`")
        if measure == 'induced_lattice' and engine not in ['auto', 'latte', 'normaliz']:
            raise RuntimeError("the induced lattice measure can only be computed with the engine set to `auto`, `latte`, or `normaliz`")
        if engine == 'auto' and measure == 'induced_rational':
            # Enforce a default choice, change if a better engine is found.
            from sage.features.latte import Latte
            try:
                Latte().require()
                engine = 'latte'
            except FeatureNotPresentError:
                try:
                    PythonModule("PyNormaliz", spkg="pynormaliz").require()
                    engine = 'normaliz'
                except FeatureNotPresentError:
                    raise RuntimeError("the induced rational measure can only be computed with the optional packages `latte_int`, or `pynormaliz`")

        if engine == 'auto' and measure == 'induced_lattice':
            # Enforce a default choice, change if a better engine is found.
            try:
                PythonModule("PyNormaliz", spkg="pynormaliz").require()
                engine = 'normaliz'
            except FeatureNotPresentError:
                try:
                    from sage.features.latte import Latte
                    Latte().require()
                    engine = 'latte'
                except FeatureNotPresentError:
                    raise RuntimeError("the induced rational measure can only be computed with the optional packages `latte_int`, or `pynormaliz`")

        if engine == 'auto' and measure == 'ambient' and self.backend() == 'normaliz':
            engine = 'normaliz'

        if measure == 'ambient':
            if self.dim() < self.ambient_dim():
                return self.base_ring().zero()
            elif self.dim() == 0:
                return 1
            # if the polyhedron is unbounded, return infinity
            if not self.is_compact():
                from sage.rings.infinity import infinity
                return infinity
            if engine == 'lrs':
                return self._volume_lrs(**kwds)
            elif engine == 'latte':
                return self._volume_latte(**kwds)
            elif engine == 'normaliz':
                return self._volume_normaliz(measure='ambient')

            triangulation = self.triangulate(engine=engine, **kwds)
            pc = triangulation.point_configuration()
            return sum([pc.volume(simplex) for simplex in triangulation]) / ZZ(self.dim()).factorial()
        elif measure == 'induced':
            # if polyhedron is actually full-dimensional, return volume with ambient measure
            if self.dim() == self.ambient_dim():
                return self.volume(measure='ambient', engine=engine, **kwds)
            # if the polyhedron is unbounded, return infinity
            if not self.is_compact():
                from sage.rings.infinity import infinity
                return infinity
            if engine == 'normaliz':
                return self._volume_normaliz(measure='euclidean')
            # use an orthogonal transformation, which preserves volume up to a factor provided by the transformation matrix
            affine_hull_data = self.affine_hull_projection(orthogonal=True, as_polyhedron=True, as_affine_map=True)
            A = affine_hull_data.projection_linear_map.matrix()
            Adet = (A.transpose() * A).det()
            scaled_volume = affine_hull_data.image.volume(measure='ambient', engine=engine, **kwds)
            if Adet.is_square():
                sqrt_Adet = Adet.sqrt()
            else:
                sqrt_Adet = AA(Adet).sqrt()
                scaled_volume = AA(scaled_volume)
            return scaled_volume / sqrt_Adet
        elif measure == 'induced_rational':
            # if the polyhedron is unbounded, return infinity
            if not self.is_compact():
                from sage.rings.infinity import infinity
                return infinity
            if engine == 'latte':
                return self._volume_latte(**kwds)
            else:  # engine is 'normaliz'
                return self._volume_normaliz(measure='induced_lattice') / ZZ(self.dim()).factorial()
        elif measure == 'induced_lattice':
            # if the polyhedron is unbounded, return infinity
            if not self.is_compact():
                from sage.rings.infinity import infinity
                return infinity
            if engine == 'latte':
                return self._volume_latte(**kwds) * ZZ(self.dim()).factorial()
            else:  # engine is 'normaliz'
                return self._volume_normaliz(measure='induced_lattice')
        else:
            raise TypeError("the measure should be `ambient`, `induced`, `induced_rational`, or `induced_lattice`")

    def integrate(self, function, measure='ambient', **kwds):
=======
    def lawrence_polytope(self):
>>>>>>> 826061ad
        r"""
        Return the Lawrence polytope of ``self``.

        Let `P` be a `d`-polytope in `\RR^r` with `n` vertices. The Lawrence
        polytope of `P` is the polytope whose vertices are the columns of the
        following `(r+n)`-by-`2n` matrix.

        .. MATH::

            \begin{pmatrix}
             V      &   V    \\
             I_n    &   2I_n
            \end{pmatrix},

        where `V` is the `r`-by-`n` vertices matrix of `P`.

        EXAMPLES::

            sage: P = polytopes.octahedron()
            sage: L = P.lawrence_polytope(); L
            A 9-dimensional polyhedron in ZZ^9 defined as the convex hull of 12 vertices
            sage: V = P.vertices_list()
            sage: i = 0
            sage: for v in V:
            ....:     v = v + i*[0]
            ....:     P = P.lawrence_extension(v)
            ....:     i = i + 1
            sage: P == L
            True

        REFERENCES:

            For more information, see Section 6.6 of [Zie2007]_.
        """
        from sage.matrix.constructor import block_matrix

        if not self.is_compact():
            raise NotImplementedError("self must be a polytope")

        V = self.vertices_matrix().transpose()
        n = self.n_vertices()
        I_n = matrix.identity(n)
        lambda_V = block_matrix([[V, I_n], [V, 2*I_n]])
        parent = self.parent().change_ring(self.base_ring(), ambient_dim=self.ambient_dim() + n)
        return parent.element_class(parent, [lambda_V, [], []], None)

    def _test_lawrence(self, tester=None, **options):
        """
        Run tests on the methods related to lawrence extensions.

        TESTS:

        Check that :trac:`28725` is fixed::

            sage: polytopes.regular_polygon(3)._test_lawrence()                 # optional - sage.rings.number_field

        Check that :trac:`30293` is fixed::

            sage: polytopes.cube()._test_lawrence()
        """
        if tester is None:
            tester = self._tester(**options)

        if self.backend() == 'normaliz' and not self.base_ring() in (ZZ, QQ):
            # Speeds up the doctest for significantly.
            self = self.change_ring(self._normaliz_field)

        if not self.is_compact():
            with tester.assertRaises(NotImplementedError):
                self.lawrence_polytope()
            with tester.assertRaises(NotImplementedError):
                self.lawrence_extension(self.vertices()[0])
            return

        if self.n_vertices() > 1:
            # ``v`` must be a vertex or outside ``self``.
            with tester.assertRaises(ValueError):
                self.lawrence_extension(self.center())

        if self.n_vertices() >= 40 or self.n_facets() > 40:
            # Avoid very long tests.
            return

        if self.n_vertices():
            from sage.misc.prandom import randint
            v = self.vertices()[randint(0, self.n_vertices()-1)].vector()

            # A lawrence extension with a vertex.
            P = self.lawrence_extension(v)
            tester.assertEqual(self.dim() + 1, P.dim())
            tester.assertEqual(self.n_vertices() + 1, P.n_vertices())
            tester.assertEqual(self.backend(), P.backend())

            if self.n_vertices() > 1:
                # A lawrence extension with a point outside of the polyhedron.
                Q = self.lawrence_extension(2*v - self.center())
                tester.assertEqual(self.dim() + 1, Q.dim())
                tester.assertEqual(self.n_vertices() + 2, Q.n_vertices())
                tester.assertEqual(self.backend(), Q.backend())  # Any backend should handle the fraction field.

                import warnings

                with warnings.catch_warnings():
                    warnings.simplefilter("error")
                    try:
                        from sage.rings.real_double_field import RDF
                        two = RDF(2.0)
                        # Implicitly checks :trac:`30328`.
                        R = self.lawrence_extension(two * v - self.center())
                        tester.assertEqual(self.dim() + 1, R.dim())
                        tester.assertEqual(self.n_vertices() + 2, R.n_vertices())

                        tester.assertTrue(Q.is_combinatorially_isomorphic(R))
                    except ImportError:
                        # RDF not available
                        pass
                    except UserWarning:
                        # Data is numerically complicated.
                        pass
                    except ValueError as err:
                        if "Numerical inconsistency" not in err.args[0]:
                            raise err

        if self.n_vertices() >= 12 or (self.base_ring() not in (ZZ, QQ) and self.backend() == 'field'):
            # Avoid very long tests.
            return

        P = self.lawrence_polytope()
        tester.assertEqual(self.dim() + self.n_vertices(), P.dim())
        tester.assertEqual(self.n_vertices()*2, P.n_vertices())
        tester.assertEqual(self.backend(), P.backend())
        tester.assertTrue(P.is_lawrence_polytope())

        # Construct the lawrence polytope iteratively by lawrence extensions.
        V = self.vertices_list()
        Q = self
        i = 0
        for v in V:
            v = v + i*[0]
            Q = Q.lawrence_extension(v)
            i = i + 1
        tester.assertEqual(P, Q)

    def barycentric_subdivision(self, subdivision_frac=None):
        r"""
        Return the barycentric subdivision of a compact polyhedron.

        DEFINITION:

        The barycentric subdivision of a compact polyhedron is a standard way
        to triangulate its faces in such a way that maximal faces correspond to
        flags of faces of the starting polyhedron (i.e. a maximal chain in the
        face lattice of the polyhedron). As a simplicial complex, this is known
        as the order complex of the face lattice of the polyhedron.

        REFERENCE:

        See :wikipedia:`Barycentric_subdivision`
        Section 6.6, Handbook of Convex Geometry, Volume A, edited by P.M. Gruber and J.M.
        Wills. 1993, North-Holland Publishing Co..

        INPUT:

        - ``subdivision_frac`` -- number. Gives the proportion how far the new
          vertices are pulled out of the polytope. Default is `\frac{1}{3}` and
          the value should be smaller than `\frac{1}{2}`. The subdivision is
          computed on the polar polyhedron.

        OUTPUT:

        A Polyhedron object, subdivided as described above.

        EXAMPLES::

            sage: P = polytopes.hypercube(3)
            sage: P.barycentric_subdivision()
            A 3-dimensional polyhedron in QQ^3 defined as the convex hull
            of 26 vertices
            sage: P = Polyhedron(vertices=[[0,0,0],[0,1,0],[1,0,0],[0,0,1]])
            sage: P.barycentric_subdivision()
            A 3-dimensional polyhedron in QQ^3 defined as the convex hull
            of 14 vertices
            sage: P = Polyhedron(vertices=[[0,1,0],[0,0,1],[1,0,0]])
            sage: P.barycentric_subdivision()
            A 2-dimensional polyhedron in QQ^3 defined as the convex hull
            of 6 vertices
            sage: P = polytopes.regular_polygon(4, base_ring=QQ)                # optional - sage.rings.number_field
            sage: P.barycentric_subdivision()                                   # optional - sage.rings.number_field
            A 2-dimensional polyhedron in QQ^2 defined as the convex hull of 8
            vertices

        TESTS::

            sage: P.barycentric_subdivision(1/2)
            Traceback (most recent call last):
            ...
            ValueError: the subdivision fraction should be between 0 and 1/2
            sage: P = Polyhedron(ieqs=[[1,0,1],[0,1,0],[1,0,0],[0,0,1]])
            sage: P.barycentric_subdivision()
            Traceback (most recent call last):
            ...
            ValueError: the polytope has to be compact
            sage: P = Polyhedron(vertices=[[0,0,0],[0,1,0],[1,0,0],[0,0,1]], backend='field')
            sage: P.barycentric_subdivision()
            A 3-dimensional polyhedron in QQ^3 defined as the convex hull of 14 vertices

            sage: polytopes.simplex(backend='field').barycentric_subdivision().backend()
            'field'
            sage: polytopes.cube(backend='cdd').barycentric_subdivision().backend()
            'cdd'
        """
        if subdivision_frac is None:
            subdivision_frac = ZZ.one() / 3

        if not self.is_compact():
            raise ValueError("the polytope has to be compact")
        if not (0 < subdivision_frac < ZZ.one() / 2):
            raise ValueError("the subdivision fraction should be "
                             "between 0 and 1/2")

        barycenter = self.center()
        parent = self.parent().base_extend(subdivision_frac)

        start_polar = (self - barycenter).polar(in_affine_span=True)
        polar = (self - barycenter).polar(in_affine_span=True)

        for i in range(self.dimension() - 1):

            new_ineq = []
            subdivided_faces = list(start_polar.faces(i))
            Hrep = polar.Hrepresentation()

            for face in subdivided_faces:

                face_vertices = face.vertices()
                normal_vectors = []

                for facet in Hrep:
                    if all(facet.contains(v) and not facet.interior_contains(v)
                           for v in face_vertices):
                        # The facet contains the face
                        normal_vectors.append(facet.A())

                normal_vector = sum(normal_vectors)
                B = - normal_vector * (face_vertices[0].vector())
                linear_evaluation = set([-normal_vector * (v.vector())
                                         for v in polar.vertices()])

                if B == max(linear_evaluation):
                    C = max(linear_evaluation.difference(set([B])))
                else:
                    C = min(linear_evaluation.difference(set([B])))

                ineq_vector = [(1 - subdivision_frac) * B + subdivision_frac * C] + list(normal_vector)
                new_ineq += [ineq_vector]

            new_ieqs = polar.inequalities_list() + new_ineq
            new_eqns = polar.equations_list()

            polar = parent.element_class(parent, None, [new_ieqs, new_eqns])

        return (polar.polar(in_affine_span=True)) + barycenter

    def polar(self, in_affine_span=False):
        """
        Return the polar (dual) polytope.

        The original vertices are translated so that their barycenter
        is at the origin, and then the vertices are used as the
        coefficients in the polar inequalities.

        The polytope must be full-dimensional, unless ``in_affine_span`` is ``True``.
        If ``in_affine_span`` is ``True``, then the operation will be performed in the
        linear/affine span of the polyhedron (after translation).

        EXAMPLES::

            sage: p = Polyhedron(vertices = [[0,0,1],[0,1,0],[1,0,0],[0,0,0],[1,1,1]], base_ring=QQ)
            sage: p
            A 3-dimensional polyhedron in QQ^3 defined as the convex hull of 5 vertices
            sage: p.polar()
            A 3-dimensional polyhedron in QQ^3 defined as the convex hull of 6 vertices

            sage: cube = polytopes.hypercube(3)
            sage: octahedron = polytopes.cross_polytope(3)
            sage: cube_dual = cube.polar()
            sage: octahedron == cube_dual
            True

        ``in_affine_span`` somewhat ignores equations, performing the polar in the
        spanned subspace (after translating barycenter to origin)::

            sage: P = polytopes.simplex(3, base_ring=QQ)
            sage: P.polar(in_affine_span=True)
            A 3-dimensional polyhedron in QQ^4 defined as the convex hull of 4 vertices

        Embedding the polytope in a higher dimension, commutes with polar in this case::

            sage: point = Polyhedron([[0]])
            sage: P = polytopes.cube().change_ring(QQ)
            sage: (P*point).polar(in_affine_span=True) == P.polar()*point
            True

        TESTS::

            Check that :trac:`25081` is fixed::

            sage: C = polytopes.hypercube(4,backend='cdd')
            sage: C.polar().backend()
            'cdd'

        Check that :trac:`28850` is fixed::

            sage: P = polytopes.simplex(3, base_ring=QQ)
            sage: P.polar()
            Traceback (most recent call last):
            ...
            ValueError: not full-dimensional; try with 'in_affine_span=True'

        Check that the double description is set up correctly::

            sage: P = Polyhedron([[1,0],[0,1],[-1,-1]], backend='field')
            sage: Q = P.change_ring(QQ, backend='ppl')
            sage: P.polar() == Q.polar()
            True

            sage: P = polytopes.simplex(4, backend='field')
            sage: Q = P.change_ring(QQ, backend='ppl')
            sage: P.polar(in_affine_span=True) == Q.polar(in_affine_span=True)
            True

        Check that it works, even when the equations are not orthogonal to each other::

            sage: P = polytopes.cube()*Polyhedron([[0,0,0]])
            sage: P = P.change_ring(QQ)

            sage: from sage.geometry.polyhedron.backend_field import Polyhedron_field
            sage: from sage.geometry.polyhedron.parent import Polyhedra_field
            sage: parent = Polyhedra_field(QQ, 6, 'field')
            sage: equations = [[0, 0, 0, 0, 1, 1, 1], [0, 0, 0, 0, -1, 1, -1], [0, 0, 0, 0, 1, -1, -1]]
            sage: Q = Polyhedron_field(parent, [P.vertices(), [], []], [P.inequalities(), equations],
            ....:                      Vrep_minimal=True, Hrep_minimal=True)
            sage: Q == P
            True
            sage: Q.polar(in_affine_span=True) == P.polar(in_affine_span=True)
            True
        """
        if not self.is_compact():
            raise ValueError("not a polytope")
        if not in_affine_span and not self.dim() == self.ambient_dim():
            raise ValueError("not full-dimensional; try with 'in_affine_span=True'")

        t_Vrep, t_Hrep, parent = self._translation_double_description(-self.center())
        t_verts = t_Vrep[0]
        t_ieqs = t_Hrep[0]
        t_eqns = t_Hrep[1]

        new_ieqs = ((1,) + tuple(-v) for v in t_verts)
        if self.n_vertices() == 1:
            new_verts = self.vertices()
        elif not self.n_equations():
            new_verts = ((-h/h[0])[1:] for h in t_ieqs)
        else:
            # Transform the equations such that the normals are pairwise orthogonal.
            t_eqns = list(t_eqns)
            for i, h in enumerate(t_eqns):
                for h1 in t_eqns[:i]:
                    a = h[1:]*h1[1:]
                    if a:
                        b = h1[1:]*h1[1:]
                        t_eqns[i] = b*h - a*h1

            def move_vertex_to_subspace(vertex):
                for h in t_eqns:
                    offset = vertex*h[1:]+h[0]
                    vertex = vertex-h[1:]*offset/(h[1:]*h[1:])
                return vertex

            new_verts = (move_vertex_to_subspace((-h/h[0])[1:]) for h in t_ieqs)

        pref_rep = 'Hrep' if self.n_vertices() <= self.n_inequalities() else 'Vrep'

        return parent.element_class(parent, [new_verts, [], []],
                                    [new_ieqs, t_eqns],
                                    Vrep_minimal=True, Hrep_minimal=True, pref_rep=pref_rep)

    def pyramid(self):
        """
        Return a polyhedron that is a pyramid over the original.

        EXAMPLES::

            sage: square = polytopes.hypercube(2);  square
            A 2-dimensional polyhedron in ZZ^2 defined as the convex hull of 4 vertices
            sage: egyptian_pyramid = square.pyramid();  egyptian_pyramid
            A 3-dimensional polyhedron in QQ^3 defined as the convex hull of 5 vertices
            sage: egyptian_pyramid.n_vertices()
            5
            sage: for v in egyptian_pyramid.vertex_generator(): print(v)
            A vertex at (0, -1, -1)
            A vertex at (0, -1, 1)
            A vertex at (0, 1, -1)
            A vertex at (0, 1, 1)
            A vertex at (1, 0, 0)

        TESTS::

            sage: polytopes.simplex(backend='cdd').pyramid().backend()
            'cdd'
        """
        assert self.is_compact(), "Not a polytope."
        c = self.center()

        from itertools import chain
        new_verts = chain(([0] + x for x in self.Vrep_generator()),
                          [[1] + list(c)])
        new_ieqs = chain(([i.b()] + [-c*i.A() - i.b()] + list(i.A()) for i in self.inequalities()),
                         [[0, 1] + [0]*self.ambient_dim()])
        new_eqns = ([e.b()] + [0] + list(e.A()) for e in self.equations())

        pref_rep = 'Hrep' if self.n_vertices() > self.n_inequalities() else 'Vrep'
        parent = self.parent().base_extend(self.center().parent(), ambient_dim=self.ambient_dim()+1)

        if self.n_vertices() == 1:
            # Fix the polyhedron with one vertex.
            return parent.element_class(parent, [new_verts, [], []], None)

        return parent.element_class(parent, [new_verts, [], []],
                                    [new_ieqs, new_eqns],
                                    Vrep_minimal=True, Hrep_minimal=True, pref_rep=pref_rep)

    def _test_pyramid(self, tester=None, **options):
        """
        Run tests on the methods related to pyramids.

        TESTS:

            sage: polytopes.regular_polygon(4)._test_pyramid()                  # optional - sage.rings.number_field
        """
        if tester is None:
            tester = self._tester(**options)

        def check_pyramid_certificate(P, cert):
            others = set(v for v in P.vertices() if not v == cert)
            if len(others):
                tester.assertTrue(any(set(f.ambient_Vrepresentation()) == others for f in P.facets()))

        if self.is_compact():
            b, cert = self.is_pyramid(certificate=True)
            if b:
                check_pyramid_certificate(self, cert)

            if 1 < self.n_vertices() < 50 and self.n_facets() < 50:
                pyr = self.pyramid()
                b, cert = pyr.is_pyramid(certificate=True)
                tester.assertTrue(b)
                check_pyramid_certificate(pyr, cert)
        else:
            with tester.assertRaises(AssertionError):
                pyr = self.pyramid()

        if self.is_compact() and 1 < self.n_vertices() < 50 and self.n_facets() < 50:
            # Check the pyramid of the polar.
            self_fraction_field = self.base_extend(QQ)

            polar = self_fraction_field.polar(in_affine_span=True)
            pyr_polar = polar.pyramid()
            b, cert = pyr_polar.is_pyramid(certificate=True)
            tester.assertTrue(b)
            check_pyramid_certificate(pyr_polar, cert)

            pyr = self_fraction_field.pyramid()
            polar_pyr = pyr.polar(in_affine_span=True)
            b, cert = polar_pyr.is_pyramid(certificate=True)
            tester.assertTrue(b)
            check_pyramid_certificate(polar_pyr, cert)

            try:
                import sage.graphs.graph
            except ImportError:
                pass
            else:
                tester.assertTrue(pyr_polar.is_combinatorially_isomorphic(pyr_polar))

            # Basic properties of the pyramid.

            # Check that the prism preserves the backend.
            tester.assertEqual(pyr.backend(), self.backend())

            tester.assertEqual(1 + self.n_vertices(), pyr.n_vertices())
            tester.assertEqual(self.n_equations(), pyr.n_equations())
            tester.assertEqual(1 + self.n_inequalities(), pyr.n_inequalities())

            if self.n_vertices() < 15 and self.n_facets() < 15:
                pyr._test_basic_properties()

    def bipyramid(self):
        """
        Return a polyhedron that is a bipyramid over the original.

        EXAMPLES::

            sage: octahedron = polytopes.cross_polytope(3)
            sage: cross_poly_4d = octahedron.bipyramid()
            sage: cross_poly_4d.n_vertices()
            8
            sage: q = [list(v) for v in cross_poly_4d.vertex_generator()]
            sage: q
            [[-1, 0, 0, 0],
             [0, -1, 0, 0],
             [0, 0, -1, 0],
             [0, 0, 0, -1],
             [0, 0, 0, 1],
             [0, 0, 1, 0],
             [0, 1, 0, 0],
             [1, 0, 0, 0]]

        Now check that bipyramids of cross-polytopes are cross-polytopes::

            sage: q2 = [list(v) for v in polytopes.cross_polytope(4).vertex_generator()]
            sage: [v in q2 for v in q]
            [True, True, True, True, True, True, True, True]

        TESTS::

            sage: polytopes.simplex(backend='cdd').bipyramid().backend()
            'cdd'
        """
        c = self.center()
        from itertools import chain
        new_verts = chain(([0] + list(x) for x in self.vertex_generator()),
                          [[1] + list(c), [-1] + list(c)])
        new_rays =  ([0] + r for r in self.rays())
        new_lines = ([0] + l for l in self.lines())
        new_ieqs = chain(([i.b()] + [ c*i.A() + i.b()] + list(i.A()) for i in self.inequalities()),
                         ([i.b()] + [-c*i.A() - i.b()] + list(i.A()) for i in self.inequalities()))
        new_eqns = ([e.b()] + [0] + list(e.A()) for e in self.equations())

        pref_rep = 'Hrep' if 2 + (self.n_vertices() + self.n_rays()) >= 2*self.n_inequalities() else 'Vrep'
        parent = self.parent().base_extend(self.center().parent(), ambient_dim=self.ambient_dim()+1)

        if c not in self.relative_interior():
            # Fix polyhedra with non-proper center.
            return parent.element_class(parent, [new_verts, new_rays, new_lines], None)

        return parent.element_class(parent, [new_verts, new_rays, new_lines],
                                    [new_ieqs, new_eqns],
                                    Vrep_minimal=True, Hrep_minimal=True, pref_rep=pref_rep)

    def _test_bipyramid(self, tester=None, **options):
        """
        Run tests on the method :meth:`.bipyramid`.

        TESTS::

            sage: polytopes.cross_polytope(3)._test_bipyramid()
        """
        if tester is None:
            tester = self._tester(**options)

        if (self.n_vertices() + self.n_rays() >= 40
                or self.n_facets() >= 40
                or self.n_vertices() <= 1):
            return

        bipyramid = self.bipyramid()

        # Check that the double description is set up correctly.
        if self.base_ring().is_exact() and self.n_vertices() + self.n_rays() < 15 and self.n_facets() < 15:
            bipyramid._test_basic_properties(tester)

        # Check that the bipyramid preserves the backend.
        tester.assertEqual(bipyramid.backend(), self.backend())

        if self.center() not in self.relative_interior():
            # In this case (unbounded) the bipyramid behaves a bit different.
            return

        tester.assertEqual(2 + self.n_vertices(), bipyramid.n_vertices())
        tester.assertEqual(self.n_rays(), bipyramid.n_rays())
        tester.assertEqual(self.n_lines(), bipyramid.n_lines())
        tester.assertEqual(self.n_equations(), bipyramid.n_equations())
        tester.assertEqual(2*self.n_inequalities(), bipyramid.n_inequalities())

        if not self.is_compact():
            # ``is_bipyramid`` is only implemented for compact polyhedra.
            return

        b, cert = bipyramid.is_bipyramid(certificate=True)
        tester.assertTrue(b)

        if not self.is_bipyramid() and self.base_ring().is_exact():
            # In this case the certificate is unique.

            R = self.base_ring()
            a = (R(1),) + tuple(self.center())
            b = (R(-1),) + tuple(self.center())
            c, d = [tuple(v) for v in cert]
            tester.assertEqual(sorted([a, b]), sorted([c, d]))

    def prism(self):
        """
        Return a prism of the original polyhedron.

        EXAMPLES::

            sage: square = polytopes.hypercube(2)
            sage: cube = square.prism()
            sage: cube
            A 3-dimensional polyhedron in ZZ^3 defined as the convex hull of 8 vertices
            sage: hypercube = cube.prism()
            sage: hypercube.n_vertices()
            16

        TESTS::

            sage: polytopes.simplex(backend='cdd').prism().backend()
            'cdd'
        """
        from itertools import chain
        new_verts = chain(([0] + v for v in self.vertices()),
                          ([1] + v for v in self.vertices()))
        new_rays =  ([0] + r for r in self.rays())
        new_lines = ([0] + l for l in self.lines())
        new_eqns = ([e.b()] + [0] + list(e[1:]) for e in self.equations())
        new_ieqs = chain(([i.b()] + [0] + list(i[1:]) for i in self.inequalities()),
                         [[0, 1] + [0]*self.ambient_dim(), [1, -1] + [0]*self.ambient_dim()])

        pref_rep = 'Hrep' if 2*(self.n_vertices() + self.n_rays()) >= self.n_inequalities() + 2 else 'Vrep'
        parent = self.parent().change_ring(self.base_ring(), ambient_dim=self.ambient_dim()+1)

        if not self.vertices():
            # Fix the empty polyhedron.
            return parent.element_class(parent, [[], [], []], None)

        return parent.element_class(parent, [new_verts, new_rays, new_lines],
                                    [new_ieqs, new_eqns],
                                    Vrep_minimal=True, Hrep_minimal=True, pref_rep=pref_rep)

    def _test_prism(self, tester=None, **options):
        """
        Run tests on the method :meth:`.prism`.

        TESTS::

            sage: polytopes.cross_polytope(3)._test_prism()
        """
        if tester is None:
            tester = self._tester(**options)

        if self.n_vertices() + self.n_rays() < 40 and self.n_facets() < 40:
            prism = self.prism()

            # Check that the double description is set up correctly.
            if self.base_ring().is_exact() and self.n_vertices() + self.n_rays() < 15 and self.n_facets() < 15:
                prism._test_basic_properties(tester)

            # Check that the prism preserves the backend.
            tester.assertEqual(prism.backend(), self.backend())

            tester.assertEqual(2*self.n_vertices(), prism.n_vertices())
            tester.assertEqual(self.n_rays(), prism.n_rays())
            tester.assertEqual(self.n_lines(), prism.n_lines())
            tester.assertEqual(self.n_equations(), prism.n_equations())
            if self.is_empty():
                return

            tester.assertEqual(2 + self.n_inequalities(), prism.n_inequalities())

            if not self.is_compact():
                # ``is_prism`` only implemented for compact polyhedra.
                return

            b, cert = prism.is_prism(certificate=True)
            tester.assertTrue(b)

            if not self.is_prism() and self.base_ring().is_exact():
                # In this case the certificate is unique.

                R = self.base_ring()
                cert_set = set(frozenset(tuple(v) for v in f) for f in cert)
                expected_cert = set(frozenset((i,) + tuple(v)
                                              for v in self.vertices())
                                    for i in (R(0), R(1)))
                tester.assertEqual(cert_set, expected_cert)

    def one_point_suspension(self, vertex):
        """
        Return the one-point suspension of ``self`` by splitting the vertex
        ``vertex``.

        The resulting polyhedron has one more vertex and its dimension
        increases by one.

        INPUT:

        - ``vertex`` -- a Vertex of ``self``

        EXAMPLES::

            sage: cube = polytopes.cube()
            sage: v = cube.vertices()[0]
            sage: ops_cube = cube.one_point_suspension(v)
            sage: ops_cube.f_vector()
            (1, 9, 24, 24, 9, 1)

            sage: pentagon  = polytopes.regular_polygon(5)                      # optional - sage.rings.number_field
            sage: v = pentagon.vertices()[0]                                    # optional - sage.rings.number_field
            sage: ops_pentagon = pentagon.one_point_suspension(v)               # optional - sage.rings.number_field
            sage: ops_pentagon.f_vector()                                       # optional - sage.rings.number_field
            (1, 6, 12, 8, 1)

        It works with a polyhedral face as well::

            sage: vv = cube.faces(0)[1]
            sage: ops_cube2 = cube.one_point_suspension(vv)
            sage: ops_cube == ops_cube2
            True

        .. SEEALSO::

            :meth:`face_split`

        TESTS::

            sage: e = cube.faces(1)[0]
            sage: cube.one_point_suspension(e)
            Traceback (most recent call last):
            ...
            TypeError: the vertex A 1-dimensional face of a Polyhedron in ZZ^3 defined as the convex hull of 2 vertices should be a Vertex or PolyhedronFace of dimension 0
        """
        from sage.geometry.polyhedron.representation import Vertex
        from sage.geometry.polyhedron.face import PolyhedronFace
        if isinstance(vertex, Vertex):
            return self.face_split(vertex)
        elif isinstance(vertex, PolyhedronFace) and vertex.dim() == 0:
            return self.face_split(vertex)
        else:
            raise TypeError("the vertex {} should be a Vertex or PolyhedronFace of dimension 0".format(vertex))

    def face_split(self, face):
        """
        Return the face splitting of the face ``face``.

        Splitting a face correspond to the bipyramid (see :meth:`bipyramid`)
        of ``self`` where the two new vertices are placed above and below
        the center of ``face`` instead of the center of the whole polyhedron.
        The two new vertices are placed in the new dimension at height `-1` and
        `1`.

        INPUT:

        - ``face`` -- a PolyhedronFace or a Vertex

        EXAMPLES::

            sage: pentagon  = polytopes.regular_polygon(5)                      # optional - sage.rings.number_field
            sage: f = pentagon.faces(1)[0]                                      # optional - sage.rings.number_field
            sage: fsplit_pentagon = pentagon.face_split(f)                      # optional - sage.rings.number_field
            sage: fsplit_pentagon.f_vector()                                    # optional - sage.rings.number_field
            (1, 7, 14, 9, 1)

        TESTS:

        Check that :trac:`28668` is fixed::

            sage: P = polytopes.octahedron()
            sage: P.face_split(P.faces(2)[0])
            A 4-dimensional polyhedron in QQ^4 defined as the convex hull of 8 vertices

        .. SEEALSO::

            :meth:`one_point_suspension`
        """
        from sage.geometry.polyhedron.representation import Vertex
        from sage.geometry.polyhedron.face import PolyhedronFace
        if isinstance(face, Vertex):
            new_vertices = [list(x) + [0] for x in self.vertex_generator()] + \
                           [list(face) + [x] for x in [-1, 1]]  # Splitting the vertex
        elif isinstance(face, PolyhedronFace):
            new_vertices = [list(x) + [0] for x in self.vertex_generator()] + \
                           [list(face.as_polyhedron().center()) + [x] for x in [-1, 1]]  # Splitting the face
        else:
            raise TypeError("the face {} should be a Vertex or PolyhedronFace".format(face))

        new_rays = []
        new_rays.extend( [ r + [0] for r in self.ray_generator() ] )

        new_lines = []
        new_lines.extend( [ l + [0] for l in self.line_generator() ] )

        parent = self.parent().change_ring(self.base_ring().fraction_field(), ambient_dim=self.ambient_dim()+1)
        return parent.element_class(parent, [new_vertices, new_rays, new_lines], None)

    def projection(self, projection=None):
        """
        Return a projection object.

        INPUT:

        - ``proj`` -- a projection function

        OUTPUT:

        The identity projection. This is useful for plotting
        polyhedra.

        .. SEEALSO::

            :meth:`~sage.geometry.polyhedron.base.Polyhedron_base.schlegel_projection` for a more interesting projection.

        EXAMPLES::

            sage: p = polytopes.hypercube(3)
            sage: proj = p.projection()
            sage: proj
            The projection of a polyhedron into 3 dimensions
        """
        from .plot import Projection
        if projection is not None:
            self.projection = Projection(self, projection)
        else:
            self.projection = Projection(self)
        return self.projection

    def render_solid(self, **kwds):
        """
        Return a solid rendering of a 2- or 3-d polytope.

        EXAMPLES::

            sage: p = polytopes.hypercube(3)
            sage: p_solid = p.render_solid(opacity = .7)
            sage: type(p_solid)
            <class 'sage.plot.plot3d.index_face_set.IndexFaceSet'>
        """
        proj = self.projection()
        if self.ambient_dim() == 3:
            return proj.render_solid_3d(**kwds)
        if self.ambient_dim() == 2:
            return proj.render_fill_2d(**kwds)
        raise ValueError("render_solid is only defined for 2 and 3 dimensional polyhedra")

    def render_wireframe(self, **kwds):
        """
        For polytopes in 2 or 3 dimensions, return the edges
        as a list of lines.

        EXAMPLES::

            sage: p = Polyhedron([[1,2,],[1,1],[0,0]])
            sage: p_wireframe = p.render_wireframe()
            sage: p_wireframe._objects
            [Line defined by 2 points, Line defined by 2 points, Line defined by 2 points]
        """
        proj = self.projection()
        if self.ambient_dim() == 3:
            return proj.render_wireframe_3d(**kwds)
        if self.ambient_dim() == 2:
            return proj.render_outline_2d(**kwds)
        raise ValueError("render_wireframe is only defined for 2 and 3 dimensional polyhedra")

    def schlegel_projection(self, facet=None, position=None):
        """
        Return the Schlegel projection.

        * The facet is orthonormally transformed into its affine hull.

        * The position specifies a point coming out of the barycenter of the
          facet from which the other vertices will be projected into the facet.

        INPUT:

        - ``facet`` -- a PolyhedronFace. The facet into which the Schlegel
          diagram is created. The default is the first facet.

        - ``position`` -- a positive number. Determines a relative distance
          from the barycenter of ``facet``. A value close to 0 will place the
          projection point close to the facet and a large value further away.
          Default is `1`. If the given value is too large, an error is returned.

        OUTPUT:

        A :class:`~sage.geometry.polyhedron.plot.Projection` object.

        EXAMPLES::

            sage: p = polytopes.hypercube(3)
            sage: sch_proj = p.schlegel_projection()
            sage: schlegel_edge_indices = sch_proj.lines
            sage: schlegel_edges = [sch_proj.coordinates_of(x) for x in schlegel_edge_indices]
            sage: len([x for x in schlegel_edges if x[0][0] > 0])
            8

        The Schlegel projection preserves the convexity of facets, see :trac:`30015`::

            sage: fcube = polytopes.hypercube(4)
            sage: tfcube = fcube.face_truncation(fcube.faces(0)[0])
            sage: tfcube.facets()[-1]
            A 3-dimensional face of a Polyhedron in QQ^4 defined as the convex hull of 8 vertices
            sage: sp = tfcube.schlegel_projection(tfcube.facets()[-1])
            sage: sp.plot()  # optional - sage.plot
            Graphics3d Object

        The same truncated cube but see inside the tetrahedral facet::

            sage: tfcube.facets()[4]
            A 3-dimensional face of a Polyhedron in QQ^4 defined as the convex hull of 4 vertices
            sage: sp = tfcube.schlegel_projection(tfcube.facets()[4])
            sage: sp.plot()  # optional - sage.plot
            Graphics3d Object

        A different values of ``position`` changes the projection::

            sage: sp = tfcube.schlegel_projection(tfcube.facets()[4],1/2)
            sage: sp.plot()  # optional - sage.plot
            Graphics3d Object
            sage: sp = tfcube.schlegel_projection(tfcube.facets()[4],4)
            sage: sp.plot()  # optional - sage.plot
            Graphics3d Object

        A value which is too large give a projection point that sees more than
        one facet resulting in a error::

            sage: sp = tfcube.schlegel_projection(tfcube.facets()[4],5)
            Traceback (most recent call last):
            ...
            ValueError: the chosen position is too large
        """
        proj = self.projection()
        return proj.schlegel(facet, position)

    def _volume_lrs(self, verbose=False):
        """
        Computes the volume of a polytope using lrs.

        OUTPUT:

        The volume, cast to RDF (although lrs seems to output a
        rational value this must be an approximation in some cases).

        EXAMPLES::

            sage: polytopes.hypercube(3)._volume_lrs() # optional - lrslib
            8.0
            sage: (polytopes.hypercube(3)*2)._volume_lrs() # optional - lrslib
            64.0
            sage: polytopes.twenty_four_cell()._volume_lrs() # optional - lrslib
            2.0

        REFERENCES:

        - David Avis's lrs program.
        """
        from sage.features.lrs import Lrs
        Lrs().require()

        from sage.misc.temporary_file import tmp_filename
        from subprocess import Popen, PIPE

        in_str = self.cdd_Vrepresentation()
        in_str += 'volume'
        in_filename = tmp_filename()
        in_file = open(in_filename, 'w')
        in_file.write(in_str)
        in_file.close()
        if verbose:
            print(in_str)

        lrs_procs = Popen(['lrs', in_filename],
                          stdin=PIPE, stdout=PIPE, stderr=PIPE)
        ans, err = lrs_procs.communicate()
        ans = bytes_to_str(ans)
        err = bytes_to_str(err)
        if verbose:
            print(ans)
        # FIXME: check err

        for a_line in ans.splitlines():
            if 'Volume=' in a_line:
                volume = a_line.split('Volume=')[1]
                volume = RDF(QQ(volume))
                return volume

        raise ValueError("lrs did not return a volume")

    def _volume_latte(self, verbose=False, algorithm='triangulate', **kwargs):
        """
        Computes the volume of a polytope using LattE integrale.

        INPUT:

        - ``arg`` -- a cdd or LattE description string

        - ``algorithm`` -- (default: 'triangulate') the integration method. Use 'triangulate' for
          polytope triangulation or 'cone-decompose' for tangent cone decomposition method.

        - ``raw_output`` -- if ``True`` then return directly the output string from LattE.

        - ``verbose`` -- if ``True`` then return directly verbose output from LattE.

        - For all other options, consult the LattE manual.

        OUTPUT:

        A rational value, or a string if ``raw_output`` if set to ``True``.

        .. NOTE::

            This function depends on LattE (i.e., the ``latte_int`` optional
            package). See the LattE documentation for further details.

        EXAMPLES::

            sage: polytopes.hypercube(3)._volume_latte() # optional - latte_int
            8
            sage: (polytopes.hypercube(3)*2)._volume_latte() # optional - latte_int
            64
            sage: polytopes.twenty_four_cell()._volume_latte() # optional - latte_int
            2
            sage: polytopes.cuboctahedron()._volume_latte() # optional - latte_int
            20/3

        TESTS:

        Testing triangulate algorithm::

            sage: polytopes.cuboctahedron()._volume_latte(algorithm='triangulate') # optional - latte_int
            20/3

        Testing cone decomposition algorithm::

            sage: polytopes.cuboctahedron()._volume_latte(algorithm='cone-decompose') # optional - latte_int
            20/3

        Testing raw output::

            sage: polytopes.cuboctahedron()._volume_latte(raw_output=True) # optional - latte_int
            '20/3'

        Testing inexact rings::

            sage: P = Polyhedron(vertices=[[0,0],[1,0],[0,1]],base_ring=RDF)
            sage: P.volume(engine='latte')
            Traceback (most recent call last):
            ...
            ValueError: LattE integrale cannot be applied over inexact rings
        """
        from sage.interfaces.latte import integrate
        if self.base_ring() == RDF:
            raise ValueError("LattE integrale cannot be applied over inexact rings")
        else:
            return integrate(self.cdd_Hrepresentation(), algorithm=algorithm, cdd=True, verbose=verbose, **kwargs)

    def _volume_normaliz(self, measure='induced'):
        r"""
        Computes the volume of a polytope using normaliz.

        INPUT:

        - ``measure`` -- (default: 'induced') the measure to take. 'induced'
          correspond to ``EuclideanVolume`` in normaliz and 'induced_lattice'
          correspond to ``Volume`` in normaliz

        OUTPUT:

        A float value (when ``measure`` is 'induced') or a rational number
        (when ``measure`` is 'induced_lattice')

        .. NOTE::

            This function depends on Normaliz (i.e., the ``pynormaliz`` optional
            package). See the Normaliz documentation for further details.

        TESTS::

            sage: P = Polyhedron(vertices=[[0,0],[1,0],[0,1],[1,1]])
            sage: P._volume_normaliz()
            Traceback (most recent call last):
            ...
            TypeError: the backend should be normaliz
        """
        raise TypeError("the backend should be normaliz")

    @cached_method(do_pickle=True)
    def volume(self, measure='ambient', engine='auto', **kwds):
        """
        Return the volume of the polytope.

        INPUT:

        - ``measure`` -- string. The measure to use. Allowed values are:

          * ``ambient`` (default): Lebesgue measure of ambient space (volume)
          * ``induced``: Lebesgue measure of the affine hull (relative volume)
          * ``induced_rational``: Scaling of the Lebesgue measure for rational
            polytopes, such that the unit hypercube has volume 1
          * ``induced_lattice``: Scaling of the Lebesgue measure, such that the
            volume of the hypercube is factorial(n)

        - ``engine`` -- string. The backend to use. Allowed values are:

          * ``'auto'`` (default): choose engine according to measure
          * ``'internal'``: see :meth:`triangulate`
          * ``'TOPCOM'``: see :meth:`triangulate`
          * ``'lrs'``: use David Avis's lrs program (optional)
          * ``'latte'``: use LattE integrale program (optional)
          * ``'normaliz'``: use Normaliz program (optional)

        - ``**kwds`` -- keyword arguments that are passed to the
          triangulation engine

        OUTPUT:

        The volume of the polytope

        EXAMPLES::

            sage: polytopes.hypercube(3).volume()
            8
            sage: (polytopes.hypercube(3)*2).volume()
            64
            sage: polytopes.twenty_four_cell().volume()
            2

        Volume of the same polytopes, using the optional package lrslib
        (which requires a rational polytope).  For mysterious historical
        reasons, Sage casts lrs's exact answer to a float::

            sage: I3 = polytopes.hypercube(3)
            sage: I3.volume(engine='lrs') # optional - lrslib
            8.0
            sage: C24 = polytopes.twenty_four_cell()
            sage: C24.volume(engine='lrs') # optional - lrslib
            2.0

        If the base ring is exact, the answer is exact::

            sage: P5 = polytopes.regular_polygon(5)                             # optional - sage.rings.number_field
            sage: P5.volume()                                                   # optional - sage.rings.number_field
            2.377641290737884?

            sage: polytopes.icosahedron().volume()                              # optional - sage.rings.number_field
            5/12*sqrt5 + 5/4
            sage: numerical_approx(_) # abs tol 1e9                             # optional - sage.rings.number_field
            2.18169499062491

        When considering lower-dimensional polytopes, we can ask for the
        ambient (full-dimensional), the induced measure (of the affine
        hull) or, in the case of lattice polytopes, for the induced rational measure.
        This is controlled by the parameter `measure`. Different engines
        may have different ideas on the definition of volume of a
        lower-dimensional object::

            sage: P = Polyhedron([[0, 0], [1, 1]])
            sage: P.volume()
            0
            sage: P.volume(measure='induced')
            1.414213562373095?
            sage: P.volume(measure='induced_rational') # optional -- latte_int
            1

            sage: S = polytopes.regular_polygon(6); S                           # optional - sage.rings.number_field
            A 2-dimensional polyhedron in AA^2 defined as the convex hull of 6 vertices
            sage: edge = S.faces(1)[4].as_polyhedron()                          # optional - sage.rings.number_field
            sage: edge.vertices()                                               # optional - sage.rings.number_field
            (A vertex at (0.866025403784439?, 1/2), A vertex at (0, 1))
            sage: edge.volume()                                                 # optional - sage.rings.number_field
            0
            sage: edge.volume(measure='induced')                                # optional - sage.rings.number_field
            1

            sage: P = Polyhedron(backend='normaliz',vertices=[[1,0,0],[0,0,1],[-1,1,1],[-1,2,0]]) # optional - pynormaliz
            sage: P.volume()  # optional - pynormaliz
            0
            sage: P.volume(measure='induced')  # optional - pynormaliz          # optional - sage.rings.number_field
            2.598076211353316?
            sage: P.volume(measure='induced',engine='normaliz')  # optional - pynormaliz
            2.598076211353316
            sage: P.volume(measure='induced_rational')  # optional - pynormaliz, latte_int
            3/2
            sage: P.volume(measure='induced_rational',engine='normaliz')  # optional - pynormaliz
            3/2
            sage: P.volume(measure='induced_lattice')  # optional - pynormaliz
            3

        The same polytope without normaliz backend::

            sage: P = Polyhedron(vertices=[[1,0,0],[0,0,1],[-1,1,1],[-1,2,0]])
            sage: P.volume(measure='induced_lattice',engine='latte')  # optional - latte_int
            3

            sage: Dexact = polytopes.dodecahedron()                             # optional - sage.rings.number_field
            sage: v = Dexact.faces(2)[0].as_polyhedron().volume(measure='induced', engine='internal'); v   # optional - sage.rings.number_field
            1.53406271079097?
            sage: v = Dexact.faces(2)[4].as_polyhedron().volume(measure='induced', engine='internal'); v   # optional - sage.rings.number_field
            1.53406271079097?
            sage: RDF(v)    # abs tol 1e-9                                      # optional - sage.rings.number_field
            1.53406271079044

            sage: Dinexact = polytopes.dodecahedron(exact=False)
            sage: w = Dinexact.faces(2)[2].as_polyhedron().volume(measure='induced', engine='internal'); RDF(w) # abs tol 1e-9
            1.5340627082974878

            sage: [polytopes.simplex(d).volume(measure='induced') for d in range(1,5)] == [sqrt(d+1)/factorial(d) for d in range(1,5)]
            True

            sage: I = Polyhedron([[-3, 0], [0, 9]])
            sage: I.volume(measure='induced')                                   # optional - sage.rings.number_field
            9.48683298050514?
            sage: I.volume(measure='induced_rational') # optional -- latte_int
            3

            sage: T = Polyhedron([[3, 0, 0], [0, 4, 0], [0, 0, 5]])
            sage: T.volume(measure='induced')                                   # optional - sage.rings.number_field
            13.86542462386205?
            sage: T.volume(measure='induced_rational') # optional -- latte_int
            1/2

            sage: Q = Polyhedron(vertices=[(0, 0, 1, 1), (0, 1, 1, 0), (1, 1, 0, 0)])
            sage: Q.volume(measure='induced')
            1
            sage: Q.volume(measure='induced_rational') # optional -- latte_int
            1/2

        The volume of a full-dimensional unbounded polyhedron is infinity::

            sage: P = Polyhedron(vertices = [[1, 0], [0, 1]], rays = [[1, 1]])
            sage: P.volume()
            +Infinity

        The volume of a non full-dimensional unbounded polyhedron depends on the measure used::

            sage: P = Polyhedron(ieqs = [[1,1,1],[-1,-1,-1],[3,1,0]]); P
            A 1-dimensional polyhedron in QQ^2 defined as the convex hull of 1 vertex and 1 ray
            sage: P.volume()
            0
            sage: P.volume(measure='induced')
            +Infinity
            sage: P.volume(measure='ambient')
            0
            sage: P.volume(measure='induced_rational')  # optional - pynormaliz
            +Infinity
            sage: P.volume(measure='induced_rational',engine='latte')  # optional - latte_int
            +Infinity

        The volume in `0`-dimensional space is taken by counting measure::

            sage: P = Polyhedron(vertices=[[]]); P
            A 0-dimensional polyhedron in ZZ^0 defined as the convex hull of 1 vertex
            sage: P.volume()
            1
            sage: P = Polyhedron(vertices=[]); P
            The empty polyhedron in ZZ^0
            sage: P.volume()
            0

        TESTS:

        The cache of the volume is being pickled::

            sage: P = polytopes.cube()
            sage: P.volume()
            8
            sage: Q = loads(dumps(P))
            sage: Q.volume.is_in_cache()
            True
        """
        from sage.features import FeatureNotPresentError
        if measure == 'induced_rational' and engine not in ['auto', 'latte', 'normaliz']:
            raise RuntimeError("the induced rational measure can only be computed with the engine set to `auto`, `latte`, or `normaliz`")
        if measure == 'induced_lattice' and engine not in ['auto', 'latte', 'normaliz']:
            raise RuntimeError("the induced lattice measure can only be computed with the engine set to `auto`, `latte`, or `normaliz`")
        if engine == 'auto' and measure == 'induced_rational':
            # Enforce a default choice, change if a better engine is found.
            from sage.features.latte import Latte
            try:
                Latte().require()
                engine = 'latte'
            except FeatureNotPresentError:
                from sage.features.normaliz import PyNormaliz
                try:
                    PyNormaliz().require()
                    engine = 'normaliz'
                except FeatureNotPresentError:
                    raise RuntimeError("the induced rational measure can only be computed with the optional packages `latte_int`, or `pynormaliz`")

        if engine == 'auto' and measure == 'induced_lattice':
            # Enforce a default choice, change if a better engine is found.
            from sage.features.normaliz import PyNormaliz
            try:
                PyNormaliz().require()
                engine = 'normaliz'
            except FeatureNotPresentError:
                try:
                    from sage.features.latte import Latte
                    Latte().require()
                    engine = 'latte'
                except FeatureNotPresentError:
                    raise RuntimeError("the induced rational measure can only be computed with the optional packages `latte_int`, or `pynormaliz`")

        if engine == 'auto' and measure == 'ambient' and self.backend() == 'normaliz':
            engine = 'normaliz'

        if measure == 'ambient':
            if self.dim() < self.ambient_dim():
                return self.base_ring().zero()
            elif self.dim() == 0:
                return 1
            # if the polyhedron is unbounded, return infinity
            if not self.is_compact():
                from sage.rings.infinity import infinity
                return infinity
            if engine == 'lrs':
                return self._volume_lrs(**kwds)
            elif engine == 'latte':
                return self._volume_latte(**kwds)
            elif engine == 'normaliz':
                return self._volume_normaliz(measure='ambient')

            triangulation = self.triangulate(engine=engine, **kwds)
            pc = triangulation.point_configuration()
            return sum([pc.volume(simplex) for simplex in triangulation]) / ZZ(self.dim()).factorial()
        elif measure == 'induced':
            # if polyhedron is actually full-dimensional, return volume with ambient measure
            if self.dim() == self.ambient_dim():
                return self.volume(measure='ambient', engine=engine, **kwds)
            # if the polyhedron is unbounded, return infinity
            if not self.is_compact():
                from sage.rings.infinity import infinity
                return infinity
            if engine == 'normaliz':
                return self._volume_normaliz(measure='euclidean')
            # use an orthogonal transformation, which preserves volume up to a factor provided by the transformation matrix
            affine_hull_data = self.affine_hull_projection(orthogonal=True, as_polyhedron=True, as_affine_map=True)
            A = affine_hull_data.projection_linear_map.matrix()
            Adet = (A.transpose() * A).det()
            scaled_volume = affine_hull_data.image.volume(measure='ambient', engine=engine, **kwds)
            if Adet.is_square():
                sqrt_Adet = Adet.sqrt()
            else:
                sqrt_Adet = AA(Adet).sqrt()
                scaled_volume = AA(scaled_volume)
            return scaled_volume / sqrt_Adet
        elif measure == 'induced_rational':
            # if the polyhedron is unbounded, return infinity
            if not self.is_compact():
                from sage.rings.infinity import infinity
                return infinity
            if engine == 'latte':
                return self._volume_latte(**kwds)
            else:  # engine is 'normaliz'
                return self._volume_normaliz(measure='induced_lattice') / ZZ(self.dim()).factorial()
        elif measure == 'induced_lattice':
            # if the polyhedron is unbounded, return infinity
            if not self.is_compact():
                from sage.rings.infinity import infinity
                return infinity
            if engine == 'latte':
                return self._volume_latte(**kwds) * ZZ(self.dim()).factorial()
            else:  # engine is 'normaliz'
                return self._volume_normaliz(measure='induced_lattice')
        else:
            raise TypeError("the measure should be `ambient`, `induced`, `induced_rational`, or `induced_lattice`")

    def integrate(self, function, measure='ambient', **kwds):
        r"""
        Return the integral of ``function`` over this polytope.

        INPUT:

        - ``self`` -- Polyhedron

        - ``function`` -- a multivariate polynomial or
          a valid LattE description string for polynomials

        - ``measure`` -- string, the measure to use

          Allowed values are:

          * ``ambient`` (default): Lebesgue measure of ambient space,
          * ``induced``: Lebesgue measure of the affine hull,
          * ``induced_nonnormalized``: Lebesgue measure of the affine hull
            without the normalization by `\sqrt{\det(A^\top A)}` (with
            `A` being the affine transformation matrix; see :meth:`affine_hull`).

        - ``**kwds`` -- additional keyword arguments that
          are passed to the engine

        OUTPUT:

        The integral of the polynomial over the polytope

        .. NOTE::

            The polytope triangulation algorithm is used. This function depends
            on LattE (i.e., the ``latte_int`` optional package).

        EXAMPLES::

            sage: P = polytopes.cube()
            sage: x, y, z = polygens(QQ, 'x, y, z')
            sage: P.integrate(x^2*y^2*z^2)    # optional - latte_int
            8/27

        If the polyhedron has floating point coordinates, an inexact result can
        be obtained if we transform to rational coordinates::

            sage: P = 1.4142*polytopes.cube()
            sage: P_QQ = Polyhedron(vertices=[[QQ(vi) for vi in v] for v in P.vertex_generator()])
            sage: RDF(P_QQ.integrate(x^2*y^2*z^2))                  # optional - latte_int
            6.703841212195228

        Integral over a non full-dimensional polytope::

            sage: x, y = polygens(QQ, 'x, y')
            sage: P = Polyhedron(vertices=[[0,0],[1,1]])
            sage: P.integrate(x*y)    # optional - latte_int
            0
            sage: ixy = P.integrate(x*y, measure='induced'); ixy    # optional - latte_int
            0.4714045207910317?
            sage: ixy.parent()                                      # optional - latte_int
            Algebraic Real Field

        Convert to a symbolic expression::

            sage: ixy.radical_expression()                          # optional - latte_int
            1/3*sqrt(2)

        Another non full-dimensional polytope integration::

            sage: R.<x, y, z> = QQ[]
            sage: P = polytopes.simplex(2)
            sage: V = AA(P.volume(measure='induced')); V.radical_expression()
            1/2*sqrt(3)
            sage: P.integrate(R(1), measure='induced') == V                      # optional - latte_int
            True

        Computing the mass center::

            sage: (P.integrate(x, measure='induced') / V).radical_expression()   # optional - latte_int
            1/3
            sage: (P.integrate(y, measure='induced') / V).radical_expression()   # optional - latte_int
            1/3
            sage: (P.integrate(z, measure='induced') / V).radical_expression()   # optional - latte_int
            1/3

        TESTS:

        Testing a three-dimensional integral::

            sage: P = polytopes.octahedron()
            sage: x, y, z = polygens(QQ, 'x, y, z')
            sage: P.integrate(2*x^2*y^4*z^6+z^2)    # optional - latte_int
            630632/4729725

        Testing a polytope with non-rational vertices::

            sage: P = polytopes.icosahedron()                                   # optional - sage.rings.number_field
            sage: P.integrate(x^2*y^2*z^2)    # optional - latte_int            # optional - sage.rings.number_field
            Traceback (most recent call last):
            ...
            TypeError: the base ring must be ZZ, QQ, or RDF

        Testing a univariate polynomial::

            sage: P = Polyhedron(vertices=[[0],[1]])
            sage: x = polygen(QQ, 'x')
            sage: P.integrate(x)    # optional - latte_int
            1/2

        Testing a polytope with floating point coordinates::

            sage: P = Polyhedron(vertices = [[0, 0], [1, 0], [1.1, 1.1], [0, 1]])
            sage: P.integrate('[[1,[2,2]]]')    # optional - latte_int
            Traceback (most recent call last):
            ...
            TypeError: LattE integrale cannot be applied over inexact rings

        Integration of zero-polynomial::

            sage: R.<x, y, z> = QQ[]
            sage: P = polytopes.simplex(2)
            sage: P.integrate(R(0))
            0
            sage: P.integrate('[]')  # with LattE description string
            0

        ::

            sage: R.<x, y, z> = QQ[]
            sage: P = Polyhedron(vertices=[(0, 0, 1), (0, 1, 0)])
            sage: P.integrate(x^2)
            0
        """
        if function == 0 or function == '[]':
            return self.base_ring().zero()

        if not self.is_compact():
            raise NotImplementedError(
                'integration over non-compact polyhedra not allowed')

        if measure == 'ambient':
            if not self.is_full_dimensional():
                return self.base_ring().zero()

            return self._integrate_latte_(function, **kwds)

        elif measure == 'induced' or measure == 'induced_nonnormalized':
            # if polyhedron is actually full-dimensional,
            # return with ambient measure
            if self.is_full_dimensional():
                return self.integrate(function, measure='ambient', **kwds)

            if isinstance(function, str):
                raise NotImplementedError(
                    'LattE description strings for polynomials not allowed '
                    'when using measure="induced"')

            # use an orthogonal transformation
            affine_hull_data = self.affine_hull_projection(orthogonal=True, return_all_data=True)
            polyhedron = affine_hull_data.image
            from sage.rings.polynomial.polynomial_ring_constructor import PolynomialRing
            R = PolynomialRing(affine_hull_data.section_linear_map.base_ring(), 'x', self.dim())
            coordinate_images = affine_hull_data.section_linear_map.matrix().transpose() * vector(R.gens()) + affine_hull_data.section_translation

            hom = function.parent().hom(coordinate_images)
            function_in_affine_hull = hom(function)

            I = polyhedron.integrate(function_in_affine_hull,
                                     measure='ambient', **kwds)
            if measure == 'induced_nonnormalized':
                return I
            else:
                A = affine_hull_data.projection_linear_map.matrix()
                Adet = (A.transpose() * A).det()
                try:
                    Adet = AA.coerce(Adet)
                except TypeError:
                    pass
                return I / Adet.sqrt()

        else:
            raise ValueError('unknown measure "{}"'.format(measure))

<<<<<<< HEAD
    def permutations_to_matrices(self, conj_class_reps, acting_group=None, additional_elts=None):
        r"""
        Return a dictionary between different representations of elements in
        the ``acting_group``, with group elements represented as permutations
        of the vertices of this polytope (keys) or matrices (values).

        The dictionary has entries for the generators of the ``acting_group``
        and the representatives of conjugacy classes in ``conj_class_reps``. By
        default, the ``acting_group`` is the ``restricted_automorphism_group``
        of the polytope. Each element in ``additional_elts`` also becomes a key.

        INPUT:

        - ``conj_class_reps`` -- list. A list of representatives of the
          conjugacy classes of the ``acting_group``.

        - ``acting_group`` -- a subgroup of polytope's
          ``restricted_automorphism_group``.

        - ``additional_elts`` -- list (default=None). a subset of the
          ``restricted_automorphism_group`` of the polytope expressed as
          permutations.

        OUTPUT:

        A dictionary between elements of ``the restricted_automorphism_group``
        or ``acting_group`` expressed as permutations (keys) and matrices (values).

        EXAMPLES:

        This example shows the dictionary between permutations and matrices
        for the generators of the ``restricted_automorphism_group`` of the
        `\pm 1` 2-dimensional square. The permutations are written in terms
        of the vertices of the square::

            sage: square = Polyhedron(vertices=[[1,1],[-1,1],[-1,-1],[1,-1]], backend='normaliz') # optional - pynormaliz
            sage: square.vertices() # optional - pynormaliz
            (A vertex at (-1, -1),
            A vertex at (-1, 1),
            A vertex at (1, -1),
            A vertex at (1, 1))
            sage: aut_square = square.restricted_automorphism_group(output = 'permutation')       # optional - pynormaliz
            sage: conj_reps = aut_square.conjugacy_classes_representatives()                      # optional - pynormaliz
            sage: gens_dict = square.permutations_to_matrices(conj_reps);                         # optional - pynormaliz
            sage: conj_reps[1],gens_dict[conj_reps[1]]                                            # optional - pynormaliz
            (
                   [0 1 0]
                   [1 0 0]
            (1,2), [0 0 1]
            )

        This example tests the functionality for additional elements::

            sage: C = polytopes.cross_polytope(2)
            sage: G = C.restricted_automorphism_group(output = 'permutation')
            sage: conj_reps = G.conjugacy_classes_representatives()
            sage: add_elt = G[6]; add_elt
            (0,2,3,1)
            sage: dict = C.permutations_to_matrices(conj_reps,additional_elts = [add_elt])
            sage: dict[add_elt]
             [ 0  1  0]
             [-1  0  0]
             [ 0  0  1]
        """
        if self.is_empty():
            raise NotImplementedError('empty polyhedra are not supported')
        if not self.is_compact():
            raise NotImplementedError('unbounded polyhedra are not supported')
        V = [v.homogeneous_vector() for v in self.Vrepresentation()]
        Qplus = sum(v.column() * v.row() for v in V).pseudoinverse()
        Vplus = list(matrix(V) * Qplus)
        W = 1 - sum(V[i].column() * Vplus[i].row() for i in range(len(V)))

        G = self.restricted_automorphism_group(output='permutation')
        if acting_group is not None:
            G = acting_group

        group_dict = {}
        def permutation_to_matrix(permutation, V, Vplus, W):
            A = sum(V[permutation(i)].column() * Vplus[i].row() for i in range(len(V)))
            return A + W

        for perm in G.gens():
            group_dict[perm] = permutation_to_matrix(perm, V, Vplus, W)

        for perm in conj_class_reps:
            group_dict[perm] = permutation_to_matrix(perm, V, Vplus, W)

        if additional_elts is not None:
            for perm in additional_elts:
                group_dict[perm] = permutation_to_matrix(perm, V, Vplus, W)
        return group_dict

    def is_combinatorially_isomorphic(self, other, algorithm='bipartite_graph'):
=======
    def _integrate_latte_(self, polynomial, **kwds):
>>>>>>> 826061ad
        r"""
        Return the integral of a polynomial over this polytope by calling LattE.

        INPUT:

        - ``polynomial`` -- a multivariate polynomial or
          a valid LattE description string for polynomials

        - ``**kwds`` -- additional keyword arguments that are passed
          to the engine

        OUTPUT:

        The integral of the polynomial over the polytope.

        .. NOTE::

            The polytope triangulation algorithm is used. This function depends
            on LattE (i.e., the ``latte_int`` optional package).

        TESTS::

            sage: P = polytopes.cube()
            sage: x, y, z = polygens(QQ, 'x, y, z')
            sage: P._integrate_latte_(x^2 + y^2*z^2)    # optional - latte_int
            32/9

        ::

            sage: R = PolynomialRing(QQ, '', 0)
            sage: Polyhedron(vertices=[()]).integrate(R(42))
            42
        """
        from sage.interfaces.latte import integrate

        if self.base_ring() == RDF:
            raise TypeError("LattE integrale cannot be applied over inexact rings")
        if self.dimension() == 0:
            vertices = self.vertices()
            assert len(self.vertices()) == 1
            vertex = tuple(vertices[0])
            return polynomial(vertex)
        return integrate(self.cdd_Hrepresentation(),
                         polynomial,
                         cdd=True, **kwds)

    @cached_method
    def bounding_box(self, integral=False, integral_hull=False):
        r"""
        Return the coordinates of a rectangular box containing the non-empty polytope.

        INPUT:

        - ``integral`` -- Boolean (default: ``False``). Whether to
          only allow integral coordinates in the bounding box.

        - ``integral_hull`` -- Boolean (default: ``False``). If ``True``, return a
          box containing the integral points of the polytope, or ``None, None`` if it
          is known that the polytope has no integral points.

        OUTPUT:

        A pair of tuples ``(box_min, box_max)`` where ``box_min`` are
        the coordinates of a point bounding the coordinates of the
        polytope from below and ``box_max`` bounds the coordinates
        from above.

        EXAMPLES::

            sage: Polyhedron([ (1/3,2/3), (2/3, 1/3) ]).bounding_box()
            ((1/3, 1/3), (2/3, 2/3))
            sage: Polyhedron([ (1/3,2/3), (2/3, 1/3) ]).bounding_box(integral=True)
            ((0, 0), (1, 1))
            sage: Polyhedron([ (1/3,2/3), (2/3, 1/3) ]).bounding_box(integral_hull=True)
            (None, None)
            sage: Polyhedron([ (1/3,2/3), (3/3, 4/3) ]).bounding_box(integral_hull=True)
            ((1, 1), (1, 1))
            sage: polytopes.buckyball(exact=False).bounding_box()
            ((-0.8090169944, -0.8090169944, -0.8090169944), (0.8090169944, 0.8090169944, 0.8090169944))

        TESTS::

            sage: Polyhedron().bounding_box()
            Traceback (most recent call last):
            ...
            ValueError: empty polytope is not allowed
        """
        from sage.arith.misc import integer_ceil as ceil
        from sage.arith.misc import integer_floor as floor
        box_min = []
        box_max = []
        if not self.is_compact():
            raise ValueError("only polytopes (compact polyhedra) are allowed")
        if self.n_vertices() == 0:
            raise ValueError("empty polytope is not allowed")
        for i in range(self.ambient_dim()):
            coords = [v[i] for v in self.vertex_generator()]
            max_coord = max(coords)
            min_coord = min(coords)
            if integral_hull:
                a = ceil(min_coord)
                b = floor(max_coord)
                if a > b:
                    return None, None
                box_max.append(b)
                box_min.append(a)
            elif integral:
                box_max.append(ceil(max_coord))
                box_min.append(floor(min_coord))
            else:
                box_max.append(max_coord)
                box_min.append(min_coord)
        return (tuple(box_min), tuple(box_max))

    def affine_hull(self, *args, **kwds):
        r"""
        Return the affine hull of ``self`` as a polyhedron.

        EXAMPLES::

            sage: half_plane_in_space = Polyhedron(ieqs=[(0,1,0,0)], eqns=[(0,0,0,1)])
            sage: half_plane_in_space.affine_hull().Hrepresentation()
            (An equation (0, 0, 1) x + 0 == 0,)

            sage: polytopes.cube().affine_hull().is_universe()
            True
        """
        if args or kwds:
            raise TypeError("the method 'affine_hull' does not take any parameters; perhaps you meant 'affine_hull_projection'")
        if not self.inequalities():
            return self
        self_as_face = self.faces(self.dimension())[0]
        return self_as_face.affine_tangent_cone()

    @cached_method
    def _affine_hull_projection(self, *,
                                as_convex_set=True, as_affine_map=True, as_section_map=True,
                                orthogonal=False, orthonormal=False,
                                extend=False, minimal=False):
        r"""
        Return ``self`` projected into its affine hull.

        INPUT:

        See :meth:`affine_hull_projection`.

        OUTPUT:

        An instance of :class:`~sage.geometry.convex_set.AffineHullProjectionData`.
        See :meth:`affine_hull_projection` for details.

        TESTS:

        Check that :trac:`23355` is fixed::

            sage: P = Polyhedron([[7]]); P
            A 0-dimensional polyhedron in ZZ^1 defined as the convex hull of 1 vertex
            sage: P.affine_hull_projection()
            A 0-dimensional polyhedron in ZZ^0 defined as the convex hull of 1 vertex
            sage: P.affine_hull_projection(orthonormal='True')
            A 0-dimensional polyhedron in QQ^0 defined as the convex hull of 1 vertex
            sage: P.affine_hull_projection(orthogonal='True')
            A 0-dimensional polyhedron in QQ^0 defined as the convex hull of 1 vertex

        Check that :trac:`24047` is fixed::

            sage: P1 = Polyhedron(vertices=([[-1, 1], [0, -1], [0, 0], [-1, -1]]))
            sage: P2 = Polyhedron(vertices=[[1, 1], [1, -1], [0, -1], [0, 0]])
            sage: P = P1.intersection(P2)
            sage: A, b = P.affine_hull_projection(as_affine_map=True, orthonormal=True, extend=True)  # optional - sage.rings.number_field

            sage: Polyhedron([(2,3,4)]).affine_hull_projection()
            A 0-dimensional polyhedron in ZZ^0 defined as the convex hull of 1 vertex

        Check that backend is preserved::

            sage: polytopes.simplex(backend='field').affine_hull_projection().backend()
            'field'

            sage: P = Polyhedron(vertices=[[0,0], [1,0]], backend='field')
            sage: P.affine_hull_projection(orthogonal=True, orthonormal=True, extend=True).backend()  # optional - sage.rings.number_field
            'field'

        Check that :trac:`29116` is fixed::

            sage: V =[
            ....:    [1, 0, -1, 0, 0],
            ....:    [1, 0, 0, -1, 0],
            ....:    [1, 0, 0, 0, -1],
            ....:    [1, 0, 0, +1, 0],
            ....:    [1, 0, 0, 0, +1],
            ....:    [1, +1, 0, 0, 0]
            ....:     ]
            sage: P = Polyhedron(V)
            sage: P.affine_hull_projection()
            A 4-dimensional polyhedron in ZZ^4 defined as the convex hull of 6 vertices
            sage: P.affine_hull_projection(orthonormal=True)
            Traceback (most recent call last):
            ...
            ValueError: the base ring needs to be extended; try with "extend=True"
            sage: P.affine_hull_projection(orthonormal=True, extend=True)                             # optional - sage.rings.number_field
            A 4-dimensional polyhedron in AA^4 defined as the convex hull of 6 vertices
        """
        result = AffineHullProjectionData()

        if self.is_empty():
            raise ValueError('affine hull projection of an empty polyhedron is undefined')

        # handle trivial full-dimensional case
        if self.ambient_dim() == self.dim():
            if as_convex_set:
                result.image = self
            if as_affine_map:
                identity = linear_transformation(matrix(self.base_ring(),
                                                        self.dim(),
                                                        self.dim(),
                                                        self.base_ring().one()))
                result.projection_linear_map = result.section_linear_map = identity
                result.projection_translation = result.section_translation = self.ambient_space().zero()
        elif orthogonal or orthonormal:
            # see TODO
            if not self.is_compact():
                raise NotImplementedError('"orthogonal=True" and "orthonormal=True" work only for compact polyhedra')
            affine_basis = self.an_affine_basis()
            v0 = affine_basis[0].vector()
            # We implicitly translate the first vertex of the affine basis to zero.
            vi = tuple(v.vector() - v0 for v in affine_basis[1:])
            M = matrix(self.base_ring(), self.dim(), self.ambient_dim(), vi)

            # Switch base_ring to AA if necessary,
            # since gram_schmidt needs to be able to take square roots.
            # Pick orthonormal basis and transform all vertices accordingly
            # if the orthonormal transform makes it necessary, change base ring.
            try:
                A, G = M.gram_schmidt(orthonormal=orthonormal)
            except TypeError:
                if not extend:
                    raise ValueError('the base ring needs to be extended; try with "extend=True"')
                M = matrix(AA, M)
                A = M.gram_schmidt(orthonormal=orthonormal)[0]
                if minimal:
                    from sage.rings.qqbar import number_field_elements_from_algebraics
                    new_ring = number_field_elements_from_algebraics(A.list(), embedded=True, minimal=True)[0]
                    A = A.change_ring(new_ring)
            L = linear_transformation(A, side='right')
            ambient_translation = -vector(A.base_ring(), affine_basis[0])
            image_translation = A * ambient_translation
            # Note the order. We compute ``A*self`` and then translate the image.
            # ``A*self`` uses the incidence matrix and we avoid recomputation.
            # Also, if the new base ring is ``AA``, we want to avoid computing the incidence matrix in that ring.
            # ``convert=True`` takes care of the case, where there might be no coercion (``AA`` and quadratic field).
            if as_convex_set:
                result.image = self.linear_transformation(A, new_base_ring=A.base_ring()) + image_translation
            if as_affine_map:
                result.projection_linear_map = L
                result.projection_translation = image_translation
            if as_section_map:
                L_dagger = linear_transformation(A.transpose() * (A * A.transpose()).inverse(), side='right')
                result.section_linear_map = L_dagger
                result.section_translation = v0.change_ring(A.base_ring())
        else:
            # translate one vertex to the origin
            v0 = self.vertices()[0].vector()
            gens = []
            for v in self.vertices()[1:]:
                gens.append(v.vector() - v0)
            for r in self.rays():
                gens.append(r.vector())
            for l in self.lines():
                gens.append(l.vector())

            # Pick subset of coordinates to coordinatize the affine span
            M = matrix(gens)
            pivots = M.pivots()

            A = matrix(self.base_ring(), len(pivots), self.ambient_dim(),
                       [[1 if j == i else 0 for j in range(self.ambient_dim())] for i in pivots])
            if as_affine_map:
                image_translation = vector(self.base_ring(), self.dim())
                L = linear_transformation(A, side='right')
                result.projection_linear_map = L
                result.projection_translation = image_translation
            if as_convex_set:
                result.image = A*self
            if as_section_map:
                if self.dim():
                    B = M.transpose()/(A*M.transpose())
                else:
                    B = matrix(self.ambient_dim(), 0)
                L_section = linear_transformation(B, side='right')
                result.section_linear_map = L_section
                result.section_translation = v0 - L_section(L(v0) + image_translation)

        return result

    def affine_hull_projection(self,
                               as_polyhedron=None, as_affine_map=False,
                               orthogonal=False, orthonormal=False,
                               extend=False, minimal=False,
                               return_all_data=False,
                               *, as_convex_set=None):
        r"""Return the polyhedron projected into its affine hull.

        Each polyhedron is contained in some smallest affine subspace
        (possibly the entire ambient space) -- its affine hull.  We
        provide an affine linear map that projects the ambient space of
        the polyhedron to the standard Euclidean space of dimension of
        the polyhedron, which restricts to a bijection from the affine
        hull.

        The projection map is not unique; some parameters control the
        choice of the map.  Other parameters control the output of the
        function.

        INPUT:

        - ``as_polyhedron`` (or ``as_convex_set``) -- (boolean or the default
          ``None``) and

        - ``as_affine_map`` -- (boolean, default ``False``) control the output

          The default ``as_polyhedron=None`` translates to
          ``as_polyhedron=not as_affine_map``,
          therefore to ``as_polyhedron=True`` if nothing is specified.

          If exactly one of either ``as_polyhedron`` or ``as_affine_map`` is
          set, then either a polyhedron or the affine transformation
          is returned. The affine transformation
          sends the embedded polytope to a fulldimensional one.
          It is given as a pair ``(A, b)``, where A is a linear transformation
          and `b` is a vector, and the affine transformation sends ``v`` to
          ``A(v)+b``.

          If both ``as_polyhedron`` and ``as_affine_map`` are set, then
          both are returned, encapsulated in an instance of
          :class:`~sage.geometry.convex_set.AffineHullProjectionData`.

        - ``return_all_data`` -- (boolean, default ``False``)

          If set, then ``as_polyhedron`` and ``as_affine_map`` will set
          (possibly overridden) and additional (internal) data concerning
          the transformation is returned. Everything is encapsulated
          in an instance of
          :class:`~sage.geometry.convex_set.AffineHullProjectionData` in
          this case.

        - ``orthogonal`` -- boolean (default: ``False``); if ``True``,
          provide an orthogonal transformation.

        - ``orthonormal`` -- boolean (default: ``False``); if ``True``,
          provide an orthonormal transformation. If the base ring does not
          provide the necessary square roots, the extend parameter
          needs to be set to ``True``.

        - ``extend`` -- boolean (default: ``False``); if ``True``,
          allow base ring to be extended if necessary. This becomes
          relevant when requiring an orthonormal transformation.

        - ``minimal`` -- boolean (default: ``False``); if ``True``,
          when doing an extension, it computes the minimal base ring of the
          extension, otherwise the base ring is ``AA``.

        OUTPUT:

        A full-dimensional polyhedron or an affine transformation,
        depending on the parameters ``as_polyhedron`` and ``as_affine_map``,
        or an instance of :class:`~sage.geometry.convex_set.AffineHullProjectionData`
        containing all data (parameter ``return_all_data``).

        If the output is an instance of
        :class:`~sage.geometry.convex_set.AffineHullProjectionData`, the
        following fields may be set:

        - ``image`` -- the projection of the original polyhedron

        - ``projection_map`` -- the affine map as a pair whose first component
          is a linear transformation and its second component a shift;
          see above.

        - ``section_map`` -- an affine map as a pair whose first component
          is a linear transformation and its second component a shift.
          It maps the codomain of ``affine_map`` to the affine hull of
          ``self``.  It is a right inverse of ``projection_map``.

        Note that all of these data are compatible.

         .. TODO::

            - make the parameters ``orthogonal`` and ``orthonormal`` work
              with unbounded polyhedra.

        EXAMPLES::

            sage: triangle = Polyhedron([(1,0,0), (0,1,0), (0,0,1)]);  triangle
            A 2-dimensional polyhedron in ZZ^3 defined as the convex hull of 3 vertices
            sage: triangle.affine_hull_projection()
            A 2-dimensional polyhedron in ZZ^2 defined as the convex hull of 3 vertices

            sage: half3d = Polyhedron(vertices=[(3,2,1)], rays=[(1,0,0)])
            sage: half3d.affine_hull_projection().Vrepresentation()
            (A ray in the direction (1), A vertex at (3))

        The resulting affine hulls depend on the parameter ``orthogonal`` and ``orthonormal``::

            sage: L = Polyhedron([[1,0],[0,1]]); L
            A 1-dimensional polyhedron in ZZ^2 defined as the convex hull of 2 vertices
            sage: A = L.affine_hull_projection(); A
            A 1-dimensional polyhedron in ZZ^1 defined as the convex hull of 2 vertices
            sage: A.vertices()
            (A vertex at (0), A vertex at (1))
            sage: A = L.affine_hull_projection(orthogonal=True); A
            A 1-dimensional polyhedron in QQ^1 defined as the convex hull of 2 vertices
            sage: A.vertices()
            (A vertex at (0), A vertex at (2))
            sage: A = L.affine_hull_projection(orthonormal=True)                                  # optional - sage.rings.number_field
            Traceback (most recent call last):
            ...
            ValueError: the base ring needs to be extended; try with "extend=True"
            sage: A = L.affine_hull_projection(orthonormal=True, extend=True); A                  # optional - sage.rings.number_field
            A 1-dimensional polyhedron in AA^1 defined as the convex hull of 2 vertices
            sage: A.vertices()                                                                    # optional - sage.rings.number_field
            (A vertex at (1.414213562373095?), A vertex at (0.?e-18))

        More generally::

            sage: S = polytopes.simplex(); S
            A 3-dimensional polyhedron in ZZ^4 defined as the convex hull of 4 vertices
            sage: S.vertices()
            (A vertex at (0, 0, 0, 1),
             A vertex at (0, 0, 1, 0),
             A vertex at (0, 1, 0, 0),
             A vertex at (1, 0, 0, 0))
            sage: A = S.affine_hull_projection(); A
            A 3-dimensional polyhedron in ZZ^3 defined as the convex hull of 4 vertices
            sage: A.vertices()
            (A vertex at (0, 0, 0),
             A vertex at (0, 0, 1),
             A vertex at (0, 1, 0),
             A vertex at (1, 0, 0))
            sage: A = S.affine_hull_projection(orthogonal=True); A
            A 3-dimensional polyhedron in QQ^3 defined as the convex hull of 4 vertices
            sage: A.vertices()
            (A vertex at (0, 0, 0),
             A vertex at (2, 0, 0),
             A vertex at (1, 3/2, 0),
             A vertex at (1, 1/2, 4/3))
            sage: A = S.affine_hull_projection(orthonormal=True, extend=True); A
            A 3-dimensional polyhedron in AA^3 defined as the convex hull of 4 vertices
            sage: A.vertices()
            (A vertex at (0.7071067811865475?, 0.4082482904638630?, 1.154700538379252?),
             A vertex at (0.7071067811865475?, 1.224744871391589?, 0.?e-18),
             A vertex at (1.414213562373095?, 0.?e-18, 0.?e-18),
             A vertex at (0.?e-18, 0.?e-18, 0.?e-18))

        With the parameter ``minimal`` one can get a minimal base ring::

            sage: s = polytopes.simplex(3)
            sage: s_AA = s.affine_hull_projection(orthonormal=True, extend=True)
            sage: s_AA.base_ring()
            Algebraic Real Field
            sage: s_full = s.affine_hull_projection(orthonormal=True, extend=True, minimal=True)
            sage: s_full.base_ring()
            Number Field in a with defining polynomial y^4 - 4*y^2 + 1 with a = 0.5176380902050415?

        More examples with the ``orthonormal`` parameter::

            sage: P = polytopes.permutahedron(3); P                   # optional - sage.combinat  # optional - sage.rings.number_field
            A 2-dimensional polyhedron in ZZ^3 defined as the convex hull of 6 vertices
            sage: set([F.as_polyhedron().affine_hull_projection(orthonormal=True, extend=True).volume() for F in P.affine_hull_projection().faces(1)]) == {1, sqrt(AA(2))}  # optional - sage.combinat  # optional - sage.rings.number_field
            True
            sage: set([F.as_polyhedron().affine_hull_projection(orthonormal=True, extend=True).volume() for F in P.affine_hull_projection(orthonormal=True, extend=True).faces(1)]) == {sqrt(AA(2))}  # optional - sage.combinat  # optional - sage.rings.number_field
            True

            sage: D = polytopes.dodecahedron()                                                    # optional - sage.rings.number_field
            sage: F = D.faces(2)[0].as_polyhedron()                                               # optional - sage.rings.number_field
            sage: F.affine_hull_projection(orthogonal=True)                                       # optional - sage.rings.number_field
            A 2-dimensional polyhedron in (Number Field in sqrt5 with defining polynomial x^2 - 5 with sqrt5 = 2.236067977499790?)^2 defined as the convex hull of 5 vertices
            sage: F.affine_hull_projection(orthonormal=True, extend=True)                         # optional - sage.rings.number_field
            A 2-dimensional polyhedron in AA^2 defined as the convex hull of 5 vertices

            sage: K.<sqrt2> = QuadraticField(2)                                                   # optional - sage.rings.number_field
            sage: P = Polyhedron([2*[K.zero()],2*[sqrt2]]); P                                     # optional - sage.rings.number_field
            A 1-dimensional polyhedron in (Number Field in sqrt2 with defining polynomial x^2 - 2 with sqrt2 = 1.414213562373095?)^2 defined as the convex hull of 2 vertices
            sage: P.vertices()                                                                    # optional - sage.rings.number_field
            (A vertex at (0, 0), A vertex at (sqrt2, sqrt2))
            sage: A = P.affine_hull_projection(orthonormal=True); A                               # optional - sage.rings.number_field
            A 1-dimensional polyhedron in (Number Field in sqrt2 with defining polynomial x^2 - 2 with sqrt2 = 1.414213562373095?)^1 defined as the convex hull of 2 vertices
            sage: A.vertices()                                                                    # optional - sage.rings.number_field
            (A vertex at (0), A vertex at (2))

            sage: K.<sqrt3> = QuadraticField(3)                                                   # optional - sage.rings.number_field
            sage: P = Polyhedron([2*[K.zero()],2*[sqrt3]]); P                                     # optional - sage.rings.number_field
            A 1-dimensional polyhedron in (Number Field in sqrt3 with defining polynomial x^2 - 3 with sqrt3 = 1.732050807568878?)^2 defined as the convex hull of 2 vertices
            sage: P.vertices()                                                                    # optional - sage.rings.number_field
            (A vertex at (0, 0), A vertex at (sqrt3, sqrt3))
            sage: A = P.affine_hull_projection(orthonormal=True)                                  # optional - sage.rings.number_field
            Traceback (most recent call last):
            ...
            ValueError: the base ring needs to be extended; try with "extend=True"
            sage: A = P.affine_hull_projection(orthonormal=True, extend=True); A                  # optional - sage.rings.number_field
            A 1-dimensional polyhedron in AA^1 defined as the convex hull of 2 vertices
            sage: A.vertices()                                                                    # optional - sage.rings.number_field
            (A vertex at (0), A vertex at (2.449489742783178?))
            sage: sqrt(6).n()                                                                     # optional - sage.rings.number_field
            2.44948974278318

        The affine hull is combinatorially equivalent to the input::

            sage: P.is_combinatorially_isomorphic(P.affine_hull_projection())                     # optional - sage.rings.number_field
            True
            sage: P.is_combinatorially_isomorphic(P.affine_hull_projection(orthogonal=True))      # optional - sage.rings.number_field
            True
            sage: P.is_combinatorially_isomorphic(P.affine_hull_projection(orthonormal=True, extend=True))   # optional - sage.rings.number_field
            True

        The ``orthonormal=True`` parameter preserves volumes;
        it provides an isometric copy of the polyhedron::

            sage: Pentagon = polytopes.dodecahedron().faces(2)[0].as_polyhedron()                 # optional - sage.rings.number_field
            sage: P = Pentagon.affine_hull_projection(orthonormal=True, extend=True)              # optional - sage.rings.number_field
            sage: _, c= P.is_inscribed(certificate=True)                                          # optional - sage.rings.number_field
            sage: c                                                                               # optional - sage.rings.number_field
            (0.4721359549995794?, 0.6498393924658126?)
            sage: circumradius = (c-vector(P.vertices()[0])).norm()                               # optional - sage.rings.number_field
            sage: p = polytopes.regular_polygon(5)                                                # optional - sage.rings.number_field
            sage: p.volume()                                                                      # optional - sage.rings.number_field
            2.377641290737884?
            sage: P.volume()                                                                      # optional - sage.rings.number_field
            1.53406271079097?
            sage: p.volume()*circumradius^2                                                       # optional - sage.rings.number_field
            1.534062710790965?
            sage: P.volume() == p.volume()*circumradius^2                                         # optional - sage.rings.number_field
            True

        One can also use ``orthogonal`` parameter to calculate volumes;
        in this case we don't need to switch base rings. One has to divide
        by the square root of the determinant of the linear part of the
        affine transformation times its transpose::

            sage: Pentagon = polytopes.dodecahedron().faces(2)[0].as_polyhedron()                 # optional - sage.rings.number_field
            sage: Pnormal = Pentagon.affine_hull_projection(orthonormal=True, extend=True)        # optional - sage.rings.number_field
            sage: Pgonal = Pentagon.affine_hull_projection(orthogonal=True)                       # optional - sage.rings.number_field
            sage: A, b = Pentagon.affine_hull_projection(orthogonal=True, as_affine_map=True)     # optional - sage.rings.number_field
            sage: Adet = (A.matrix().transpose()*A.matrix()).det()                                # optional - sage.rings.number_field
            sage: Pnormal.volume()                                                                # optional - sage.rings.number_field
            1.53406271079097?
            sage: Pgonal.volume()/Adet.sqrt(extend=True)                                          # optional - sage.rings.number_field
            -80*(55*sqrt(5) - 123)/sqrt(-6368*sqrt(5) + 14240)
            sage: Pgonal.volume()/AA(Adet).sqrt().n(digits=20)                                    # optional - sage.rings.number_field
            1.5340627107909646813
            sage: AA(Pgonal.volume()^2) == (Pnormal.volume()^2)*AA(Adet)                          # optional - sage.rings.number_field
            True

        Another example with ``as_affine_map=True``::

            sage: P = polytopes.permutahedron(4)                                                      # optional - sage.combinat  # optional - sage.rings.number_field
            sage: A, b = P.affine_hull_projection(orthonormal=True, as_affine_map=True, extend=True)  # optional - sage.combinat  # optional - sage.rings.number_field
            sage: Q = P.affine_hull_projection(orthonormal=True, extend=True)                         # optional - sage.combinat  # optional - sage.rings.number_field
            sage: Q.center()                                                                          # optional - sage.combinat  # optional - sage.rings.number_field
            (0.7071067811865475?, 1.224744871391589?, 1.732050807568878?)
            sage: A(P.center()) + b == Q.center()                                                     # optional - sage.combinat  # optional - sage.rings.number_field
            True

        For unbounded, non full-dimensional polyhedra, the ``orthogonal=True`` and ``orthonormal=True``
        is not implemented::

            sage: P = Polyhedron(ieqs=[[0, 1, 0], [0, 0, 1], [0, 0, -1]]); P
            A 1-dimensional polyhedron in QQ^2 defined as the convex hull of 1 vertex and 1 ray
            sage: P.is_compact()
            False
            sage: P.is_full_dimensional()
            False
            sage: P.affine_hull_projection(orthogonal=True)
            Traceback (most recent call last):
            ...
            NotImplementedError: "orthogonal=True" and "orthonormal=True" work only for compact polyhedra
            sage: P.affine_hull_projection(orthonormal=True)
            Traceback (most recent call last):
            ...
            NotImplementedError: "orthogonal=True" and "orthonormal=True" work only for compact polyhedra

        Setting ``as_affine_map`` to ``True``
        without ``orthogonal`` or ``orthonormal`` set to ``True``::

            sage: S = polytopes.simplex()
            sage: S.affine_hull_projection(as_affine_map=True)
            (Vector space morphism represented by the matrix:
             [1 0 0]
             [0 1 0]
             [0 0 1]
             [0 0 0]
             Domain: Vector space of dimension 4 over Rational Field
             Codomain: Vector space of dimension 3 over Rational Field,
             (0, 0, 0))

        If the polyhedron is full-dimensional, it is returned::

            sage: polytopes.cube().affine_hull_projection()
            A 3-dimensional polyhedron in ZZ^3 defined as the convex hull of 8 vertices
            sage: polytopes.cube().affine_hull_projection(as_affine_map=True)
            (Vector space morphism represented by the matrix:
             [1 0 0]
             [0 1 0]
             [0 0 1]
             Domain: Vector space of dimension 3 over Rational Field
             Codomain: Vector space of dimension 3 over Rational Field,
             (0, 0, 0))

        Return polyhedron and affine map::

            sage: S = polytopes.simplex(2)
            sage: data = S.affine_hull_projection(orthogonal=True,
            ....:                                 as_polyhedron=True,
            ....:                                 as_affine_map=True); data
            AffineHullProjectionData(image=A 2-dimensional polyhedron in QQ^2
                    defined as the convex hull of 3 vertices,
                projection_linear_map=Vector space morphism represented by the matrix:
                    [  -1 -1/2]
                    [   1 -1/2]
                    [   0    1]
                    Domain: Vector space of dimension 3 over Rational Field
                    Codomain: Vector space of dimension 2 over Rational Field,
                projection_translation=(1, 1/2),
                section_linear_map=None,
                section_translation=None)

        Return all data::

            sage: data = S.affine_hull_projection(orthogonal=True, return_all_data=True); data
            AffineHullProjectionData(image=A 2-dimensional polyhedron in QQ^2
                    defined as the convex hull of 3 vertices,
                projection_linear_map=Vector space morphism represented by the matrix:
                    [  -1 -1/2]
                    [   1 -1/2]
                    [   0    1]
                    Domain: Vector space of dimension 3 over Rational Field
                    Codomain: Vector space of dimension 2 over Rational Field,
                projection_translation=(1, 1/2),
                section_linear_map=Vector space morphism represented by the matrix:
                    [-1/2  1/2    0]
                    [-1/3 -1/3  2/3]
                    Domain: Vector space of dimension 2 over Rational Field
                    Codomain: Vector space of dimension 3 over Rational Field, section_translation=(1, 0, 0))

        The section map is a right inverse of the projection map::

            sage: data.image.linear_transformation(data.section_linear_map.matrix().transpose()) + data.section_translation == S
            True

        Same without ``orthogonal=True``::

            sage: data = S.affine_hull_projection(return_all_data=True); data
            AffineHullProjectionData(image=A 2-dimensional polyhedron in ZZ^2
                    defined as the convex hull of 3 vertices,
                projection_linear_map=Vector space morphism represented by the matrix:
                    [1 0]
                    [0 1]
                    [0 0]
                    Domain: Vector space of dimension 3 over Rational Field
                    Codomain: Vector space of dimension 2 over Rational Field, projection_translation=(0, 0),
                section_linear_map=Vector space morphism represented by the matrix:
                    [ 1  0 -1]
                    [ 0  1 -1]
                    Domain: Vector space of dimension 2 over Rational Field
                    Codomain: Vector space of dimension 3 over Rational Field, section_translation=(0, 0, 1))
            sage: data.image.linear_transformation(data.section_linear_map.matrix().transpose()) + data.section_translation == S
            True

        ::

            sage: P0 = Polyhedron(
            ....:     ieqs=[(0, -1, 0, 1, 1, 1), (0, 1, 1, 0, -1, -1), (0, -1, 1, 1, 0, 0),
            ....:           (0, 1, 0, 0, 0, 0), (0, 0, 1, 1, -1, -1), (0, 0, 0, 0, 0, 1),
            ....:           (0, 0, 0, 0, 1, 0), (0, 0, 0, 1, 0, -1), (0, 0, 1, 0, 0, 0)])
            sage: P = P0.intersection(Polyhedron(eqns=[(-1, 1, 1, 1, 1, 1)]))
            sage: P.dim()
            4
            sage: P.affine_hull_projection(orthogonal=True, as_affine_map=True)[0]
            Vector space morphism represented by the matrix:
            [    0     0     0   1/3]
            [ -2/3  -1/6     0 -1/12]
            [  1/3  -1/6   1/2 -1/12]
            [    0   1/2     0 -1/12]
            [  1/3  -1/6  -1/2 -1/12]
            Domain: Vector space of dimension 5 over Rational Field
            Codomain: Vector space of dimension 4 over Rational Field
        """
        if as_polyhedron is not None:
            as_convex_set = as_polyhedron
        return super().affine_hull_projection(
            as_convex_set=as_convex_set, as_affine_map=as_affine_map,
            orthogonal=orthogonal, orthonormal=orthonormal,
            extend=extend, minimal=minimal,
            return_all_data=return_all_data)

    def _test_affine_hull_projection(self, tester=None, verbose=False, **options):
        """
        Run tests on the method :meth:`.affine_hull_projection`.

        TESTS::

            sage: D = polytopes.dodecahedron()                                  # optional - sage.rings.number_field
            sage: D.facets()[0].as_polyhedron()._test_affine_hull_projection()  # optional - sage.rings.number_field
        """
        if tester is None:
            tester = self._tester(**options)

        if self.is_empty():
            # Undefined, nothing to test
            return

        if self.n_vertices() > 30 or self.n_facets() > 30 or self.dim() > 6:
            # Avoid very long doctests.
            return

        data_sets = [None]*4
        data_sets[0] = self.affine_hull_projection(return_all_data=True)
        if self.is_compact():
            data_sets[1] = self.affine_hull_projection(return_all_data=True,
                                                       orthogonal=True,
                                                       extend=True)
            data_sets[2] = self.affine_hull_projection(return_all_data=True,
                                                       orthonormal=True,
                                                       extend=True)
            data_sets[3] = self.affine_hull_projection(return_all_data=True,
                                                       orthonormal=True,
                                                       extend=True,
                                                       minimal=True)
        else:
            data_sets = data_sets[:1]

        for i, data in enumerate(data_sets):
            if verbose:
                print("Running test number {}".format(i))
            M = data.projection_linear_map.matrix().transpose()
            tester.assertEqual(self.linear_transformation(M, new_base_ring=M.base_ring())
                               + data.projection_translation,
                               data.image)

            M = data.section_linear_map.matrix().transpose()
            if M.base_ring() is AA:
                self_extend = self.change_ring(AA)
            else:
                self_extend = self
            tester.assertEqual(data.image.linear_transformation(M)
                               + data.section_translation,
                               self_extend)
            if i == 0:
                tester.assertEqual(data.image.base_ring(), self.base_ring())
            else:
                # Test whether the map is orthogonal.
                M = data.projection_linear_map.matrix()
                tester.assertTrue((M.transpose() * M).is_diagonal())
                if i > 1:
                    # Test whether the map is orthonormal.
                    tester.assertTrue((M.transpose() * M).is_one())
            if i == 3:
                # Test that the extension is indeed minimal.
                if self.base_ring() is not AA:
                    tester.assertIsNot(data.image.base_ring(), AA)

    def affine_hull_manifold(self, name=None, latex_name=None, start_index=0, ambient_space=None,
                             ambient_chart=None, names=None, **kwds):
        r"""
        Return the affine hull of ``self`` as a manifold.

        If ``self`` is full-dimensional, it is just the ambient Euclidean space.
        Otherwise, it is a Riemannian submanifold of the ambient Euclidean space.

        INPUT:

        - ``ambient_space`` -- a :class:`~sage.manifolds.differentiable.examples.euclidean.EuclideanSpace`
          of the ambient dimension (default: the manifold of ``ambient_chart``, if provided;
          otherwise, a new instance of ``EuclideanSpace``).

        - ``ambient_chart`` -- a chart on ``ambient_space``.

        - ``names`` -- names for the coordinates on the affine hull.

        - optional arguments accepted by :meth:`affine_hull_projection`.

        The default chart is determined by the optional arguments of
        :meth:`affine_hull_projection`.

        EXAMPLES::

            sage: triangle = Polyhedron([(1,0,0), (0,1,0), (0,0,1)]);  triangle
            A 2-dimensional polyhedron in ZZ^3 defined as the convex hull of 3 vertices
            sage: A = triangle.affine_hull_manifold(name='A'); A
            2-dimensional Riemannian submanifold A embedded in the Euclidean space E^3
            sage: A.embedding().display()
            A → E^3
               (x0, x1) ↦ (x, y, z) = (t0 + x0, t0 + x1, t0 - x0 - x1 + 1)
            sage: A.embedding().inverse().display()
            E^3 → A
               (x, y, z) ↦ (x0, x1) = (x, y)
            sage: A.adapted_chart()
            [Chart (E^3, (x0_E3, x1_E3, t0_E3))]
            sage: A.normal().display()
            n = 1/3*sqrt(3) e_x + 1/3*sqrt(3) e_y + 1/3*sqrt(3) e_z
            sage: A.induced_metric()       # Need to call this before volume_form
            Riemannian metric gamma on the 2-dimensional Riemannian submanifold A embedded in the Euclidean space E^3
            sage: A.volume_form()
            2-form eps_gamma on the 2-dimensional Riemannian submanifold A embedded in the Euclidean space E^3

        Orthogonal version::

            sage: A = triangle.affine_hull_manifold(name='A', orthogonal=True); A
            2-dimensional Riemannian submanifold A embedded in the Euclidean space E^3
            sage: A.embedding().display()
            A → E^3
               (x0, x1) ↦ (x, y, z) = (t0 - 1/2*x0 - 1/3*x1 + 1, t0 + 1/2*x0 - 1/3*x1, t0 + 2/3*x1)
            sage: A.embedding().inverse().display()
            E^3 → A
               (x, y, z) ↦ (x0, x1) = (-x + y + 1, -1/2*x - 1/2*y + z + 1/2)

        Arrangement of affine hull of facets::

            sage: D = polytopes.dodecahedron()                                  # optional - sage.rings.number_field
            sage: E3 = EuclideanSpace(3)                                        # optional - sage.rings.number_field
            sage: submanifolds = [                                              # optional - sage.rings.number_field
            ....:     F.as_polyhedron().affine_hull_manifold(name=f'F{i}', orthogonal=True, ambient_space=E3)
            ....:     for i, F in enumerate(D.facets())]
            sage: sum(FM.plot({}, srange(-2, 2, 0.1), srange(-2, 2, 0.1), opacity=0.2)  # not tested  # optional - sage.plot  # optional - sage.rings.number_field
            ....:     for FM in submanifolds) + D.plot()
            Graphics3d Object

        Full-dimensional case::

            sage: cube = polytopes.cube(); cube
            A 3-dimensional polyhedron in ZZ^3 defined as the convex hull of 8 vertices
            sage: cube.affine_hull_manifold()
            Euclidean space E^3

        """
        if ambient_space is None:
            if ambient_chart is not None:
                ambient_space = ambient_chart.manifold()
            else:
                from sage.manifolds.differentiable.examples.euclidean import EuclideanSpace
                ambient_space = EuclideanSpace(self.ambient_dim(), start_index=start_index)
        if ambient_space.dimension() != self.ambient_dim():
            raise ValueError('ambient_space and ambient_chart must match the ambient dimension')

        if self.is_full_dimensional():
            return ambient_space

        if ambient_chart is None:
            ambient_chart = ambient_space.default_chart()
        CE = ambient_chart

        from sage.manifolds.manifold import Manifold
        if name is None:
            name, latex_name = self._affine_hull_name_latex_name()
        H = Manifold(self.dim(), name, ambient=ambient_space, structure="Riemannian",
                     latex_name=latex_name, start_index=start_index)
        if names is None:
            names = tuple(f'x{i}' for i in range(self.dim()))
        CH = H.chart(names=names)

        data = self.affine_hull_projection(return_all_data=True, **kwds)
        projection_matrix = data.projection_linear_map.matrix().transpose()
        projection_translation_vector = data.projection_translation
        section_matrix = data.section_linear_map.matrix().transpose()
        section_translation_vector = data.section_translation

        from sage.symbolic.ring import SR
        # We use the slacks of the (linear independent) equations as the foliation parameters
        foliation_parameters = vector(SR.var(f't{i}') for i in range(self.ambient_dim() - self.dim()))
        normal_matrix = matrix(equation.A() for equation in self.equation_generator()).transpose()
        slack_matrix = normal_matrix.pseudoinverse()

        phi = H.diff_map(ambient_space, {(CH, CE):
                                         (section_matrix * vector(CH._xx) + section_translation_vector
                                          + normal_matrix * foliation_parameters).list()})
        phi_inv = ambient_space.diff_map(H, {(CE, CH):
                                             (projection_matrix * vector(CE._xx) + projection_translation_vector).list()})

        foliation_scalar_fields = {parameter:
                                   ambient_space.scalar_field({CE: slack_matrix.row(i) * (vector(CE._xx) - section_translation_vector)})
                                   for i, parameter in enumerate(foliation_parameters)}

        H.set_embedding(phi, inverse=phi_inv,
                        var=list(foliation_parameters), t_inverse=foliation_scalar_fields)
        return H

    def _affine_hull_name_latex_name(self, name=None, latex_name=None):
        r"""
        Return the default name of the affine hull.

        EXAMPLES::

            sage: polytopes.cube()._affine_hull_name_latex_name('C', r'\square')
            ('aff_C', '\\mathop{\\mathrm{aff}}(\\square)')

            sage: Polyhedron(vertices=[[0, 1], [1, 0]])._affine_hull_name_latex_name()
            ('aff_P', '\\mathop{\\mathrm{aff}}(P)')
        """

        if name is None:
            name = 'P'
        if latex_name is None:
            latex_name = name
        operator = 'aff'
        aff_name = f'{operator}_{name}'
        aff_latex_name = r'\mathop{\mathrm{' + operator + '}}(' + latex_name + ')'
        return aff_name, aff_latex_name

    def _polymake_init_(self):
        """
        Return a polymake "Polytope" object corresponding to ``self``.

        EXAMPLES::

            sage: P = polytopes.cube()
            sage: PP = polymake(P)         # optional - polymake
            sage: PP.N_VERTICES            # optional - polymake
            8

        Lower-dimensional polyhedron::

            sage: P = Polyhedron(vertices=[[1, 0], [0, 1]])
            sage: PP = polymake(P)         # optional - polymake
            sage: PP.COMBINATORIAL_DIM     # optional - polymake
            1
            sage: PP.AFFINE_HULL           # optional - polymake
            -1 1 1

        Empty polyhedron::

            sage: P = Polyhedron(ambient_dim=2, vertices=[])
            sage: PP = polymake(P)         # optional - polymake
            sage: PP.COMBINATORIAL_DIM     # optional - polymake
            -1

        Pointed unbounded polyhedron::

            sage: P = Polyhedron(vertices=[[1, 0], [0, 1]], rays=[[1, 0]])
            sage: PP = polymake(P)         # optional - polymake
            sage: PP.VERTICES              # optional - polymake
            1 0 1
            1 1 0
            0 1 0
            sage: PP.FACETS                # optional - polymake
            1 0 -1
            -1 1 1
            0 0 1

        Non-pointed polyhedron::

            sage: P = Polyhedron(vertices=[[1, 0], [0, 1]], lines=[[1, 0]])
            sage: PP = polymake(P)         # optional - polymake
            sage: PP.VERTICES              # optional - polymake
            1 0 1
            1 0 0
            sage: PP.FACETS                # optional - polymake
            1 0 -1
            0 0 1
            sage: PP.LINEALITY_SPACE       # optional - polymake
            0 1 0

        Algebraic polyhedron::

            sage: P = polytopes.dodecahedron(); P                                                             # optional - sage.rings.number_field
            A 3-dimensional polyhedron
             in (Number Field in sqrt5 with defining polynomial x^2 - 5
                 with sqrt5 = 2.236067977499790?)^3
             defined as the convex hull of 20 vertices
            sage: print("There may be a recompilation warning"); PP = polymake(P); PP  # optional - polymake  # optional - sage.rings.number_field
            There may be a recompilation warning...
            Polytope<QuadraticExtension<Rational>>[...]
            sage: sorted(PP.VERTICES[:], key=repr)[0]                                  # optional - polymake  # optional - sage.rings.number_field
            1 -1+1r5 -4+2r5 0

        Floating-point polyhedron::

            sage: P = polytopes.dodecahedron(exact=False); P
            A 3-dimensional polyhedron in RDF^3 defined as the convex hull of 20 vertices
            sage: print("There may be a recompilation warning"); PP = polymake(P); PP # optional - polymake
            There may be a recompilation warning...
            Polytope<Float>[...]
            sage: sorted(PP.VERTICES[:], key=repr)[0] # optional - polymake
            1 -0.472135955 0 -1.236067978

        """
        from sage.interfaces.polymake import polymake
        polymake_field = polymake(self.base_ring().fraction_field())
        polymake_class = "Polytope<{}>".format(polymake_field)
        if self.is_empty():
            # Polymake 3.1 cannot enter an empty polyhedron using
            # FACETS and AFFINE_HULL.  Use corresponding input properties instead.
            # https://forum.polymake.org/viewtopic.php?f=8&t=545
            return polymake.new_object(polymake_class,
                                       INEQUALITIES=self.inequalities_list(),
                                       EQUATIONS=self.equations_list())
        else:
            return polymake.new_object(polymake_class,
                                       FACETS=self.inequalities_list(),
                                       AFFINE_HULL=self.equations_list(),
                                       VERTICES=   [ [1] + v for v in self.vertices_list() ] \
                                                 + [ [0] + r for r in self.rays_list() ],
                                       LINEALITY_SPACE=[ [0] + l for l in self.lines_list() ])<|MERGE_RESOLUTION|>--- conflicted
+++ resolved
@@ -34,11 +34,6 @@
 from sage.cpython.string import bytes_to_str
 
 from sage.misc.cachefunc import cached_method
-<<<<<<< HEAD
-from sage.misc.misc_c import prod
-from sage.misc.randstate import current_randstate
-=======
->>>>>>> 826061ad
 
 from sage.rings.integer_ring import ZZ
 from sage.rings.qqbar import AA
@@ -3401,1468 +3396,6 @@
         parent = self.parent().base_extend(vector(v), ambient_dim=self.ambient_dim() + 1)
         return parent.element_class(parent, [lambda_V, [], []], None)
 
-<<<<<<< HEAD
-        EXAMPLES::
-
-            sage: P = Polyhedron([[0,0],[1,0],[0,1]], base_ring=ZZ)
-            sage: P.translation([2,1])
-            A 2-dimensional polyhedron in ZZ^2 defined as the convex hull of 3 vertices
-            sage: P.translation( vector(QQ,[2,1]) )
-            A 2-dimensional polyhedron in QQ^2 defined as the convex hull of 3 vertices
-
-        TESTS::
-
-            sage: P = Polyhedron([[0,0],[1,0],[0,1]], base_ring=ZZ, backend='field')
-            sage: P.translation([2,1]).backend()
-            'field'
-
-        Check that precomputed data is set up correctly::
-
-            sage: P = polytopes.permutahedron(4)*Polyhedron(lines=[[1]])
-            sage: Q = P.change_ring(P.base_ring(), backend='field')
-            sage: P + vector([1,2,3,4,5]) == Q + vector([1,2,3,4,5])
-            True
-            sage: P + vector([1,2,3,4,5/2]) == Q + vector([1,2,3,4,5/2])
-            True
-        """
-        Vrep, Hrep, parent = self._translation_double_description(displacement)
-
-        pref_rep = 'Vrep' if self.n_vertices() + self.n_rays() <= self.n_inequalities() else 'Hrep'
-
-        return parent.element_class(parent, Vrep, Hrep,
-                                    Vrep_minimal=True, Hrep_minimal=True, pref_rep=pref_rep)
-
-    def _translation_double_description(self, displacement):
-        r"""
-        Return the input parameters for the translation.
-
-        INPUT:
-
-        - ``displacement`` -- a displacement vector or a list/tuple of
-          coordinates that determines a displacement vector
-
-        OUTPUT: Tuple of consisting of new Vrepresentation, Hrepresentation and parent.
-
-        .. SEEALSO::
-
-            :meth:`translation`
-
-        EXAMPLES::
-
-            sage: P = Polyhedron([[0,0],[1,0],[0,1]], base_ring=ZZ)
-            sage: Vrep, Hrep, parent = P._translation_double_description([2,1])
-            sage: [tuple(x) for x in Vrep], [tuple(x) for x in Hrep], parent
-            ([((2, 1), (2, 2), (3, 1)), (), ()],
-             [((-2, 1, 0), (-1, 0, 1), (4, -1, -1)), ()],
-             Polyhedra in ZZ^2)
-        """
-        displacement = vector(displacement)
-        new_vertices = (x.vector()+displacement for x in self.vertex_generator())
-        new_rays = self.rays()
-        new_lines = self.lines()
-        parent = self.parent().base_extend(displacement)
-
-        # Replace a hyperplane of the form A*x + b >= 0 by
-        # A(x-displacement) + b >= 0 <=> Ax + b - A*displacement >= 0.
-        # Likewise for equations.
-        def get_new(x):
-            y = x.vector().change_ring(parent.base_ring())
-            y[0] -= x.A()*displacement
-            return y
-
-        new_ieqs = (get_new(x) for x in self.inequality_generator())
-        new_eqns = (get_new(x) for x in self.equation_generator())
-        return [new_vertices, new_rays, new_lines], [new_ieqs, new_eqns], parent
-
-    def product(self, other):
-        """
-        Return the Cartesian product.
-
-        INPUT:
-
-        - ``other`` -- a :class:`Polyhedron_base`
-
-        OUTPUT:
-
-        The Cartesian product of ``self`` and ``other`` with a
-        suitable base ring to encompass the two.
-
-        EXAMPLES::
-
-            sage: P1 = Polyhedron([[0],[1]], base_ring=ZZ)
-            sage: P2 = Polyhedron([[0],[1]], base_ring=QQ)
-            sage: P1.product(P2)
-            A 2-dimensional polyhedron in QQ^2 defined as the convex hull of 4 vertices
-
-        The Cartesian product is the product in the semiring of polyhedra::
-
-            sage: P1 * P1
-            A 2-dimensional polyhedron in ZZ^2 defined as the convex hull of 4 vertices
-            sage: P1 * P2
-            A 2-dimensional polyhedron in QQ^2 defined as the convex hull of 4 vertices
-            sage: P2 * P2
-            A 2-dimensional polyhedron in QQ^2 defined as the convex hull of 4 vertices
-            sage: 2 * P1
-            A 1-dimensional polyhedron in ZZ^1 defined as the convex hull of 2 vertices
-            sage: P1 * 2.0
-            A 1-dimensional polyhedron in RDF^1 defined as the convex hull of 2 vertices
-
-        An alias is :meth:`cartesian_product`::
-
-            sage: P1.cartesian_product(P2) == P1.product(P2)
-            True
-
-        TESTS:
-
-        Check that :trac:`15253` is fixed::
-
-            sage: polytopes.hypercube(1) * polytopes.hypercube(2)
-            A 3-dimensional polyhedron in ZZ^3 defined as the convex hull of 8 vertices
-        """
-        try:
-            new_ring = self.parent()._coerce_base_ring(other)
-        except TypeError:
-            raise TypeError("no common canonical parent for objects with parents: " + str(self.parent())
-                             + " and " + str(other.parent()))
-
-        from itertools import chain
-
-        new_vertices = (tuple(x) + tuple(y)
-                        for x in self.vertex_generator() for y in other.vertex_generator())
-
-        self_zero  = tuple(0 for _ in range( self.ambient_dim()))
-        other_zero = tuple(0 for _ in range(other.ambient_dim()))
-
-        rays = chain((tuple(r) + other_zero for r in  self.ray_generator()),
-                     (self_zero + tuple(r)  for r in other.ray_generator()))
-
-        lines = chain((tuple(l) + other_zero for l in  self.line_generator()),
-                      (self_zero + tuple(l)  for l in other.line_generator()))
-
-        if self.n_vertices() == 0 or other.n_vertices() == 0:
-            # In this case we obtain the empty polyhedron.
-            # There is not vertex to attach the rays or lines to.
-            # By our convention, in this case the polyhedron shall also not have rays or lines.
-            rays = ()
-            lines = ()
-
-        ieqs = chain((tuple(i) + other_zero               for i in  self.inequality_generator()),
-                     ((i.b(),) + self_zero + tuple(i.A()) for i in other.inequality_generator()))
-
-        eqns = chain((tuple(e) + other_zero               for e in  self.equation_generator()),
-                     ((e.b(),) + self_zero + tuple(e.A()) for e in other.equation_generator()))
-
-        pref_rep = 'Vrep' if self.n_vertices() + self.n_rays() + other.n_vertices() + other.n_rays() \
-                             <= self.n_inequalities() + other.n_inequalities() else 'Hrep'
-
-        parent = self.parent().change_ring(new_ring, ambient_dim=self.ambient_dim() + other.ambient_dim())
-        return parent.element_class(parent, [new_vertices, rays, lines],
-                                    [ieqs, eqns],
-                                    Vrep_minimal=True, Hrep_minimal=True, pref_rep=pref_rep)
-
-    _mul_ = product
-
-    cartesian_product = product
-
-    def _test_product(self, tester=None, **options):
-        """
-        Run tests on the method :meth:`.product`.
-
-        TESTS::
-
-            sage: polytopes.cross_polytope(3)._test_product()
-        """
-        from sage.geometry.polyhedron.library import polytopes
-        if tester is None:
-            tester = self._tester(**options)
-
-        if self.n_vertices() + self.n_rays() < 40 and self.n_facets() < 40:
-            # Check that the product preserves the backend, where possible.
-            P = polytopes.simplex(backend="cdd")
-            tester.assertEqual((self*P).backend(), self.backend())
-            Q = polytopes.simplex(backend="ppl")
-            tester.assertEqual((self*Q).backend(), self.backend())
-
-            # And that it changes the backend correctly where necessary.
-            if self.base_ring() is not AA and AA.has_coerce_map_from(self.base_ring()):
-                R = self*polytopes.regular_polygon(5, exact=True)
-                assert R
-            if RDF.has_coerce_map_from(self.base_ring()):
-                R = self*polytopes.regular_polygon(5, exact=False)
-                assert R
-
-        if self.base_ring() in (ZZ, QQ):
-            # Check that the double description is set up correctly.
-            self_field = self.base_extend(self.base_ring(), backend='field')
-            P = polytopes.permutahedron(4, backend='field').base_extend(QQ)
-            Q = Polyhedron(rays=[[1,0,0,0],[0,1,1,0]], lines=[[0,1,0,1]], backend='field')
-            (self_field * P)._test_basic_properties(tester)
-            (self_field * Q)._test_basic_properties(tester)
-
-    def join(self, other):
-        """
-        Return the join of ``self`` and ``other``.
-
-        The join of two polyhedra is obtained by first placing the two objects in
-        two non-intersecting affine subspaces `V`, and `W` whose affine hull is
-        the whole ambient space, and finally by taking the convex hull of their
-        union. The dimension of the join is the sum of the dimensions of the
-        two polyhedron plus 1.
-
-        INPUT:
-
-        - ``other`` -- a polyhedron
-
-        EXAMPLES::
-
-            sage: P1 = Polyhedron([[0],[1]], base_ring=ZZ)
-            sage: P2 = Polyhedron([[0],[1]], base_ring=QQ)
-            sage: P1.join(P2)
-            A 3-dimensional polyhedron in QQ^3 defined as the convex hull of 4 vertices
-            sage: P1.join(P1)
-            A 3-dimensional polyhedron in ZZ^3 defined as the convex hull of 4 vertices
-            sage: P2.join(P2)
-            A 3-dimensional polyhedron in QQ^3 defined as the convex hull of 4 vertices
-
-        An unbounded example::
-
-            sage: R1 = Polyhedron(rays=[[1]])
-            sage: R1.join(R1)
-            A 3-dimensional polyhedron in ZZ^3 defined as the convex hull of 2 vertices and 2 rays
-
-        TESTS::
-
-            sage: C = polytopes.hypercube(5)
-            sage: S = Polyhedron([[1]])
-            sage: C.join(S).is_combinatorially_isomorphic(C.pyramid())
-            True
-
-            sage: P = polytopes.simplex(backend='cdd')
-            sage: Q = polytopes.simplex(backend='ppl')
-            sage: P.join(Q).backend()
-            'cdd'
-            sage: Q.join(P).backend()
-            'ppl'
-        """
-        try:
-            new_ring = self.parent()._coerce_base_ring(other)
-        except TypeError:
-            raise TypeError("no common canonical parent for objects with parents: " + str(self.parent())
-                     + " and " + str(other.parent()))
-
-        dim_self = self.ambient_dim()
-        dim_other = other.ambient_dim()
-
-        new_vertices = [list(x)+[0]*dim_other+[0] for x in self.vertex_generator()] + \
-                       [[0]*dim_self+list(x)+[1] for x in other.vertex_generator()]
-        new_rays = []
-        new_rays.extend( [ r+[0]*dim_other+[0]
-                           for r in self.ray_generator() ] )
-        new_rays.extend( [ [0]*dim_self+r+[1]
-                           for r in other.ray_generator() ] )
-        new_lines = []
-        new_lines.extend( [ l+[0]*dim_other+[0]
-                            for l in self.line_generator() ] )
-        new_lines.extend( [ [0]*dim_self+l+[1]
-                            for l in other.line_generator() ] )
-
-        parent = self.parent().change_ring(new_ring, ambient_dim=self.ambient_dim() + other.ambient_dim() + 1)
-        return parent.element_class(parent, [new_vertices, new_rays, new_lines], None)
-
-    def subdirect_sum(self, other):
-        """
-        Return the subdirect sum of ``self`` and ``other``.
-
-        The subdirect sum of two polyhedron is a projection of the join of the
-        two polytopes. It is obtained by placing the two objects in orthogonal subspaces
-        intersecting at the origin.
-
-        INPUT:
-
-        - ``other`` -- a :class:`Polyhedron_base`
-
-        EXAMPLES::
-
-            sage: P1 = Polyhedron([[1],[2]], base_ring=ZZ)
-            sage: P2 = Polyhedron([[3],[4]], base_ring=QQ)
-            sage: sds = P1.subdirect_sum(P2);sds
-            A 2-dimensional polyhedron in QQ^2 defined as the convex hull of 4
-            vertices
-            sage: sds.vertices()
-            (A vertex at (0, 3),
-             A vertex at (0, 4),
-             A vertex at (1, 0),
-             A vertex at (2, 0))
-
-        .. SEEALSO::
-
-            :meth:`join`
-            :meth:`direct_sum`
-
-        TESTS::
-
-            sage: P = polytopes.simplex(backend='cdd')
-            sage: Q = polytopes.simplex(backend='ppl')
-            sage: P.subdirect_sum(Q).backend()
-            'cdd'
-            sage: Q.subdirect_sum(P).backend()
-            'ppl'
-        """
-        try:
-            new_ring = self.parent()._coerce_base_ring(other)
-        except TypeError:
-            raise TypeError("no common canonical parent for objects with parents: " + str(self.parent())
-                     + " and " + str(other.parent()))
-
-        dim_self = self.ambient_dim()
-        dim_other = other.ambient_dim()
-
-        new_vertices = [list(x)+[0]*dim_other for x in self.vertex_generator()] + \
-                       [[0]*dim_self+list(x) for x in other.vertex_generator()]
-        new_rays = []
-        new_rays.extend( [ r+[0]*dim_other
-                           for r in self.ray_generator() ] )
-        new_rays.extend( [ [0]*dim_self+r
-                           for r in other.ray_generator() ] )
-        new_lines = []
-        new_lines.extend( [ l+[0]*dim_other
-                            for l in self.line_generator() ] )
-        new_lines.extend( [ [0]*dim_self+l
-                            for l in other.line_generator() ] )
-
-        parent = self.parent().change_ring(new_ring, ambient_dim=self.ambient_dim() + other.ambient_dim())
-        return parent.element_class(parent, [new_vertices, new_rays, new_lines], None)
-
-    def direct_sum(self, other):
-        """
-        Return the direct sum of ``self`` and ``other``.
-
-        The direct sum of two polyhedron is the subdirect sum of the two, when
-        they have the origin in their interior. To avoid checking if the origin
-        is contained in both, we place the affine subspace containing ``other``
-        at the center of ``self``.
-
-        INPUT:
-
-        - ``other`` -- a :class:`Polyhedron_base`
-
-        EXAMPLES::
-
-            sage: P1 = Polyhedron([[1],[2]], base_ring=ZZ)
-            sage: P2 = Polyhedron([[3],[4]], base_ring=QQ)
-            sage: ds = P1.direct_sum(P2);ds
-            A 2-dimensional polyhedron in QQ^2 defined as the convex hull of 4 vertices
-            sage: ds.vertices()
-            (A vertex at (1, 0),
-             A vertex at (2, 0),
-             A vertex at (3/2, -1/2),
-             A vertex at (3/2, 1/2))
-
-        .. SEEALSO::
-
-            :meth:`join`
-            :meth:`subdirect_sum`
-
-        TESTS:
-
-        Check that the backend is preserved::
-
-            sage: P = polytopes.simplex(backend='cdd')
-            sage: Q = polytopes.simplex(backend='ppl')
-            sage: P.direct_sum(Q).backend()
-            'cdd'
-            sage: Q.direct_sum(P).backend()
-            'ppl'
-
-        Check that :trac:`28506` is fixed::
-
-            sage: s2 = polytopes.simplex(2)
-            sage: s3 = polytopes.simplex(3)
-            sage: s2.direct_sum(s3)
-            A 5-dimensional polyhedron in QQ^7 defined as the convex hull of 7 vertices
-        """
-        try:
-            # Some vertices might need fractions.
-            new_ring = self.parent()._coerce_base_ring(other).fraction_field()
-        except TypeError:
-            raise TypeError("no common canonical parent for objects with parents: " + str(self.parent())
-                     + " and " + str(other.parent()))
-
-        dim_self = self.ambient_dim()
-        dim_other = other.ambient_dim()
-
-        new_vertices = [list(x) + [0]*dim_other for x in self.vertex_generator()] + \
-                       [list(self.center()) + list(x.vector() - other.center()) for x in other.vertex_generator()]
-        new_rays = []
-        new_rays.extend( [ r + [0]*dim_other
-                           for r in self.ray_generator() ] )
-        new_rays.extend( [ [0]*dim_self + r
-                           for r in other.ray_generator() ] )
-        new_lines = []
-        new_lines.extend( [ l + [0]*dim_other
-                            for l in self.line_generator() ] )
-        new_lines.extend( [ [0]*dim_self + l
-                            for l in other.line_generator() ] )
-
-        parent = self.parent().change_ring(new_ring, ambient_dim=self.ambient_dim() + other.ambient_dim())
-        return parent.element_class(parent, [new_vertices, new_rays, new_lines], None)
-
-    def dilation(self, scalar):
-        """
-        Return the dilated (uniformly stretched) polyhedron.
-
-        INPUT:
-
-        - ``scalar`` -- A scalar, not necessarily in :meth:`base_ring`
-
-        OUTPUT:
-
-        The polyhedron dilated by that scalar, possibly coerced to a
-        bigger base ring.
-
-        EXAMPLES::
-
-            sage: p = Polyhedron(vertices = [[t,t^2,t^3] for t in srange(2,6)])
-            sage: next(p.vertex_generator())
-            A vertex at (2, 4, 8)
-            sage: p2 = p.dilation(2)
-            sage: next(p2.vertex_generator())
-            A vertex at (4, 8, 16)
-            sage: p.dilation(2) == p * 2
-            True
-
-        TESTS:
-
-        Dilation of empty polyhedra works, see :trac:`14987`::
-
-            sage: p = Polyhedron(ambient_dim=2); p
-            The empty polyhedron in ZZ^2
-            sage: p.dilation(3)
-            The empty polyhedron in ZZ^2
-
-            sage: p = Polyhedron(vertices=[(1,1)], rays=[(1,0)], lines=[(0,1)])
-            sage: (-p).rays()
-            (A ray in the direction (-1, 0),)
-            sage: (-p).lines()
-            (A line in the direction (0, 1),)
-
-            sage: (0*p).rays()
-            ()
-            sage: (0*p).lines()
-            ()
-        """
-        parent = self.parent().base_extend(scalar)
-
-        if scalar == 0:
-            new_vertices = tuple(self.ambient_space().zero() for v in self.vertex_generator())
-            new_rays = []
-            new_lines = []
-            return parent.element_class(parent, [new_vertices, new_rays, new_lines], None)
-
-        one = parent.base_ring().one()
-        sign = one if scalar > 0 else -one
-
-        make_new_Hrep = lambda h: tuple(scalar*sign*x if i == 0 else sign*x
-                                        for i, x in enumerate(h._vector))
-
-        new_vertices = (tuple(scalar*x for x in v._vector) for v in self.vertex_generator())
-        new_rays = (tuple(sign*x for x in r._vector) for r in self.ray_generator())
-        new_lines = self.line_generator()
-        new_inequalities = map(make_new_Hrep, self.inequality_generator())
-        new_equations = map(make_new_Hrep, self.equation_generator())
-
-        pref_rep = 'Vrep' if self.n_vertices() + self.n_rays() <= self.n_inequalities() else 'Hrep'
-
-        return parent.element_class(parent, [new_vertices, new_rays, new_lines],
-                                    [new_inequalities, new_equations],
-                                    Vrep_minimal=True, Hrep_minimal=True, pref_rep=pref_rep)
-
-    def _test_dilation(self, tester=None, **options):
-        """
-        Run tests on the method :meth:`.dilation`.
-
-        TESTS::
-
-            sage: polytopes.cross_polytope(3)._test_dilation()
-        """
-        if tester is None:
-            tester = self._tester(**options)
-
-        # Testing that the backend is preserved.
-        tester.assertEqual(self.dilation(2*self.base_ring().gen()).backend(), self.backend())
-        tester.assertEqual(self.dilation(ZZ(3)).backend(), self.backend())
-
-        if self.n_vertices() + self.n_rays() > 40:
-            # Avoid long time computations.
-            return
-
-        # Testing that the double description is set up correctly.
-        if self.base_ring().is_exact():
-            if self.base_ring() in (QQ, ZZ):
-                p = self.base_extend(self.base_ring(), backend='field')
-                (ZZ(2)*p)._test_basic_properties(tester)
-                (ZZ(2)/2*p)._test_basic_properties(tester)
-                (ZZ(-3)*p)._test_basic_properties(tester)
-                (ZZ(-1)/2*p)._test_basic_properties(tester)
-        else:
-            tester.assertIsInstance(ZZ(1)/3*self, Polyhedron_base)
-
-        if self.n_vertices() > 20 or self.base_ring() is AA:
-            # Avoid long time computations.
-            return
-
-        # Some sanity check on the volume (only run for relatively small instances).
-        if self.dim() > -1 and self.is_compact() and self.base_ring().is_exact():
-            tester.assertEqual(self.dilation(3).volume(measure='induced'), self.volume(measure='induced')*3**self.dim())
-
-        # Testing coercion with algebraic numbers.
-        from sage.rings.number_field.number_field import QuadraticField
-        K1 = QuadraticField(2, embedding=AA(2).sqrt())
-        sqrt2 = K1.gen()
-        K2 = QuadraticField(3, embedding=AA(3).sqrt())
-        sqrt3 = K2.gen()
-
-        if self.base_ring() in (QQ,ZZ,AA,RDF):
-            tester.assertIsInstance(sqrt2*self, Polyhedron_base)
-            tester.assertIsInstance(sqrt3*self, Polyhedron_base)
-        elif hasattr(self.base_ring(), "composite_fields"):
-            for scalar, K in ((sqrt2, K1), (sqrt3, K2)):
-                new_ring = None
-                try:
-                    new_ring = self.base_ring().composite_fields()[0]
-                except:
-                    # This isn't about testing composite fields.
-                    pass
-                if new_ring:
-                    p = self.change_ring(new_ring)
-                    tester.assertIsInstance(scalar*p, Polyhedron_base)
-
-    def linear_transformation(self, linear_transf, new_base_ring=None):
-        """
-        Return the linear transformation of ``self``.
-
-        INPUT:
-
-        - ``linear_transf`` -- a matrix, not necessarily in :meth:`base_ring`
-        - ``new_base_ring`` -- ring (optional); specify the new base ring;
-          may avoid coercion failure
-
-        OUTPUT:
-
-        The polyhedron transformed by that matrix, possibly coerced to a
-        bigger base ring.
-
-        EXAMPLES::
-
-            sage: b3 = polytopes.Birkhoff_polytope(3)
-            sage: proj_mat=matrix([[0,1,0,0,0,0,0,0,0],[0,0,0,1,0,0,0,0,0],[0,0,0,0,0,1,0,0,0],[0,0,0,0,0,0,0,1,0]])
-            sage: b3_proj = proj_mat * b3; b3_proj
-            A 3-dimensional polyhedron in ZZ^4 defined as the convex hull of 5 vertices
-
-            sage: square = polytopes.regular_polygon(4)                         # optional - sage.rings.number_field
-            sage: square.vertices_list()                                        # optional - sage.rings.number_field
-            [[0, -1], [1, 0], [-1, 0], [0, 1]]
-            sage: transf = matrix([[1,1],[0,1]])                                # optional - sage.rings.number_field
-            sage: sheared = transf * square                                     # optional - sage.rings.number_field
-            sage: sheared.vertices_list()                                       # optional - sage.rings.number_field
-            [[-1, -1], [1, 0], [-1, 0], [1, 1]]
-            sage: sheared == square.linear_transformation(transf)               # optional - sage.rings.number_field
-            True
-
-        Specifying the new base ring may avoid coercion failure::
-
-            sage: K.<sqrt2> = QuadraticField(2)                                 # optional - sage.rings.number_field
-            sage: L.<sqrt3> = QuadraticField(3)                                 # optional - sage.rings.number_field
-            sage: P = polytopes.cube()*sqrt2                                    # optional - sage.rings.number_field
-            sage: M = matrix([[sqrt3, 0, 0], [0, sqrt3, 0], [0, 0, 1]])         # optional - sage.rings.number_field
-            sage: P.linear_transformation(M, new_base_ring=K.composite_fields(L)[0])   # optional - sage.rings.number_field
-            A 3-dimensional polyhedron in (Number Field in sqrt2sqrt3 with defining polynomial x^4 - 10*x^2 + 1 with sqrt2sqrt3 = 0.3178372451957823?)^3 defined as the convex hull of 8 vertices
-
-        Linear transformation without specified new base ring fails in this case::
-
-            sage: M*P                                                           # optional - sage.rings.number_field
-            Traceback (most recent call last):
-            ...
-            TypeError: unsupported operand parent(s) for *: 'Full MatrixSpace of 3 by 3 dense matrices over Number Field in sqrt3 with defining polynomial x^2 - 3 with sqrt3 = 1.732050807568878?' and 'Full MatrixSpace of 3 by 8 dense matrices over Number Field in sqrt2 with defining polynomial x^2 - 2 with sqrt2 = 1.414213562373095?'
-
-        TESTS:
-
-        Linear transformation respects backend::
-
-            sage: P = polytopes.simplex(backend='field')
-            sage: t = matrix([[1,1,1,1],[0,1,1,1],[0,0,1,1],[0,0,0,1]])
-            sage: P.linear_transformation(t).backend()
-            'field'
-
-        Check that coercion works::
-
-            sage: (1.0 * proj_mat) * b3
-            A 3-dimensional polyhedron in RDF^4 defined as the convex hull of 5 vertices
-            sage: (1/1 * proj_mat) * b3
-            A 3-dimensional polyhedron in QQ^4 defined as the convex hull of 5 vertices
-            sage: (AA(2).sqrt() * proj_mat) * b3                                # optional - sage.rings.number_field
-            A 3-dimensional polyhedron in AA^4 defined as the convex hull of 5 vertices
-
-        Check that zero-matrices act correctly::
-
-            sage: Matrix([]) * b3
-            A 0-dimensional polyhedron in ZZ^0 defined as the convex hull of 1 vertex
-            sage: Matrix([[0 for _ in range(9)]]) * b3
-            A 0-dimensional polyhedron in ZZ^1 defined as the convex hull of 1 vertex
-            sage: Matrix([[0 for _ in range(9)] for _ in range(4)]) * b3
-            A 0-dimensional polyhedron in ZZ^4 defined as the convex hull of 1 vertex
-            sage: Matrix([[0 for _ in range(8)]]) * b3
-            Traceback (most recent call last):
-            ...
-            TypeError: unsupported operand parent(s) for *: 'Full MatrixSpace of 1 by 8 dense matrices over Integer Ring' and 'Full MatrixSpace of 9 by 6 dense matrices over Integer Ring'
-            sage: Matrix(ZZ, []) * b3
-            A 0-dimensional polyhedron in ZZ^0 defined as the convex hull of 1 vertex
-            sage: Matrix(ZZ, [[],[]]) * b3
-            Traceback (most recent call last):
-            ...
-            TypeError: unsupported operand parent(s) for *: 'Full MatrixSpace of 2 by 0 dense matrices over Integer Ring' and 'Full MatrixSpace of 9 by 6 dense matrices over Integer Ring'
-
-        Check that the precomputed double description is correct::
-
-            sage: P = polytopes.permutahedron(4)
-            sage: Q = P.change_ring(QQ, backend='field')
-            sage: P.affine_hull_projection() == Q.affine_hull_projection()
-            True
-
-            sage: M = matrix([[1, 2, 3, 4], [2, 3, 4, 5], [0, 0, 5, 1], [0, 2, 0, 3]])
-            sage: M*P == M*Q
-            True
-
-            sage: M = matrix([[1, 2, 3, 4], [2, 3, 4, 5], [0, 0, 5, 1], [0, 2, 0, 3], [0, 1, 0, -3]])
-            sage: M*P == M*Q
-            True
-        """
-        is_injective = False
-        if linear_transf.nrows() != 0:
-            if new_base_ring:
-                R = new_base_ring
-            else:
-                R = self.base_ring()
-
-            # Multiplying a matrix with a vector is slow.
-            # So we multiply the entire vertex matrix etc.
-            # Still we create generators, as possibly the Vrepresentation will be discarded later on.
-            if self.n_vertices():
-                new_vertices = ( v for v in ((linear_transf*self.vertices_matrix(R)).transpose()) )
-            else:
-                new_vertices = ()
-            if self.n_rays():
-                new_rays = ( r for r in matrix(R, self.rays())*linear_transf.transpose() )
-            else:
-                new_rays = ()
-            if self.n_lines():
-                new_lines = ( l for l in matrix(R, self.lines())*linear_transf.transpose() )
-            else:
-                new_lines = ()
-
-            if self.is_compact() and self.n_vertices() and self.n_inequalities():
-                homogeneous_basis = matrix(R, ( [1] + list(v) for v in self.an_affine_basis() )).transpose()
-
-                # To convert first to a list and then to a matrix seems to be necessary to obtain a meaningful error,
-                # in case the number of columns doesn't match the dimension.
-                new_homogeneous_basis = matrix(list( [1] + list(linear_transf*vector(R, v)) for v in self.an_affine_basis()) ).transpose()
-
-                if self.dim() + 1 == new_homogeneous_basis.rank():
-                    # The transformation is injective on the polytope.
-                    is_injective = True
-
-                    # Let V be the homogeneous vertex matrix (each vertex a column)
-                    # and M the linear transformation.
-                    # Then M*V is the new homogeneous vertex matrix.
-
-                    # Let H be the inequalities matrix (each inequality a row).
-                    # If we find N such that N*M*V = V than the new inequalities are
-                    # given by H*N.
-
-                    # Note that such N must exist, as our map is injective on the polytope.
-                    # It is uniquely defined by considering a basis of the homogeneous vertices.
-                    N = new_homogeneous_basis.solve_left(homogeneous_basis)
-                    new_inequalities = ( h for h in matrix(R, self.inequalities())*N )
-
-                    # The equations are the left kernel matrix of the homogeneous vertices
-                    # or equivalently a basis thereof.
-                    new_equations = (new_homogeneous_basis.transpose()).right_kernel_matrix()
-
-        else:
-            new_vertices = [[] for v in self.vertex_generator() ]
-            new_rays = []
-            new_lines = []
-
-        new_dim = linear_transf.nrows()
-        par = self.parent()
-
-        if new_base_ring:
-            new_parent = par.change_ring(new_base_ring, ambient_dim=new_dim)
-        else:
-            new_parent = par.base_extend(linear_transf.base_ring(), ambient_dim=new_dim)
-
-        if is_injective:
-            # Set up with both Vrepresentation and Hrepresentation.
-            pref_rep = 'Vrep' if self.n_vertices() <= self.n_inequalities() else 'Hrep'
-
-            return new_parent.element_class(new_parent, [new_vertices, new_rays, new_lines],
-                                            [new_inequalities, new_equations],
-                                            Vrep_minimal=True, Hrep_minimal=True, pref_rep=pref_rep)
-
-        return new_parent.element_class(new_parent, [tuple(new_vertices), tuple(new_rays), tuple(new_lines)], None)
-
-    def _test_linear_transformation(self, tester=None, **options):
-        """
-        Run some tests on linear transformation.
-
-        TESTS::
-
-            sage: Polyhedron(rays=[(0,1)])._test_linear_transformation()
-        """
-        if tester is None:
-            tester = self._tester(**options)
-
-        if self.n_vertices() > 200 or self.n_facets() > 200:
-            # Avoid very long doctests.
-            return
-
-        # Check that :trac:`30146` is fixed.
-        from sage.matrix.special import identity_matrix
-        tester.assertEqual(self, self.linear_transformation(identity_matrix(self.ambient_dim())))
-
-    def _acted_upon_(self, actor, self_on_left):
-        """
-        Implement the action by scalars, vectors, matrices or other polyhedra.
-
-        INPUT:
-
-        - ``actor`` -- one of the following:
-          - a scalar, not necessarily in :meth:`base_ring`,
-          - a :class:`Polyhedron`,
-          - a :class:`sage.modules.free_module_element.vector`,
-          - a :class:`sage.matrix.constructor.matrix`,
-        - ``self_on_right`` -- must be ``False`` for actor a matrix;
-          ignored otherwise
-
-        OUTPUT:
-
-        - Dilation for a scalar
-        - Product for a polyhedron
-        - Translation for a vector
-        - Linear transformation for a matrix
-
-        EXAMPLES:
-
-        ``actor`` is a scalar::
-
-             sage: p = Polyhedron(vertices = [[t,t^2,t^3] for t in srange(2,6)])
-             sage: p._acted_upon_(2, True) == p.dilation(2)
-             True
-             sage: p*2 == p.dilation(2)
-             True
-
-        ``actor`` is a polyhedron::
-
-             sage: p*p == p.product(p)
-             True
-
-        ``actor`` is a vector::
-
-             sage: p + vector(ZZ,[1,2,3]) == p.translation([1,2,3])
-             True
-
-        ``actor`` is a matrix::
-
-             sage: matrix(ZZ,[[1,2,3]]) * p
-             A 1-dimensional polyhedron in ZZ^1 defined as the convex hull of 2 vertices
-
-        A matrix must act from the left::
-
-             sage: p * matrix(ZZ, [[1,2,3]]*3)
-             Traceback (most recent call last):
-             ...
-             ValueError: matrices should act on the left
-        """
-        if is_Polyhedron(actor):
-            return self.product(actor)
-        elif is_Vector(actor):
-            return self.translation(actor)
-        elif is_Matrix(actor):
-            if self_on_left:
-                raise ValueError("matrices should act on the left")
-            else:
-                return self.linear_transformation(actor)
-        else:
-            return self.dilation(actor)
-
-    def __neg__(self):
-        """
-        Negation of a polytope is defined as inverting the coordinates.
-
-        EXAMPLES::
-
-            sage: t = polytopes.simplex(3,project=False);  t.vertices()
-            (A vertex at (0, 0, 0, 1), A vertex at (0, 0, 1, 0),
-             A vertex at (0, 1, 0, 0), A vertex at (1, 0, 0, 0))
-            sage: neg_ = -t
-            sage: neg_.vertices()
-            (A vertex at (-1, 0, 0, 0), A vertex at (0, -1, 0, 0),
-             A vertex at (0, 0, -1, 0), A vertex at (0, 0, 0, -1))
-
-        TESTS::
-
-            sage: p = Polyhedron(ieqs=[[1,1,0]])
-            sage: p.rays()
-            (A ray in the direction (1, 0),)
-            sage: pneg = p.__neg__()
-            sage: pneg.rays()
-            (A ray in the direction (-1, 0),)
-        """
-        return self.dilation(-1)
-
-    def __truediv__(self, scalar):
-        """
-        Divide by a scalar factor.
-
-        See :meth:`dilation` for details.
-
-        EXAMPLES::
-
-            sage: p = Polyhedron(vertices = [[t,t^2,t^3] for t in srange(2,4)])
-            sage: (p/5).Vrepresentation()
-            (A vertex at (2/5, 4/5, 8/5), A vertex at (3/5, 9/5, 27/5))
-            sage: (p/int(5)).Vrepresentation()
-            (A vertex at (0.4, 0.8, 1.6), A vertex at (0.6, 1.8, 5.4))
-        """
-        return self.dilation(1/scalar)
-
-    @coerce_binop
-    def convex_hull(self, other):
-        """
-        Return the convex hull of the set-theoretic union of the two
-        polyhedra.
-
-        INPUT:
-
-        - ``other`` -- a :class:`Polyhedron`
-
-        OUTPUT:
-
-        The convex hull.
-
-        EXAMPLES::
-
-            sage: a_simplex = polytopes.simplex(3, project=True)
-            sage: verts = a_simplex.vertices()
-            sage: verts = [[x[0]*3/5+x[1]*4/5, -x[0]*4/5+x[1]*3/5, x[2]] for x in verts]
-            sage: another_simplex = Polyhedron(vertices = verts)
-            sage: simplex_union = a_simplex.convex_hull(another_simplex)
-            sage: simplex_union.n_vertices()
-            7
-        """
-        hull_vertices = self.vertices() + other.vertices()
-        hull_rays = self.rays() + other.rays()
-        hull_lines = self.lines() + other.lines()
-        return self.parent().element_class(self.parent(), [hull_vertices, hull_rays, hull_lines], None)
-
-    @coerce_binop
-    def intersection(self, other):
-        r"""
-        Return the intersection of one polyhedron with another.
-
-        INPUT:
-
-        - ``other`` -- a :class:`Polyhedron`
-
-        OUTPUT:
-
-        The intersection.
-
-        Note that the intersection of two `\ZZ`-polyhedra might not be
-        a `\ZZ`-polyhedron. In this case, a `\QQ`-polyhedron is
-        returned.
-
-        EXAMPLES::
-
-            sage: cube = polytopes.hypercube(3)
-            sage: oct = polytopes.cross_polytope(3)
-            sage: cube.intersection(oct*2)
-            A 3-dimensional polyhedron in ZZ^3 defined as the convex hull of 12 vertices
-
-        As a shorthand, one may use::
-
-            sage: cube & oct*2
-            A 3-dimensional polyhedron in ZZ^3 defined as the convex hull of 12 vertices
-
-        The intersection of two `\ZZ`-polyhedra is not necessarily a `\ZZ`-polyhedron::
-
-            sage: P = Polyhedron([(0,0),(1,1)], base_ring=ZZ)
-            sage: P.intersection(P)
-            A 1-dimensional polyhedron in ZZ^2 defined as the convex hull of 2 vertices
-            sage: Q = Polyhedron([(0,1),(1,0)], base_ring=ZZ)
-            sage: P.intersection(Q)
-            A 0-dimensional polyhedron in QQ^2 defined as the convex hull of 1 vertex
-            sage: _.Vrepresentation()
-            (A vertex at (1/2, 1/2),)
-
-        TESTS:
-
-        Check that :trac:`19012` is fixed::
-
-            sage: K.<a> = QuadraticField(5)
-            sage: P = Polyhedron([[0,0],[0,a],[1,1]])
-            sage: Q = Polyhedron(ieqs=[[-1,a,1]])
-            sage: P.intersection(Q)
-            A 2-dimensional polyhedron in (Number Field in a with defining polynomial x^2 - 5 with a = 2.236067977499790?)^2 defined as the convex hull of 4 vertices
-        """
-        new_ieqs = self.inequalities() + other.inequalities()
-        new_eqns = self.equations() + other.equations()
-        parent = self.parent()
-        try:
-            intersection = parent.element_class(parent, None, [new_ieqs, new_eqns])
-
-            # Force calculation of the vertices.
-            _ = intersection.n_vertices()
-            return intersection
-        except TypeError as msg:
-            if self.base_ring() is ZZ:
-                parent = parent.base_extend(QQ)
-                return parent.element_class(parent, None, [new_ieqs, new_eqns])
-            else:
-                raise TypeError(msg)
-
-    __and__ = intersection
-
-    def truncation(self, cut_frac=None):
-        r"""
-        Return a new polyhedron formed from two points on each edge
-        between two vertices.
-
-        INPUT:
-
-        - ``cut_frac`` -- integer, how deeply to cut into the edge.
-          Default is `\frac{1}{3}`.
-
-        OUTPUT:
-
-        A Polyhedron object, truncated as described above.
-
-        EXAMPLES::
-
-            sage: cube = polytopes.hypercube(3)
-            sage: trunc_cube = cube.truncation()
-            sage: trunc_cube.n_vertices()
-            24
-            sage: trunc_cube.n_inequalities()
-            14
-
-        TESTS::
-
-            sage: polytopes.simplex(backend='field').truncation().backend()
-            'field'
-        """
-        if cut_frac is None:
-            cut_frac = ZZ.one() / 3
-
-        new_vertices = []
-        for e in self.bounded_edges():
-            new_vertices.append((1 - cut_frac) * e[0]() + cut_frac * e[1]())
-            new_vertices.append(cut_frac * e[0]() + (1 - cut_frac) * e[1]())
-
-        new_vertices = [list(v) for v in new_vertices]
-        new_rays = self.rays()
-        new_lines = self.lines()
-
-        parent = self.parent().base_extend(cut_frac)
-        return parent.element_class(parent, [new_vertices, new_rays, new_lines], None)
-
-    def face_truncation(self, face, linear_coefficients=None, cut_frac=None):
-        r"""
-        Return a new polyhedron formed by truncating a face by an hyperplane.
-
-        By default, the normal vector of the hyperplane used to truncate the
-        polyhedron is obtained by taking the barycenter vector of the cone
-        corresponding to the truncated face in the normal fan of the
-        polyhedron. It is possible to change the direction using the option
-        ``linear_coefficients``.
-
-        To determine how deep the truncation is done, the method uses the
-        parameter ``cut_frac``. By default it is equal to `\frac{1}{3}`. Once
-        the normal vector of the cutting hyperplane is chosen, the vertices of
-        polyhedron are evaluated according to the corresponding linear
-        function. The parameter `\frac{1}{3}` means that the cutting
-        hyperplane is placed `\frac{1}{3}` of the way from the vertices of the
-        truncated face to the next evaluated vertex.
-
-        INPUT:
-
-        - ``face`` -- a PolyhedronFace
-        - ``linear_coefficients`` -- tuple of integer. Specifies the coefficient
-          of the normal vector of the cutting hyperplane used to truncate the
-          face.
-          The default direction is determined using the normal fan of the
-          polyhedron.
-        - ``cut_frac`` -- number between 0 and 1. Determines where the
-           hyperplane cuts the polyhedron. A value close to 0 cuts very close
-           to the face, whereas a value close to 1 cuts very close to the next
-           vertex (according to the normal vector of the cutting hyperplane).
-           Default is `\frac{1}{3}`.
-
-        OUTPUT:
-
-        A Polyhedron object, truncated as described above.
-
-        EXAMPLES::
-
-            sage: Cube = polytopes.hypercube(3)
-            sage: vertex_trunc1 = Cube.face_truncation(Cube.faces(0)[0])
-            sage: vertex_trunc1.f_vector()
-            (1, 10, 15, 7, 1)
-            sage: tuple(f.ambient_V_indices() for f in vertex_trunc1.faces(2))
-            ((4, 5, 6, 7, 9),
-             (0, 3, 4, 8, 9),
-             (0, 1, 6, 7, 8),
-             (7, 8, 9),
-             (2, 3, 4, 5),
-             (1, 2, 5, 6),
-             (0, 1, 2, 3))
-            sage: vertex_trunc1.vertices()
-            (A vertex at (1, -1, -1),
-             A vertex at (1, 1, -1),
-             A vertex at (1, 1, 1),
-             A vertex at (1, -1, 1),
-             A vertex at (-1, -1, 1),
-             A vertex at (-1, 1, 1),
-             A vertex at (-1, 1, -1),
-             A vertex at (-1, -1/3, -1),
-             A vertex at (-1/3, -1, -1),
-             A vertex at (-1, -1, -1/3))
-            sage: vertex_trunc2 = Cube.face_truncation(Cube.faces(0)[0],cut_frac=1/2)
-            sage: vertex_trunc2.f_vector()
-            (1, 10, 15, 7, 1)
-            sage: tuple(f.ambient_V_indices() for f in vertex_trunc2.faces(2))
-            ((4, 5, 6, 7, 9),
-             (0, 3, 4, 8, 9),
-             (0, 1, 6, 7, 8),
-             (7, 8, 9),
-             (2, 3, 4, 5),
-             (1, 2, 5, 6),
-             (0, 1, 2, 3))
-            sage: vertex_trunc2.vertices()
-            (A vertex at (1, -1, -1),
-             A vertex at (1, 1, -1),
-             A vertex at (1, 1, 1),
-             A vertex at (1, -1, 1),
-             A vertex at (-1, -1, 1),
-             A vertex at (-1, 1, 1),
-             A vertex at (-1, 1, -1),
-             A vertex at (-1, 0, -1),
-             A vertex at (0, -1, -1),
-             A vertex at (-1, -1, 0))
-            sage: vertex_trunc3 = Cube.face_truncation(Cube.faces(0)[0],cut_frac=0.3)
-            sage: vertex_trunc3.vertices()
-            (A vertex at (-1.0, -1.0, 1.0),
-             A vertex at (-1.0, 1.0, -1.0),
-             A vertex at (-1.0, 1.0, 1.0),
-             A vertex at (1.0, 1.0, -1.0),
-             A vertex at (1.0, 1.0, 1.0),
-             A vertex at (1.0, -1.0, 1.0),
-             A vertex at (1.0, -1.0, -1.0),
-             A vertex at (-0.4, -1.0, -1.0),
-             A vertex at (-1.0, -0.4, -1.0),
-             A vertex at (-1.0, -1.0, -0.4))
-            sage: edge_trunc = Cube.face_truncation(Cube.faces(1)[11])
-            sage: edge_trunc.f_vector()
-            (1, 10, 15, 7, 1)
-            sage: tuple(f.ambient_V_indices() for f in edge_trunc.faces(2))
-            ((0, 5, 6, 7),
-             (1, 4, 5, 6, 8),
-             (6, 7, 8, 9),
-             (0, 2, 3, 7, 9),
-             (1, 2, 8, 9),
-             (0, 3, 4, 5),
-             (1, 2, 3, 4))
-             sage: face_trunc = Cube.face_truncation(Cube.faces(2)[2])
-             sage: face_trunc.vertices()
-             (A vertex at (1, -1, -1),
-              A vertex at (1, 1, -1),
-              A vertex at (1, 1, 1),
-              A vertex at (1, -1, 1),
-              A vertex at (-1/3, -1, 1),
-              A vertex at (-1/3, 1, 1),
-              A vertex at (-1/3, 1, -1),
-              A vertex at (-1/3, -1, -1))
-             sage: face_trunc.face_lattice().is_isomorphic(Cube.face_lattice())
-             True
-
-        TESTS:
-
-        Testing that the backend is preserved::
-
-            sage: Cube = polytopes.cube(backend='field')
-            sage: face_trunc = Cube.face_truncation(Cube.faces(2)[0])
-            sage: face_trunc.backend()
-            'field'
-
-        Testing that :trac:`28506` is fixed::
-
-            sage: P = polytopes.twenty_four_cell()
-            sage: P = P.dilation(6)
-            sage: P = P.change_ring(ZZ)
-            sage: P.face_truncation(P.faces(2)[0], cut_frac=1)
-            A 4-dimensional polyhedron in QQ^4 defined as the convex hull of 27 vertices
-        """
-        if cut_frac is None:
-            cut_frac = ZZ.one() / 3
-
-        face_vertices = face.vertices()
-
-        normal_vectors = []
-
-        for facet in self.Hrepresentation():
-            if all(facet.contains(x) and not facet.interior_contains(x)
-                   for x in face_vertices):
-                # The facet contains the face
-                normal_vectors.append(facet.A())
-
-        if linear_coefficients is not None:
-            normal_vector = sum(linear_coefficients[i]*normal_vectors[i]
-                                for i in range(len(normal_vectors)))
-        else:
-            normal_vector = sum(normal_vectors)
-
-        B = - normal_vector * (face_vertices[0].vector())
-
-        linear_evaluation = set(-normal_vector * (v.vector()) for v in self.vertices())
-
-        if B == max(linear_evaluation):
-            C = max(linear_evaluation.difference(set([B])))
-        else:
-            C = min(linear_evaluation.difference(set([B])))
-
-        cut_height = (1 - cut_frac) * B + cut_frac * C
-        ineq_vector = tuple([cut_height]) + tuple(normal_vector)
-
-        new_ieqs = self.inequalities_list() + [ineq_vector]
-        new_eqns = self.equations_list()
-
-        # Some vertices might need fractions.
-        parent = self.parent().base_extend(cut_frac/1)
-        return parent.element_class(parent, None, [new_ieqs, new_eqns])
-
-    def stack(self, face, position=None):
-        r"""
-        Return a new polyhedron formed by stacking onto a ``face``. Stacking a
-        face adds a new vertex located slightly outside of the designated face.
-
-        INPUT:
-
-        - ``face`` -- a PolyhedronFace
-
-        - ``position`` -- a positive number. Determines a relative distance
-          from the barycenter of ``face``. A value close to 0 will place the
-          new vertex close to the face and a large value further away. Default
-          is `1`. If the given value is too large, an error is returned.
-
-        OUTPUT:
-
-        A Polyhedron object
-
-        EXAMPLES::
-
-            sage: cube = polytopes.cube()
-            sage: square_face = cube.facets()[2]
-            sage: stacked_square = cube.stack(square_face)
-            sage: stacked_square.f_vector()
-            (1, 9, 16, 9, 1)
-
-            sage: edge_face = cube.faces(1)[3]
-            sage: stacked_edge = cube.stack(edge_face)
-            sage: stacked_edge.f_vector()
-            (1, 9, 17, 10, 1)
-
-            sage: cube.stack(cube.faces(0)[0])
-            Traceback (most recent call last):
-            ...
-            ValueError: cannot stack onto a vertex
-
-            sage: stacked_square_half = cube.stack(square_face,position=1/2)
-            sage: stacked_square_half.f_vector()
-            (1, 9, 16, 9, 1)
-            sage: stacked_square_large = cube.stack(square_face,position=10)
-
-            sage: hexaprism = polytopes.regular_polygon(6).prism()              # optional - sage.rings.number_field
-            sage: hexaprism.f_vector()                                          # optional - sage.rings.number_field
-            (1, 12, 18, 8, 1)
-            sage: square_face = hexaprism.faces(2)[2]                           # optional - sage.rings.number_field
-            sage: stacked_hexaprism = hexaprism.stack(square_face)              # optional - sage.rings.number_field
-            sage: stacked_hexaprism.f_vector()                                  # optional - sage.rings.number_field
-            (1, 13, 22, 11, 1)
-
-            sage: hexaprism.stack(square_face,position=4)                       # optional - sage.rings.number_field
-            Traceback (most recent call last):
-            ...
-            ValueError: the chosen position is too large
-
-            sage: s = polytopes.simplex(7)
-            sage: f = s.faces(3)[69]
-            sage: sf = s.stack(f); sf
-            A 7-dimensional polyhedron in QQ^8 defined as the convex hull of 9 vertices
-            sage: sf.vertices()
-            (A vertex at (-4, -4, -4, -4, 17/4, 17/4, 17/4, 17/4),
-             A vertex at (0, 0, 0, 0, 0, 0, 0, 1),
-             A vertex at (0, 0, 0, 0, 0, 0, 1, 0),
-             A vertex at (0, 0, 0, 0, 0, 1, 0, 0),
-             A vertex at (0, 0, 0, 0, 1, 0, 0, 0),
-             A vertex at (0, 0, 0, 1, 0, 0, 0, 0),
-             A vertex at (0, 0, 1, 0, 0, 0, 0, 0),
-             A vertex at (0, 1, 0, 0, 0, 0, 0, 0),
-             A vertex at (1, 0, 0, 0, 0, 0, 0, 0))
-
-        It is possible to stack on unbounded faces::
-
-            sage: Q = Polyhedron(vertices=[[0,1],[1,0]],rays=[[1,1]])
-            sage: E = Q.faces(1)
-            sage: Q.stack(E[0],1/2).Vrepresentation()
-            (A vertex at (0, 1),
-             A vertex at (1, 0),
-             A ray in the direction (1, 1),
-             A vertex at (2, 0))
-            sage: Q.stack(E[1],1/2).Vrepresentation()
-            (A vertex at (0, 1),
-             A vertex at (0, 2),
-             A vertex at (1, 0),
-             A ray in the direction (1, 1))
-            sage: Q.stack(E[2],1/2).Vrepresentation()
-            (A vertex at (0, 0),
-             A vertex at (0, 1),
-             A vertex at (1, 0),
-             A ray in the direction (1, 1))
-
-        Stacking requires a proper face::
-
-            sage: Q.stack(Q.faces(2)[0])
-            Traceback (most recent call last):
-            ...
-            ValueError: can only stack on proper face
-
-        TESTS:
-
-        Checking that the backend is preserved::
-
-            sage: Cube = polytopes.cube(backend='field')
-            sage: stack = Cube.stack(Cube.faces(2)[0])
-            sage: stack.backend()
-            'field'
-
-        Taking the stacking vertex too far with the parameter ``position``
-        may result in a failure to produce the desired
-        (combinatorial type of) polytope.
-        The interval of permitted values is always open.
-        This is the smallest unpermitted value::
-
-            sage: P = polytopes.octahedron()
-            sage: P.stack(P.faces(2)[0], position=4)
-            Traceback (most recent call last):
-            ...
-            ValueError: the chosen position is too large
-
-        Testing that :trac:`29057` is fixed::
-
-            sage: P = polytopes.cross_polytope(4)
-            sage: P.stack(P.faces(3)[0])
-            A 4-dimensional polyhedron in QQ^4 defined as the convex hull of 9 vertices
-        """
-        from sage.geometry.polyhedron.face import PolyhedronFace
-        if not isinstance(face, PolyhedronFace):
-            raise TypeError("{} should be a PolyhedronFace of {}".format(face, self))
-        elif face.dim() == 0:
-            raise ValueError("cannot stack onto a vertex")
-        elif face.dim() == -1 or face.dim() == self.dim():
-            raise ValueError("can only stack on proper face")
-        if position is None:
-            position = 1
-
-        barycenter = ZZ.one()*sum([v.vector() for v in face.vertices()]) / len(face.vertices())
-        locus_polyhedron = face.stacking_locus()
-        repr_point = locus_polyhedron.representative_point()
-        new_vertex = (1-position)*barycenter + position*repr_point
-        if not locus_polyhedron.relative_interior_contains(new_vertex):
-            raise ValueError("the chosen position is too large")
-
-        parent = self.parent().base_extend(new_vertex)
-        return parent.element_class(parent, [self.vertices() + (new_vertex,), self.rays(), self.lines()], None)
-
-    def wedge(self, face, width=1):
-        r"""
-        Return the wedge over a ``face`` of the polytope ``self``.
-
-        The wedge over a face `F` of a polytope `P` with width `w \not= 0`
-        is defined as:
-
-        .. MATH::
-
-            (P \times \mathbb{R}) \cap \{a^\top x + |w x_{d+1}| \leq b\}
-
-        where `\{x | a^\top x = b\}` is a supporting hyperplane defining `F`.
-
-        INPUT:
-
-        - ``face`` -- a PolyhedronFace of ``self``, the face which we take
-          the wedge over
-        - ``width`` -- a nonzero number (default: ``1``);
-          specifies how wide the wedge will be
-
-        OUTPUT:
-
-        A (bounded) polyhedron
-
-        EXAMPLES::
-
-            sage: P_4 = polytopes.regular_polygon(4)
-            sage: W1 = P_4.wedge(P_4.faces(1)[0]); W1
-            A 3-dimensional polyhedron in AA^3 defined as the convex hull of 6 vertices
-            sage: triangular_prism = polytopes.regular_polygon(3).prism()
-            sage: W1.is_combinatorially_isomorphic(triangular_prism)
-            True
-
-            sage: Q = polytopes.hypersimplex(4,2)
-            sage: W2 = Q.wedge(Q.faces(2)[7]); W2
-            A 4-dimensional polyhedron in QQ^5 defined as the convex hull of 9 vertices
-            sage: W2.vertices()
-            (A vertex at (1, 1, 0, 0, 1),
-             A vertex at (1, 1, 0, 0, -1),
-             A vertex at (1, 0, 1, 0, 1),
-             A vertex at (1, 0, 1, 0, -1),
-             A vertex at (1, 0, 0, 1, 1),
-             A vertex at (1, 0, 0, 1, -1),
-             A vertex at (0, 0, 1, 1, 0),
-             A vertex at (0, 1, 1, 0, 0),
-             A vertex at (0, 1, 0, 1, 0))
-
-            sage: W3 = Q.wedge(Q.faces(1)[11]); W3
-            A 4-dimensional polyhedron in QQ^5 defined as the convex hull of 10 vertices
-            sage: W3.vertices()
-            (A vertex at (1, 1, 0, 0, -2),
-             A vertex at (1, 1, 0, 0, 2),
-             A vertex at (1, 0, 1, 0, -2),
-             A vertex at (1, 0, 1, 0, 2),
-             A vertex at (1, 0, 0, 1, 1),
-             A vertex at (1, 0, 0, 1, -1),
-             A vertex at (0, 1, 0, 1, 0),
-             A vertex at (0, 1, 1, 0, 1),
-             A vertex at (0, 0, 1, 1, 0),
-             A vertex at (0, 1, 1, 0, -1))
-
-            sage: C_3_7 = polytopes.cyclic_polytope(3,7)
-            sage: P_6 = polytopes.regular_polygon(6)
-            sage: W4 = P_6.wedge(P_6.faces(1)[0])
-            sage: W4.is_combinatorially_isomorphic(C_3_7.polar())
-            True
-
-        REFERENCES:
-
-        For more information, see Chapter 15 of [HoDaCG17]_.
-
-        TESTS:
-
-        The backend should be preserved as long as the value of width permits.
-        The base_ring will change to the field of fractions of the current
-        base_ring, unless width forces a different ring. ::
-
-            sage: P = polytopes.cyclic_polytope(3,7, base_ring=ZZ, backend='field')
-            sage: W1 = P.wedge(P.faces(2)[0]); W1.base_ring(); W1.backend()
-            Rational Field
-            'field'
-            sage: W2 = P.wedge(P.faces(2)[0], width=5/2); W2.base_ring(); W2.backend()
-            Rational Field
-            'field'
-            sage: W2 = P.wedge(P.faces(2)[9], width=4/2); W2.base_ring(); W2.backend()
-            Rational Field
-            'field'
-            sage: W2.vertices()
-            (A vertex at (3, 9, 27, -1/2),
-             A vertex at (4, 16, 64, -2),
-             A vertex at (6, 36, 216, -10),
-             A vertex at (5, 25, 125, -5),
-             A vertex at (2, 4, 8, 0),
-             A vertex at (1, 1, 1, 0),
-             A vertex at (0, 0, 0, 0),
-             A vertex at (3, 9, 27, 1/2),
-             A vertex at (4, 16, 64, 2),
-             A vertex at (6, 36, 216, 10),
-             A vertex at (5, 25, 125, 5))
-            sage: W2 = P.wedge(P.faces(2)[2], width=1.0); W2.base_ring(); W2.backend()
-            Real Double Field
-            'cdd'
-        """
-        width = width*ZZ.one()
-
-        if not self.is_compact():
-            raise ValueError("polyhedron 'self' must be a polytope")
-
-        if width == 0:
-            raise ValueError("the width should be nonzero")
-
-        from sage.geometry.polyhedron.face import PolyhedronFace
-        if not isinstance(face, PolyhedronFace):
-            raise TypeError("{} should be a PolyhedronFace of {}".format(face, self))
-
-        F_Hrep = vector([0]*(self.ambient_dim()+1))
-        for facet in face.ambient_Hrepresentation():
-            if facet.is_inequality():
-                F_Hrep = F_Hrep + facet.vector()
-        F_Hrep = list(F_Hrep)
-
-        # Preserve the backend, if value of ``width`` permits.
-        backend = None
-        from .parent import does_backend_handle_base_ring
-        if does_backend_handle_base_ring(width.base_ring().fraction_field(), self.backend()):
-            backend = self.backend()
-
-        L = Polyhedron(lines=[[1]])
-        Q = self.product(L)
-        ieqs = [F_Hrep + [width], F_Hrep + [-width]]
-        H = Polyhedron(ieqs=ieqs, backend=backend)
-        return Q.intersection(H)
-
-    def lawrence_extension(self, v):
-        """
-        Return the Lawrence extension of ``self`` on the point ``v``.
-
-        Let `P` be a polytope and `v` be a vertex of `P` or a point outside
-        `P`. The Lawrence extension of `P` on `v` is the convex hull of
-        `(v,1),(v,2)` and `(u,0)` for all vertices `u` in `P` other than `v`
-        if `v` is a vertex.
-
-        INPUT:
-            - ``v`` -- a vertex of ``self`` or a point outside it
-
-        EXAMPLES::
-
-            sage: P = polytopes.cube()
-            sage: P.lawrence_extension(P.vertices()[0])
-            A 4-dimensional polyhedron in ZZ^4 defined as the convex hull of 9 vertices
-            sage: P.lawrence_extension([-1,-1,-1])
-            A 4-dimensional polyhedron in ZZ^4 defined as the convex hull of 9 vertices
-
-        REFERENCES:
-
-            For more information, see Section 6.6 of [Zie2007]_.
-        """
-        if not self.is_compact():
-            raise NotImplementedError("self must be a polytope")
-
-        V = self.vertices_list()
-        v = list(v)
-
-        if self.contains(v) and (v not in V):
-            raise ValueError("{} must not be a vertex or outside self".format(v))
-
-        lambda_V = [u + [0] for u in V if u != v] + [v+[1]] + [v+[2]]
-        parent = self.parent().base_extend(vector(v), ambient_dim=self.ambient_dim() + 1)
-        return parent.element_class(parent, [lambda_V, [], []], None)
-
     def lawrence_polytope(self):
         r"""
         Return the Lawrence polytope of ``self``.
@@ -4909,34 +3442,6 @@
         lambda_V = block_matrix([[V, I_n], [V, 2*I_n]])
         parent = self.parent().change_ring(self.base_ring(), ambient_dim=self.ambient_dim() + n)
         return parent.element_class(parent, [lambda_V, [], []], None)
-
-    def is_lawrence_polytope(self):
-        """
-        Return ``True`` if ``self`` is a Lawrence polytope.
-
-        A polytope is called a Lawrence polytope if it has a centrally
-        symmetric (normalized) Gale diagram.
-
-        EXAMPLES::
-
-            sage: P = polytopes.hypersimplex(5,2)
-            sage: L = P.lawrence_polytope()
-            sage: L.is_lattice_polytope()
-            True
-            sage: egyptian_pyramid = polytopes.regular_polygon(4).pyramid()
-            sage: egyptian_pyramid.is_lawrence_polytope()
-            True
-            sage: polytopes.octahedron().is_lawrence_polytope()
-            False
-
-        REFERENCES:
-
-            For more information, see [BaSt1990]_.
-        """
-        if not self.is_compact():
-            raise NotImplementedError("self must be a polytope")
-
-        return self.combinatorial_polyhedron().is_lawrence_polytope()
 
     def _test_lawrence(self, tester=None, **options):
         """
@@ -5155,1194 +3660,6 @@
 
         return (polar.polar(in_affine_span=True)) + barycenter
 
-    def face_lattice(self):
-        """
-        Return the face-lattice poset.
-
-        OUTPUT:
-
-        A :class:`~sage.combinat.posets.posets.FinitePoset`. Elements
-        are given as
-        :class:`~sage.geometry.polyhedron.face.PolyhedronFace`.
-
-        In the case of a full-dimensional polytope, the faces are
-        pairs (vertices, inequalities) of the spanning vertices and
-        corresponding saturated inequalities. In general, a face is
-        defined by a pair (V-rep. objects, H-rep. objects). The
-        V-representation objects span the face, and the corresponding
-        H-representation objects are those inequalities and equations
-        that are saturated on the face.
-
-        The bottom-most element of the face lattice is the "empty
-        face". It contains no V-representation object. All
-        H-representation objects are incident.
-
-        The top-most element is the "full face". It is spanned by all
-        V-representation objects. The incident H-representation
-        objects are all equations and no inequalities.
-
-        In the case of a full-dimensional polytope, the "empty face"
-        and the "full face" are the empty set (no vertices, all
-        inequalities) and the full polytope (all vertices, no
-        inequalities), respectively.
-
-        ALGORITHM:
-
-        See :mod:`sage.geometry.polyhedron.combinatorial_polyhedron.face_iterator`.
-
-        .. NOTE::
-
-            The face lattice is not cached, as long as this creates a memory leak, see :trac:`28982`.
-
-        EXAMPLES::
-
-            sage: square = polytopes.hypercube(2)
-            sage: fl = square.face_lattice();fl
-            Finite lattice containing 10 elements
-            sage: list(f.ambient_V_indices() for f in fl)
-            [(), (0,), (1,), (0, 1), (2,), (1, 2), (3,), (0, 3), (2, 3), (0, 1, 2, 3)]
-            sage: poset_element = fl[5]
-            sage: a_face = poset_element
-            sage: a_face
-            A 1-dimensional face of a Polyhedron in ZZ^2 defined as the convex hull of 2 vertices
-            sage: a_face.ambient_V_indices()
-            (1, 2)
-            sage: set(a_face.ambient_Vrepresentation()) == \
-            ....: set([square.Vrepresentation(1), square.Vrepresentation(2)])
-            True
-            sage: a_face.ambient_Vrepresentation()
-            (A vertex at (1, 1), A vertex at (-1, 1))
-            sage: a_face.ambient_Hrepresentation()
-            (An inequality (0, -1) x + 1 >= 0,)
-
-        A more complicated example::
-
-            sage: c5_10 = Polyhedron(vertices = [[i,i^2,i^3,i^4,i^5] for i in range(1,11)])
-            sage: c5_10_fl = c5_10.face_lattice()
-            sage: [len(x) for x in c5_10_fl.level_sets()]
-            [1, 10, 45, 100, 105, 42, 1]
-
-        Note that if the polyhedron contains lines then there is a
-        dimension gap between the empty face and the first non-empty
-        face in the face lattice::
-
-            sage: line = Polyhedron(vertices=[(0,)], lines=[(1,)])
-            sage: [ fl.dim() for fl in line.face_lattice() ]
-            [-1, 1]
-
-        TESTS::
-
-            sage: c5_20 = Polyhedron(vertices = [[i,i^2,i^3,i^4,i^5]
-            ....:     for i in range(1,21)])
-            sage: c5_20_fl = c5_20.face_lattice() # long time
-            sage: [len(x) for x in c5_20_fl.level_sets()] # long time
-            [1, 20, 190, 580, 680, 272, 1]
-            sage: polytopes.hypercube(2).face_lattice().plot()
-            Graphics object consisting of 27 graphics primitives
-            sage: level_sets = polytopes.cross_polytope(2).face_lattice().level_sets()
-            sage: level_sets[0][0].ambient_V_indices(), level_sets[-1][0].ambient_V_indices()
-            ((), (0, 1, 2, 3))
-
-        Various degenerate polyhedra::
-
-            sage: [[ls.ambient_V_indices() for ls in lss] for lss in Polyhedron(vertices=[[0,0,0],[1,0,0],[0,1,0]]).face_lattice().level_sets()]
-            [[()], [(0,), (1,), (2,)], [(0, 1), (0, 2), (1, 2)], [(0, 1, 2)]]
-            sage: [[ls.ambient_V_indices() for ls in lss] for lss in Polyhedron(vertices=[(1,0,0),(0,1,0)], rays=[(0,0,1)]).face_lattice().level_sets()]
-            [[()], [(1,), (2,)], [(0, 1), (0, 2), (1, 2)], [(0, 1, 2)]]
-            sage: [[ls.ambient_V_indices() for ls in lss] for lss in Polyhedron(rays=[(1,0,0),(0,1,0)], vertices=[(0,0,1)]).face_lattice().level_sets()]
-            [[()], [(0,)], [(0, 1), (0, 2)], [(0, 1, 2)]]
-            sage: [[ls.ambient_V_indices() for ls in lss] for lss in Polyhedron(rays=[(1,0),(0,1)], vertices=[(0,0)]).face_lattice().level_sets()]
-            [[()], [(0,)], [(0, 1), (0, 2)], [(0, 1, 2)]]
-            sage: [[ls.ambient_V_indices() for ls in lss] for lss in Polyhedron(vertices=[(1,),(0,)]).face_lattice().level_sets()]
-            [[()], [(0,), (1,)], [(0, 1)]]
-            sage: [[ls.ambient_V_indices() for ls in lss] for lss in Polyhedron(vertices=[(1,0,0),(0,1,0)], lines=[(0,0,1)]).face_lattice().level_sets()]
-            [[()], [(0, 1), (0, 2)], [(0, 1, 2)]]
-            sage: [[ls.ambient_V_indices() for ls in lss] for lss in Polyhedron(lines=[(1,0,0)], vertices=[(0,0,1)]).face_lattice().level_sets()]
-            [[()], [(0, 1)]]
-            sage: [[ls.ambient_V_indices() for ls in lss] for lss in Polyhedron(lines=[(1,0),(0,1)], vertices=[(0,0)]).face_lattice().level_sets()]
-            [[()], [(0, 1, 2)]]
-            sage: [[ls.ambient_V_indices() for ls in lss] for lss in Polyhedron(lines=[(1,0)], rays=[(0,1)], vertices=[(0,0)]).face_lattice().level_sets()]
-            [[()], [(0, 1)], [(0, 1, 2)]]
-            sage: [[ls.ambient_V_indices() for ls in lss] for lss in Polyhedron(vertices=[(0,)], lines=[(1,)]).face_lattice().level_sets()]
-            [[()], [(0, 1)]]
-            sage: [[ls.ambient_V_indices() for ls in lss] for lss in Polyhedron(lines=[(1,0)], vertices=[(0,0)]).face_lattice().level_sets()]
-            [[()], [(0, 1)]]
-
-        Test that computing the face lattice does not lead to a memory leak::
-
-            sage: import gc
-            sage: _ = gc.collect()
-            sage: P = polytopes.cube()
-            sage: a = P.face_lattice()
-            sage: n = get_memory_usage()
-            sage: P = polytopes.cube()
-            sage: a = P.face_lattice()
-            sage: _ = gc.collect()
-            sage: n == get_memory_usage()
-            True
-        """
-        from sage.combinat.posets.lattices import FiniteLatticePoset
-        return FiniteLatticePoset(self.hasse_diagram())
-
-    @cached_method
-    def hasse_diagram(self):
-        r"""
-        Return the Hasse diagram of the face lattice of ``self``.
-
-        This is the Hasse diagram of the poset of the faces of ``self``.
-
-        OUTPUT: a directed graph
-
-        EXAMPLES::
-
-            sage: P = polytopes.regular_polygon(4).pyramid()                    # optional - sage.rings.number_field
-            sage: D = P.hasse_diagram(); D                                      # optional - sage.rings.number_field
-            Digraph on 20 vertices
-            sage: D.degree_polynomial()                                         # optional - sage.rings.number_field
-            x^5 + x^4*y + x*y^4 + y^5 + 4*x^3*y + 8*x^2*y^2 + 4*x*y^3
-
-        Faces of an mutable polyhedron are not hashable. Hence those are not suitable as
-        vertices of the hasse diagram. Use the combinatorial polyhedron instead::
-
-            sage: P = polytopes.regular_polygon(4).pyramid()                    # optional - sage.rings.number_field
-            sage: parent = P.parent()                                           # optional - sage.rings.number_field
-            sage: parent = parent.change_ring(QQ, backend='ppl')                # optional - sage.rings.number_field
-            sage: Q = parent._element_constructor_(P, mutable=True)             # optional - sage.rings.number_field
-            sage: Q.hasse_diagram()                                             # optional - sage.rings.number_field
-            Traceback (most recent call last):
-            ...
-            TypeError: mutable polyhedra are unhashable
-            sage: C = Q.combinatorial_polyhedron()                              # optional - sage.rings.number_field
-            sage: D = C.hasse_diagram()                                         # optional - sage.rings.number_field
-            sage: set(D.vertices()) == set(range(20))                           # optional - sage.rings.number_field
-            True
-            sage: def index_to_combinatorial_face(n):
-            ....:     return C.face_by_face_lattice_index(n)
-            sage: D.relabel(index_to_combinatorial_face, inplace=True)          # optional - sage.rings.number_field
-            sage: D.vertices()                                                  # optional - sage.rings.number_field
-            [A -1-dimensional face of a 3-dimensional combinatorial polyhedron,
-             A 0-dimensional face of a 3-dimensional combinatorial polyhedron,
-             A 0-dimensional face of a 3-dimensional combinatorial polyhedron,
-             A 0-dimensional face of a 3-dimensional combinatorial polyhedron,
-             A 0-dimensional face of a 3-dimensional combinatorial polyhedron,
-             A 0-dimensional face of a 3-dimensional combinatorial polyhedron,
-             A 1-dimensional face of a 3-dimensional combinatorial polyhedron,
-             A 1-dimensional face of a 3-dimensional combinatorial polyhedron,
-             A 1-dimensional face of a 3-dimensional combinatorial polyhedron,
-             A 1-dimensional face of a 3-dimensional combinatorial polyhedron,
-             A 1-dimensional face of a 3-dimensional combinatorial polyhedron,
-             A 1-dimensional face of a 3-dimensional combinatorial polyhedron,
-             A 1-dimensional face of a 3-dimensional combinatorial polyhedron,
-             A 1-dimensional face of a 3-dimensional combinatorial polyhedron,
-             A 2-dimensional face of a 3-dimensional combinatorial polyhedron,
-             A 2-dimensional face of a 3-dimensional combinatorial polyhedron,
-             A 2-dimensional face of a 3-dimensional combinatorial polyhedron,
-             A 2-dimensional face of a 3-dimensional combinatorial polyhedron,
-             A 2-dimensional face of a 3-dimensional combinatorial polyhedron,
-             A 3-dimensional face of a 3-dimensional combinatorial polyhedron]
-            sage: D.degree_polynomial()                                         # optional - sage.rings.number_field
-            x^5 + x^4*y + x*y^4 + y^5 + 4*x^3*y + 8*x^2*y^2 + 4*x*y^3
-        """
-
-        from sage.geometry.polyhedron.face import combinatorial_face_to_polyhedral_face
-        C = self.combinatorial_polyhedron()
-        D = C.hasse_diagram()
-
-        def index_to_polyhedron_face(n):
-            return combinatorial_face_to_polyhedral_face(
-                    self, C.face_by_face_lattice_index(n))
-
-        return D.relabel(index_to_polyhedron_face, inplace=False, immutable=True)
-
-    def face_generator(self, face_dimension=None, dual=None):
-        r"""
-        Return an iterator over the faces of given dimension.
-
-        If dimension is not specified return an iterator over all faces.
-
-        INPUT:
-
-        - ``face_dimension`` -- integer (default ``None``),
-          yield only faces of this dimension if specified
-        - ``dual`` -- boolean (default ``None``);
-          if ``True``, generate the faces using the vertices;
-          if ``False``, generate the faces using the facets;
-          if ``None``, pick automatically
-
-        OUTPUT:
-
-        A :class:`~sage.geometry.polyhedron.combinatorial_polyhedron.face_iterator.FaceIterator_geom`.
-        This class iterates over faces as
-        :class:`~sage.geometry.polyhedron.face.PolyhedronFace`. See
-        :mod:`~sage.geometry.polyhedron.face` for details. The order
-        is random but fixed.
-
-        EXAMPLES::
-
-            sage: P = polytopes.cube()
-            sage: it = P.face_generator()
-            sage: it
-            Iterator over the faces of a 3-dimensional polyhedron in ZZ^3
-            sage: list(it)
-            [A 3-dimensional face of a Polyhedron in ZZ^3 defined as the convex hull of 8 vertices,
-             A -1-dimensional face of a Polyhedron in ZZ^3,
-             A 2-dimensional face of a Polyhedron in ZZ^3 defined as the convex hull of 4 vertices,
-             A 2-dimensional face of a Polyhedron in ZZ^3 defined as the convex hull of 4 vertices,
-             A 2-dimensional face of a Polyhedron in ZZ^3 defined as the convex hull of 4 vertices,
-             A 2-dimensional face of a Polyhedron in ZZ^3 defined as the convex hull of 4 vertices,
-             A 2-dimensional face of a Polyhedron in ZZ^3 defined as the convex hull of 4 vertices,
-             A 2-dimensional face of a Polyhedron in ZZ^3 defined as the convex hull of 4 vertices,
-             A 1-dimensional face of a Polyhedron in ZZ^3 defined as the convex hull of 2 vertices,
-             A 1-dimensional face of a Polyhedron in ZZ^3 defined as the convex hull of 2 vertices,
-             A 1-dimensional face of a Polyhedron in ZZ^3 defined as the convex hull of 2 vertices,
-             A 1-dimensional face of a Polyhedron in ZZ^3 defined as the convex hull of 2 vertices,
-             A 0-dimensional face of a Polyhedron in ZZ^3 defined as the convex hull of 1 vertex,
-             A 0-dimensional face of a Polyhedron in ZZ^3 defined as the convex hull of 1 vertex,
-             A 0-dimensional face of a Polyhedron in ZZ^3 defined as the convex hull of 1 vertex,
-             A 0-dimensional face of a Polyhedron in ZZ^3 defined as the convex hull of 1 vertex,
-             A 1-dimensional face of a Polyhedron in ZZ^3 defined as the convex hull of 2 vertices,
-             A 1-dimensional face of a Polyhedron in ZZ^3 defined as the convex hull of 2 vertices,
-             A 1-dimensional face of a Polyhedron in ZZ^3 defined as the convex hull of 2 vertices,
-             A 0-dimensional face of a Polyhedron in ZZ^3 defined as the convex hull of 1 vertex,
-             A 0-dimensional face of a Polyhedron in ZZ^3 defined as the convex hull of 1 vertex,
-             A 1-dimensional face of a Polyhedron in ZZ^3 defined as the convex hull of 2 vertices,
-             A 1-dimensional face of a Polyhedron in ZZ^3 defined as the convex hull of 2 vertices,
-             A 0-dimensional face of a Polyhedron in ZZ^3 defined as the convex hull of 1 vertex,
-             A 1-dimensional face of a Polyhedron in ZZ^3 defined as the convex hull of 2 vertices,
-             A 1-dimensional face of a Polyhedron in ZZ^3 defined as the convex hull of 2 vertices,
-             A 0-dimensional face of a Polyhedron in ZZ^3 defined as the convex hull of 1 vertex,
-             A 1-dimensional face of a Polyhedron in ZZ^3 defined as the convex hull of 2 vertices]
-
-             sage: P = polytopes.hypercube(4)
-             sage: list(P.face_generator(2))[:4]
-             [A 2-dimensional face of a Polyhedron in ZZ^4 defined as the convex hull of 4 vertices,
-              A 2-dimensional face of a Polyhedron in ZZ^4 defined as the convex hull of 4 vertices,
-              A 2-dimensional face of a Polyhedron in ZZ^4 defined as the convex hull of 4 vertices,
-              A 2-dimensional face of a Polyhedron in ZZ^4 defined as the convex hull of 4 vertices]
-
-        If a polytope has more facets than vertices, the dual mode is chosen::
-
-            sage: P = polytopes.cross_polytope(3)
-            sage: list(P.face_generator())
-            [A 3-dimensional face of a Polyhedron in ZZ^3 defined as the convex hull of 6 vertices,
-             A -1-dimensional face of a Polyhedron in ZZ^3,
-             A 0-dimensional face of a Polyhedron in ZZ^3 defined as the convex hull of 1 vertex,
-             A 0-dimensional face of a Polyhedron in ZZ^3 defined as the convex hull of 1 vertex,
-             A 0-dimensional face of a Polyhedron in ZZ^3 defined as the convex hull of 1 vertex,
-             A 0-dimensional face of a Polyhedron in ZZ^3 defined as the convex hull of 1 vertex,
-             A 0-dimensional face of a Polyhedron in ZZ^3 defined as the convex hull of 1 vertex,
-             A 0-dimensional face of a Polyhedron in ZZ^3 defined as the convex hull of 1 vertex,
-             A 1-dimensional face of a Polyhedron in ZZ^3 defined as the convex hull of 2 vertices,
-             A 1-dimensional face of a Polyhedron in ZZ^3 defined as the convex hull of 2 vertices,
-             A 1-dimensional face of a Polyhedron in ZZ^3 defined as the convex hull of 2 vertices,
-             A 1-dimensional face of a Polyhedron in ZZ^3 defined as the convex hull of 2 vertices,
-             A 2-dimensional face of a Polyhedron in ZZ^3 defined as the convex hull of 3 vertices,
-             A 2-dimensional face of a Polyhedron in ZZ^3 defined as the convex hull of 3 vertices,
-             A 2-dimensional face of a Polyhedron in ZZ^3 defined as the convex hull of 3 vertices,
-             A 2-dimensional face of a Polyhedron in ZZ^3 defined as the convex hull of 3 vertices,
-             A 1-dimensional face of a Polyhedron in ZZ^3 defined as the convex hull of 2 vertices,
-             A 1-dimensional face of a Polyhedron in ZZ^3 defined as the convex hull of 2 vertices,
-             A 1-dimensional face of a Polyhedron in ZZ^3 defined as the convex hull of 2 vertices,
-             A 2-dimensional face of a Polyhedron in ZZ^3 defined as the convex hull of 3 vertices,
-             A 2-dimensional face of a Polyhedron in ZZ^3 defined as the convex hull of 3 vertices,
-             A 1-dimensional face of a Polyhedron in ZZ^3 defined as the convex hull of 2 vertices,
-             A 1-dimensional face of a Polyhedron in ZZ^3 defined as the convex hull of 2 vertices,
-             A 2-dimensional face of a Polyhedron in ZZ^3 defined as the convex hull of 3 vertices,
-             A 1-dimensional face of a Polyhedron in ZZ^3 defined as the convex hull of 2 vertices,
-             A 1-dimensional face of a Polyhedron in ZZ^3 defined as the convex hull of 2 vertices,
-             A 2-dimensional face of a Polyhedron in ZZ^3 defined as the convex hull of 3 vertices,
-             A 1-dimensional face of a Polyhedron in ZZ^3 defined as the convex hull of 2 vertices]
-
-        The face iterator can also be slightly modified.
-        In non-dual mode we can skip subfaces of the current (proper) face::
-
-            sage: P = polytopes.cube()
-            sage: it = P.face_generator(dual=False)
-            sage: _ = next(it), next(it)
-            sage: face = next(it)
-            sage: face.ambient_H_indices()
-            (5,)
-            sage: it.ignore_subfaces()
-            sage: face = next(it)
-            sage: face.ambient_H_indices()
-            (4,)
-            sage: it.ignore_subfaces()
-            sage: [face.ambient_H_indices() for face in it]
-            [(3,),
-             (2,),
-             (1,),
-             (0,),
-             (2, 3),
-             (1, 3),
-             (1, 2, 3),
-             (1, 2),
-             (0, 2),
-             (0, 1, 2),
-             (0, 1)]
-
-        In dual mode we can skip supfaces of the current (proper) face::
-
-            sage: P = polytopes.cube()
-            sage: it = P.face_generator(dual=True)
-            sage: _ = next(it), next(it)
-            sage: face = next(it)
-            sage: face.ambient_V_indices()
-            (7,)
-            sage: it.ignore_supfaces()
-            sage: next(it)
-            A 0-dimensional face of a Polyhedron in ZZ^3 defined as the convex hull of 1 vertex
-            sage: face = next(it)
-            sage: face.ambient_V_indices()
-            (5,)
-            sage: it.ignore_supfaces()
-            sage: [face.ambient_V_indices() for face in it]
-            [(4,),
-             (3,),
-             (2,),
-             (1,),
-             (0,),
-             (1, 6),
-             (3, 4),
-             (2, 3),
-             (0, 3),
-             (0, 1, 2, 3),
-             (1, 2),
-             (0, 1)]
-
-        In non-dual mode, we cannot skip supfaces::
-
-            sage: it = P.face_generator(dual=False)
-            sage: _ = next(it), next(it)
-            sage: next(it)
-            A 2-dimensional face of a Polyhedron in ZZ^3 defined as the convex hull of 4 vertices
-            sage: it.ignore_supfaces()
-            Traceback (most recent call last):
-            ...
-            ValueError: only possible when in dual mode
-
-        In dual mode, we cannot skip subfaces::
-
-            sage: it = P.face_generator(dual=True)
-            sage: _ = next(it), next(it)
-            sage: next(it)
-            A 0-dimensional face of a Polyhedron in ZZ^3 defined as the convex hull of 1 vertex
-            sage: it.ignore_subfaces()
-            Traceback (most recent call last):
-            ...
-            ValueError: only possible when not in dual mode
-
-        We can only skip sub-/supfaces of proper faces::
-
-            sage: it = P.face_generator(dual=False)
-            sage: next(it)
-            A 3-dimensional face of a Polyhedron in ZZ^3 defined as the convex hull of 8 vertices
-            sage: it.ignore_subfaces()
-            Traceback (most recent call last):
-            ...
-            ValueError: iterator not set to a face yet
-
-        .. SEEALSO::
-
-            :class:`~sage.geometry.polyhedron.combinatorial_polyhedron.face_iterator.FaceIterator_geom`.
-
-        ALGORITHM:
-
-        See :class:`~sage.geometry.polyhedron.combinatorial_polyhedron.face_iterator.FaceIterator`.
-
-        TESTS::
-
-            sage: P = polytopes.simplex()
-            sage: list(P.face_generator(-2))
-            []
-            sage: list(P.face_generator(-1))
-            [A -1-dimensional face of a Polyhedron in ZZ^4]
-            sage: list(P.face_generator(3))
-            [A 3-dimensional face of a Polyhedron in ZZ^4 defined as the convex hull of 4 vertices]
-
-            sage: list(Polyhedron().face_generator())
-            [A -1-dimensional face of a Polyhedron in ZZ^0]
-
-        Check that :trac:`29155` is fixed::
-
-            sage: P = polytopes.permutahedron(3)
-            sage: [f] = P.face_generator(2)
-            sage: f.ambient_Hrepresentation()
-            (An equation (1, 1, 1) x - 6 == 0,)
-        """
-        from sage.geometry.polyhedron.combinatorial_polyhedron.face_iterator import FaceIterator_geom
-        return FaceIterator_geom(self, output_dimension=face_dimension, dual=dual)
-
-    def faces(self, face_dimension):
-        """
-        Return the faces of given dimension
-
-        INPUT:
-
-        - ``face_dimension`` -- integer. The dimension of the faces
-          whose representation will be returned.
-
-        OUTPUT:
-
-        A tuple of
-        :class:`~sage.geometry.polyhedron.face.PolyhedronFace`. See
-        :mod:`~sage.geometry.polyhedron.face` for details. The order
-        is random but fixed.
-
-        .. SEEALSO::
-
-            :meth:`face_generator`,
-            :meth:`facet`.
-
-        EXAMPLES:
-
-        Here we find the vertex and face indices of the eight three-dimensional
-        facets of the four-dimensional hypercube::
-
-            sage: p = polytopes.hypercube(4)
-            sage: list(f.ambient_V_indices() for f in p.faces(3))
-            [(0, 5, 6, 7, 8, 9, 14, 15),
-             (1, 4, 5, 6, 10, 13, 14, 15),
-             (1, 2, 6, 7, 8, 10, 11, 15),
-             (8, 9, 10, 11, 12, 13, 14, 15),
-             (0, 3, 4, 5, 9, 12, 13, 14),
-             (0, 2, 3, 7, 8, 9, 11, 12),
-             (1, 2, 3, 4, 10, 11, 12, 13),
-             (0, 1, 2, 3, 4, 5, 6, 7)]
-
-            sage: face = p.faces(3)[3]
-            sage: face.ambient_Hrepresentation()
-            (An inequality (1, 0, 0, 0) x + 1 >= 0,)
-            sage: face.vertices()
-            (A vertex at (-1, -1, 1, -1),
-             A vertex at (-1, -1, 1, 1),
-             A vertex at (-1, 1, -1, -1),
-             A vertex at (-1, 1, 1, -1),
-             A vertex at (-1, 1, 1, 1),
-             A vertex at (-1, 1, -1, 1),
-             A vertex at (-1, -1, -1, 1),
-             A vertex at (-1, -1, -1, -1))
-
-        You can use the
-        :meth:`~sage.geometry.polyhedron.representation.PolyhedronRepresentation.index`
-        method to enumerate vertices and inequalities::
-
-            sage: def get_idx(rep): return rep.index()
-            sage: [get_idx(_) for _ in face.ambient_Hrepresentation()]
-            [4]
-            sage: [get_idx(_) for _ in face.ambient_Vrepresentation()]
-            [8, 9, 10, 11, 12, 13, 14, 15]
-
-            sage: [ ([get_idx(_) for _ in face.ambient_Vrepresentation()],
-            ....:    [get_idx(_) for _ in face.ambient_Hrepresentation()])
-            ....:   for face in p.faces(3) ]
-            [([0, 5, 6, 7, 8, 9, 14, 15], [7]),
-             ([1, 4, 5, 6, 10, 13, 14, 15], [6]),
-             ([1, 2, 6, 7, 8, 10, 11, 15], [5]),
-             ([8, 9, 10, 11, 12, 13, 14, 15], [4]),
-             ([0, 3, 4, 5, 9, 12, 13, 14], [3]),
-             ([0, 2, 3, 7, 8, 9, 11, 12], [2]),
-             ([1, 2, 3, 4, 10, 11, 12, 13], [1]),
-             ([0, 1, 2, 3, 4, 5, 6, 7], [0])]
-
-        TESTS::
-
-            sage: pr = Polyhedron(rays = [[1,0,0],[-1,0,0],[0,1,0]], vertices = [[-1,-1,-1]], lines=[(0,0,1)])
-            sage: pr.faces(4)
-            ()
-            sage: pr.faces(3)[0].ambient_V_indices()
-            (0, 1, 2, 3)
-            sage: pr.facets()[0].ambient_V_indices()
-            (0, 1, 2)
-            sage: pr.faces(1)
-            ()
-            sage: pr.faces(0)
-            ()
-            sage: pr.faces(-1)
-            (A -1-dimensional face of a Polyhedron in QQ^3,)
-        """
-        return tuple(self.face_generator(face_dimension))
-
-    def facets(self):
-        r"""
-        Return the facets of the polyhedron.
-
-        Facets are the maximal nontrivial faces of polyhedra.
-        The empty face and the polyhedron itself are trivial.
-
-        A facet of a `d`-dimensional polyhedron is a face of dimension
-        `d-1`. For `d \neq 0` the converse is true as well.
-
-        OUTPUT:
-
-        A tuple of
-        :class:`~sage.geometry.polyhedron.face.PolyhedronFace`. See
-        :mod:`~sage.geometry.polyhedron.face` for details. The order
-        is random but fixed.
-
-        .. SEEALSO:: :meth:`facets`
-
-        EXAMPLES:
-
-        Here we find the eight three-dimensional facets of the
-        four-dimensional hypercube::
-
-            sage: p = polytopes.hypercube(4)
-            sage: p.facets()
-            (A 3-dimensional face of a Polyhedron in ZZ^4 defined as the convex hull of 8 vertices,
-             A 3-dimensional face of a Polyhedron in ZZ^4 defined as the convex hull of 8 vertices,
-             A 3-dimensional face of a Polyhedron in ZZ^4 defined as the convex hull of 8 vertices,
-             A 3-dimensional face of a Polyhedron in ZZ^4 defined as the convex hull of 8 vertices,
-             A 3-dimensional face of a Polyhedron in ZZ^4 defined as the convex hull of 8 vertices,
-             A 3-dimensional face of a Polyhedron in ZZ^4 defined as the convex hull of 8 vertices,
-             A 3-dimensional face of a Polyhedron in ZZ^4 defined as the convex hull of 8 vertices,
-             A 3-dimensional face of a Polyhedron in ZZ^4 defined as the convex hull of 8 vertices)
-
-        This is the same result as explicitly finding the
-        three-dimensional faces::
-
-            sage: dim = p.dimension()
-            sage: p.faces(dim-1)
-            (A 3-dimensional face of a Polyhedron in ZZ^4 defined as the convex hull of 8 vertices,
-             A 3-dimensional face of a Polyhedron in ZZ^4 defined as the convex hull of 8 vertices,
-             A 3-dimensional face of a Polyhedron in ZZ^4 defined as the convex hull of 8 vertices,
-             A 3-dimensional face of a Polyhedron in ZZ^4 defined as the convex hull of 8 vertices,
-             A 3-dimensional face of a Polyhedron in ZZ^4 defined as the convex hull of 8 vertices,
-             A 3-dimensional face of a Polyhedron in ZZ^4 defined as the convex hull of 8 vertices,
-             A 3-dimensional face of a Polyhedron in ZZ^4 defined as the convex hull of 8 vertices,
-             A 3-dimensional face of a Polyhedron in ZZ^4 defined as the convex hull of 8 vertices)
-
-        The ``0``-dimensional polyhedron does not have facets::
-
-            sage: P = Polyhedron([[0]])
-            sage: P.facets()
-            ()
-        """
-        if self.dimension() == 0:
-            return ()
-        return self.faces(self.dimension()-1)
-
-    def join_of_Vrep(self, *Vrepresentatives):
-        r"""
-        Return the smallest face that contains ``Vrepresentatives``.
-
-        INPUT:
-
-        - ``Vrepresentatives`` -- vertices/rays/lines of ``self`` or indices of such
-
-        OUTPUT: a :class:`~sage.geometry.polyhedron.face.PolyhedronFace`
-
-        .. NOTE::
-
-            In the case of unbounded polyhedra, the join of rays etc. may not be well-defined.
-
-        EXAMPLES::
-
-            sage: P = polytopes.permutahedron(5)
-            sage: P.join_of_Vrep(1)
-            A 0-dimensional face of a Polyhedron in ZZ^5 defined as the convex hull of 1 vertex
-            sage: P.join_of_Vrep()
-            A -1-dimensional face of a Polyhedron in ZZ^5
-            sage: P.join_of_Vrep(0,12,13).ambient_V_indices()
-            (0, 12, 13, 68)
-
-        The input is flexible::
-
-            sage: P.join_of_Vrep(2, P.vertices()[3], P.Vrepresentation(4))
-            A 2-dimensional face of a Polyhedron in ZZ^5 defined as the convex hull of 6 vertices
-
-        ::
-
-            sage: P = polytopes.cube()
-            sage: a, b = P.faces(0)[:2]
-            sage: P.join_of_Vrep(a, b)
-            A 1-dimensional face of a Polyhedron in ZZ^3 defined as the convex hull of 2 vertices
-
-        In the case of an unbounded polyhedron, the join may not be well-defined::
-
-            sage: P = Polyhedron(vertices=[[1,0], [0,1]], rays=[[1,1]])
-            sage: P.join_of_Vrep(0)
-            A 0-dimensional face of a Polyhedron in QQ^2 defined as the convex hull of 1 vertex
-            sage: P.join_of_Vrep(0,1)
-            A 1-dimensional face of a Polyhedron in QQ^2 defined as the convex hull of 2 vertices
-            sage: P.join_of_Vrep(0,2)
-            A 1-dimensional face of a Polyhedron in QQ^2 defined as the convex hull of 1 vertex and 1 ray
-            sage: P.join_of_Vrep(1,2)
-            A 1-dimensional face of a Polyhedron in QQ^2 defined as the convex hull of 1 vertex and 1 ray
-            sage: P.join_of_Vrep(2)
-            Traceback (most recent call last):
-            ...
-            ValueError: the join is not well-defined
-
-        The ``Vrepresentatives`` must be of ``self``::
-
-            sage: P = polytopes.cube(backend='ppl')
-            sage: Q = polytopes.cube(backend='field')
-            sage: v = P.vertices()[0]
-            sage: P.join_of_Vrep(v)
-            A 0-dimensional face of a Polyhedron in ZZ^3 defined as the convex hull of 1 vertex
-            sage: Q.join_of_Vrep(v)
-            Traceback (most recent call last):
-            ...
-            ValueError: not a Vrepresentative of ``self``
-            sage: f = P.faces(0)[0]
-            sage: P.join_of_Vrep(v)
-            A 0-dimensional face of a Polyhedron in ZZ^3 defined as the convex hull of 1 vertex
-            sage: Q.join_of_Vrep(v)
-            Traceback (most recent call last):
-            ...
-            ValueError: not a Vrepresentative of ``self``
-
-        TESTS:
-
-        ``least_common_superface_of_Vrep`` is an alias::
-
-            sage: P.least_common_superface_of_Vrep(v)
-            A 0-dimensional face of a Polyhedron in ZZ^3 defined as the convex hull of 1 vertex
-            sage: P.least_common_superface_of_Vrep == P.join_of_Vrep
-            True
-
-        Error message for invalid input::
-
-            sage: P.join_of_Vrep('foo')
-            Traceback (most recent call last):
-            ...
-            ValueError: foo is not a Vrepresentative
-        """
-        from sage.geometry.polyhedron.representation import Vrepresentation
-        from sage.geometry.polyhedron.face import PolyhedronFace
-
-        new_indices = [0]*len(Vrepresentatives)
-        for i, v in enumerate(Vrepresentatives):
-            if isinstance(v, PolyhedronFace) and v.dim() == 0:
-                if v.polyhedron() is not self:
-                    raise ValueError("not a Vrepresentative of ``self``")
-                new_indices[i] = v.ambient_V_indices()[0]
-            elif v in ZZ:
-                new_indices[i] = v
-            elif isinstance(v, Vrepresentation):
-                if v.polyhedron() is not self:
-                    raise ValueError("not a Vrepresentative of ``self``")
-                new_indices[i] = v.index()
-            else:
-                raise ValueError("{} is not a Vrepresentative".format(v))
-
-        return self.face_generator().join_of_Vrep(*new_indices)
-
-    least_common_superface_of_Vrep = join_of_Vrep
-
-    def meet_of_Hrep(self, *Hrepresentatives):
-        r"""
-        Return the largest face that is contained in ``Hrepresentatives``.
-
-        INPUT:
-
-        - ``Hrepresentatives`` -- facets or indices of Hrepresentatives;
-          the indices are assumed to be the indices of the Hrepresentation
-
-        OUTPUT: a :class:`~sage.geometry.polyhedron.face.PolyhedronFace`
-
-        EXAMPLES::
-
-            sage: P = polytopes.permutahedron(5)
-            sage: P.meet_of_Hrep()
-            A 4-dimensional face of a Polyhedron in ZZ^5 defined as the convex hull of 120 vertices
-            sage: P.meet_of_Hrep(1)
-            A 3-dimensional face of a Polyhedron in ZZ^5 defined as the convex hull of 24 vertices
-            sage: P.meet_of_Hrep(4)
-            A 3-dimensional face of a Polyhedron in ZZ^5 defined as the convex hull of 12 vertices
-            sage: P.meet_of_Hrep(1,3,7)
-            A 1-dimensional face of a Polyhedron in ZZ^5 defined as the convex hull of 2 vertices
-            sage: P.meet_of_Hrep(1,3,7).ambient_H_indices()
-            (0, 1, 3, 7)
-
-        The indices are the indices of the Hrepresentation.
-        ``0`` corresponds to an equation and is ignored::
-
-            sage: P.meet_of_Hrep(0)
-            A 4-dimensional face of a Polyhedron in ZZ^5 defined as the convex hull of 120 vertices
-
-        The input is flexible::
-
-            sage: P.meet_of_Hrep(P.facets()[-1], P.inequalities()[2], 7)
-            A 1-dimensional face of a Polyhedron in ZZ^5 defined as the convex hull of 2 vertices
-
-        The ``Hrepresentatives`` must belong to ``self``::
-
-            sage: P = polytopes.cube(backend='ppl')
-            sage: Q = polytopes.cube(backend='field')
-            sage: f = P.facets()[0]
-            sage: P.meet_of_Hrep(f)
-            A 2-dimensional face of a Polyhedron in ZZ^3 defined as the convex hull of 4 vertices
-            sage: Q.meet_of_Hrep(f)
-            Traceback (most recent call last):
-            ...
-            ValueError: not a facet of ``self``
-            sage: f = P.inequalities()[0]
-            sage: P.meet_of_Hrep(f)
-            A 2-dimensional face of a Polyhedron in ZZ^3 defined as the convex hull of 4 vertices
-            sage: Q.meet_of_Hrep(f)
-            Traceback (most recent call last):
-            ...
-            ValueError: not a facet of ``self``
-
-        TESTS:
-
-        Equations are not considered by the combinatorial polyhedron.
-        We check that the index corresponds to the Hrepresentation index::
-
-            sage: P = polytopes.permutahedron(3, backend='field')
-            sage: P.Hrepresentation()
-            (An inequality (0, 0, 1) x - 1 >= 0,
-             An inequality (0, 1, 0) x - 1 >= 0,
-             An inequality (0, 1, 1) x - 3 >= 0,
-             An inequality (1, 0, 0) x - 1 >= 0,
-             An inequality (1, 0, 1) x - 3 >= 0,
-             An inequality (1, 1, 0) x - 3 >= 0,
-             An equation (1, 1, 1) x - 6 == 0)
-            sage: P.meet_of_Hrep(0).ambient_Hrepresentation()
-            (An inequality (0, 0, 1) x - 1 >= 0, An equation (1, 1, 1) x - 6 == 0)
-
-            sage: P = polytopes.permutahedron(3, backend='ppl')
-            sage: P.Hrepresentation()
-            (An equation (1, 1, 1) x - 6 == 0,
-             An inequality (1, 1, 0) x - 3 >= 0,
-             An inequality (-1, -1, 0) x + 5 >= 0,
-             An inequality (0, 1, 0) x - 1 >= 0,
-             An inequality (-1, 0, 0) x + 3 >= 0,
-             An inequality (1, 0, 0) x - 1 >= 0,
-             An inequality (0, -1, 0) x + 3 >= 0)
-            sage: P.meet_of_Hrep(1).ambient_Hrepresentation()
-            (An equation (1, 1, 1) x - 6 == 0, An inequality (1, 1, 0) x - 3 >= 0)
-
-        ``greatest_common_subface_of_Hrep`` is an alias::
-
-            sage: P.greatest_common_subface_of_Hrep(1).ambient_Hrepresentation()
-            (An equation (1, 1, 1) x - 6 == 0, An inequality (1, 1, 0) x - 3 >= 0)
-            sage: P.greatest_common_subface_of_Hrep == P.meet_of_Hrep
-            True
-
-        Error message for invalid input::
-
-            sage: P.meet_of_Hrep('foo')
-            Traceback (most recent call last):
-            ...
-            ValueError: foo is not a Hrepresentative
-        """
-        from sage.geometry.polyhedron.representation import Inequality, Equation
-        from sage.geometry.polyhedron.face import PolyhedronFace
-
-        # Equations are ignored by combinatorial polyhedron for indexing.
-        offset = 0
-        if self.n_equations() and self.Hrepresentation(0).is_equation():
-            offset = self.n_equations()
-
-        new_indices = []
-        for i, facet in enumerate(Hrepresentatives):
-            if isinstance(facet, PolyhedronFace) and facet.dim() + 1 == self.dim():
-                if facet.polyhedron() is not self:
-                    raise ValueError("not a facet of ``self``")
-                H_indices = facet.ambient_H_indices()
-                facet = H_indices[0] if H_indices[0] >= offset else H_indices[-1]
-
-            if facet in ZZ and facet >= offset:
-                # Note that ``CombinatorialPolyhedron`` ignores indices of equations
-                # and has equations last.
-                new_indices.append(facet - offset)
-            elif isinstance(facet, Inequality):
-                if facet.polyhedron() is not self:
-                    raise ValueError("not a facet of ``self``")
-                new_indices.append(facet.index() - offset)
-            elif isinstance(facet, Equation):
-                # Ignore equations.
-                continue
-            elif facet in ZZ and 0 <= facet < offset:
-                # Ignore equations.
-                continue
-            else:
-                raise ValueError("{} is not a Hrepresentative".format(facet))
-
-        return self.face_generator().meet_of_Hrep(*new_indices)
-
-    greatest_common_subface_of_Hrep = meet_of_Hrep
-
-    def _test_combinatorial_face_as_combinatorial_polyhedron(self, tester=None, **options):
-        """
-        Run tests on obtaining the combinatorial face as combinatorial polyhedron.
-
-        TESTS::
-
-            sage: polytopes.cross_polytope(3)._test_combinatorial_face_as_combinatorial_polyhedron()
-        """
-        if not self.is_compact():
-            return
-        if self.dim() > 7 or self.n_vertices() > 100 or self.n_facets() > 100:
-            # Avoid very long tests.
-            return
-        if self.dim() < 1:
-            # Avoid trivial cases.
-            return
-
-        from sage.misc.prandom import random
-
-        if tester is None:
-            tester = self._tester(**options)
-
-        it = self.face_generator()
-        _ = next(it), next(it)  # get rid of non_proper faces
-        C1 = self.combinatorial_polyhedron()
-        it1 = C1.face_iter()
-        C2 = C1.dual()
-        it2 = C2.face_iter(dual=not it1.dual)
-
-        for f in it:
-            f1 = next(it1)
-            f2 = next(it2)
-            if random() < 0.95:
-                # Only test a random 5 percent of the faces.
-                continue
-
-            P = f.as_polyhedron()
-            D1 = f1.as_combinatorial_polyhedron()
-            D2 = f2.as_combinatorial_polyhedron(quotient=True).dual()
-            D1._test_bitsets(tester, **options)
-            D2._test_bitsets(tester, **options)
-            try:
-                import sage.graphs.graph
-            except ImportError:
-                pass
-            else:
-                tester.assertTrue(P.combinatorial_polyhedron().vertex_facet_graph().is_isomorphic(D1.vertex_facet_graph()))
-                tester.assertTrue(P.combinatorial_polyhedron().vertex_facet_graph().is_isomorphic(D2.vertex_facet_graph()))
-
-    @cached_method(do_pickle=True)
-    def f_vector(self, num_threads=None, parallelization_depth=None):
-        r"""
-        Return the f-vector.
-
-        INPUT:
-
-        - ``num_threads`` -- integer (optional); specify the number of threads;
-          otherwise determined by :func:`~sage.parallel.ncpus.ncpus`
-
-        - ``parallelization_depth`` -- integer (optional); specify
-          how deep in the lattice the parallelization is done
-
-        OUTPUT:
-
-        Return a vector whose `i`-th entry is the number of
-        `i-2`-dimensional faces of the polytope.
-
-        .. NOTE::
-
-            The ``vertices`` as given by :meth:`Polyhedron_base.vertices`
-            do not need to correspond to `0`-dimensional faces. If a polyhedron
-            contains `k` lines they correspond to `k`-dimensional faces.
-            See example below
-
-        EXAMPLES::
-
-            sage: p = Polyhedron(vertices=[[1, 2, 3], [1, 3, 2],
-            ....:     [2, 1, 3], [2, 3, 1], [3, 1, 2], [3, 2, 1], [0, 0, 0]])
-            sage: p.f_vector()
-            (1, 7, 12, 7, 1)
-
-            sage: polytopes.cyclic_polytope(4,10).f_vector()
-            (1, 10, 45, 70, 35, 1)
-
-            sage: polytopes.hypercube(5).f_vector()
-            (1, 32, 80, 80, 40, 10, 1)
-
-        Polyhedra with lines do not have `0`-faces::
-
-            sage: Polyhedron(ieqs=[[1,-1,0,0],[1,1,0,0]]).f_vector()
-            (1, 0, 0, 2, 1)
-
-        However, the method :meth:`Polyhedron_base.vertices` returns
-        two points that belong to the ``Vrepresentation``::
-
-            sage: P = Polyhedron(ieqs=[[1,-1,0],[1,1,0]])
-            sage: P.vertices()
-            (A vertex at (1, 0), A vertex at (-1, 0))
-            sage: P.f_vector()
-            (1, 0, 2, 1)
-
-        TESTS:
-
-        Check that :trac:`28828` is fixed::
-
-            sage: P.f_vector().is_immutable()
-            True
-
-        The cache of the f-vector is being pickled::
-
-            sage: P = polytopes.cube()
-            sage: P.f_vector()
-            (1, 8, 12, 6, 1)
-            sage: Q = loads(dumps(P))
-            sage: Q.f_vector.is_in_cache()
-            True
-        """
-        return self.combinatorial_polyhedron().f_vector(num_threads, parallelization_depth)
-
-    def flag_f_vector(self, *args):
-        r"""
-        Return the flag f-vector.
-
-        For each `-1 < i_0 < \dots < i_n < d` the flag f-vector
-        counts the number of flags `F_0 \subset \dots \subset F_n`
-        with `F_j` of dimension `i_j` for each `0 \leq j \leq n`,
-        where `d` is the dimension of the polyhedron.
-
-        INPUT:
-
-        - ``args`` -- integers (optional); specify an entry of the
-          flag-f-vector; must be an increasing sequence of integers
-
-        OUTPUT:
-
-        - a dictionary, if no arguments were given
-
-        - an Integer, if arguments were given
-
-        EXAMPLES:
-
-        Obtain the entire flag-f-vector::
-
-            sage: P = polytopes.twenty_four_cell()
-            sage: P.flag_f_vector()
-                {(-1,): 1,
-                 (0,): 24,
-                 (0, 1): 192,
-                 (0, 1, 2): 576,
-                 (0, 1, 2, 3): 1152,
-                 (0, 1, 3): 576,
-                 (0, 2): 288,
-                 (0, 2, 3): 576,
-                 (0, 3): 144,
-                 (1,): 96,
-                 (1, 2): 288,
-                 (1, 2, 3): 576,
-                 (1, 3): 288,
-                 (2,): 96,
-                 (2, 3): 192,
-                 (3,): 24,
-                 (4,): 1}
-
-        Specify an entry::
-
-            sage: P.flag_f_vector(0,3)
-            144
-            sage: P.flag_f_vector(2)
-            96
-
-        Leading ``-1`` and trailing entry of dimension are allowed::
-
-            sage: P.flag_f_vector(-1,0,3)
-            144
-            sage: P.flag_f_vector(-1,0,3,4)
-            144
-
-        One can get the number of trivial faces::
-
-            sage: P.flag_f_vector(-1)
-            1
-            sage: P.flag_f_vector(4)
-            1
-
-        Polyhedra with lines, have ``0`` entries accordingly::
-
-            sage: P = (Polyhedron(lines=[[1]]) * polytopes.cross_polytope(3))
-            sage: P.flag_f_vector()
-            {(-1,): 1,
-             (0, 1): 0,
-             (0, 1, 2): 0,
-             (0, 1, 3): 0,
-             (0, 2): 0,
-             (0, 2, 3): 0,
-             (0, 3): 0,
-             (0,): 0,
-             (1, 2): 24,
-             (1, 2, 3): 48,
-             (1, 3): 24,
-             (1,): 6,
-             (2, 3): 24,
-             (2,): 12,
-             (3,): 8,
-             4: 1}
-
-        If the arguments are not strictly increasing or out of range, a key error is raised::
-
-            sage: P.flag_f_vector(-1,0,3,6)
-            Traceback (most recent call last):
-            ...
-            KeyError: (0, 3, 6)
-            sage: P.flag_f_vector(-1,3,0)
-            Traceback (most recent call last):
-            ...
-            KeyError: (3, 0)
-        """
-        flag = self._flag_f_vector()
-        if len(args) == 0:
-            return flag
-        elif len(args) == 1:
-            return flag[(args[0],)]
-        else:
-            dim = self.dimension()
-            if args[0] == -1:
-                args = args[1:]
-            if args[-1] == dim:
-                args = args[:-1]
-            return flag[tuple(args)]
-
-    @cached_method(do_pickle=True)
-    def _flag_f_vector(self):
-        r"""
-        Return the flag-f-vector.
-
-        See :meth:`flag_f_vector`.
-
-        TESTS::
-
-            sage: polytopes.hypercube(4)._flag_f_vector()
-            {(-1,): 1,
-            (0,): 16,
-            (0, 1): 64,
-            (0, 1, 2): 192,
-            (0, 1, 2, 3): 384,
-            (0, 1, 3): 192,
-            (0, 2): 96,
-            (0, 2, 3): 192,
-            (0, 3): 64,
-            (1,): 32,
-            (1, 2): 96,
-            (1, 2, 3): 192,
-            (1, 3): 96,
-            (2,): 24,
-            (2, 3): 48,
-            (3,): 8,
-            (4,): 1}
-        """
-        return self.combinatorial_polyhedron()._flag_f_vector()
-
-    def vertex_graph(self):
-        """
-        Return a graph in which the vertices correspond to vertices
-        of the polyhedron, and edges to edges.
-
-        ..NOTE::
-
-            The graph of a polyhedron with lines has no vertices,
-            as the polyhedron has no vertices (`0`-faces).
-
-            The method :meth:`Polyhedron_base:vertices` returns
-            the defining points in this case.
-
-        EXAMPLES::
-
-            sage: g3 = polytopes.hypercube(3).vertex_graph(); g3
-            Graph on 8 vertices
-            sage: g3.automorphism_group().cardinality()
-            48
-            sage: s4 = polytopes.simplex(4).vertex_graph(); s4
-            Graph on 5 vertices
-            sage: s4.is_eulerian()
-            True
-
-        The graph of an unbounded polyhedron
-        is the graph of the bounded complex::
-
-            sage: open_triangle = Polyhedron(vertices=[[1,0], [0,1]],
-            ....:                            rays    =[[1,1]])
-            sage: open_triangle.vertex_graph()
-            Graph on 2 vertices
-
-        The graph of a polyhedron with lines has no vertices::
-
-            sage: line = Polyhedron(lines=[[0,1]])
-            sage: line.vertex_graph()
-            Graph on 0 vertices
-
-        TESTS:
-
-        Check for a line segment (:trac:`30545`)::
-
-            sage: polytopes.simplex(1).graph().edges()
-            [(A vertex at (0, 1), A vertex at (1, 0), None)]
-        """
-        return self.combinatorial_polyhedron().vertex_graph()
-
-    graph = vertex_graph
-
-    def vertex_digraph(self, f, increasing=True):
-        r"""
-        Return the directed graph of the polyhedron according to a linear form.
-
-        The underlying undirected graph is the graph of vertices and edges.
-
-        INPUT:
-
-        - ``f`` -- a linear form. The linear form can be provided as:
-
-            - a vector space morphism with one-dimensional codomain, (see
-              :meth:`sage.modules.vector_space_morphism.linear_transformation`
-              and
-              :class:`sage.modules.vector_space_morphism.VectorSpaceMorphism`)
-            - a vector ; in this case the linear form is obtained by duality
-              using the dot product: ``f(v) = v.dot_product(f)``.
-
-        - ``increasing`` -- boolean (default ``True``) whether to orient
-          edges in the increasing or decreasing direction.
-
-        By default, an edge is oriented from `v` to `w` if
-        `f(v) \leq f(w)`.
-
-        If `f(v)=f(w)`, then two opposite edges are created.
-
-        EXAMPLES::
-
-            sage: penta = Polyhedron([[0,0],[1,0],[0,1],[1,2],[3,2]])
-            sage: G = penta.vertex_digraph(vector([1,1])); G
-            Digraph on 5 vertices
-            sage: G.sinks()
-            [A vertex at (3, 2)]
-
-            sage: A = matrix(ZZ, [[1], [-1]])
-            sage: f = linear_transformation(A)
-            sage: G = penta.vertex_digraph(f) ; G
-            Digraph on 5 vertices
-            sage: G.is_directed_acyclic()
-            False
-
-        .. SEEALSO::
-
-            :meth:`vertex_graph`
-        """
-        from sage.modules.vector_space_morphism import VectorSpaceMorphism
-        if isinstance(f, VectorSpaceMorphism):
-            if f.codomain().dimension() == 1:
-                orientation_check = lambda v: f(v) >= 0
-            else:
-                raise TypeError('the linear map f must have '
-                                'one-dimensional codomain')
-        else:
-            try:
-                if f.is_vector():
-                    orientation_check = lambda v: v.dot_product(f) >= 0
-                else:
-                    raise TypeError('f must be a linear map or a vector')
-            except AttributeError:
-                raise TypeError('f must be a linear map or a vector')
-        if not increasing:
-            f = -f
-        from sage.graphs.digraph import DiGraph
-        dg = DiGraph()
-        for j in range(self.n_vertices()):
-            vj = self.Vrepresentation(j)
-            for vi in vj.neighbors():
-                if orientation_check(vj.vector() - vi.vector()):
-                    dg.add_edge(vi, vj)
-        return dg
-
     def polar(self, in_affine_span=False):
         """
         Return the polar (dual) polytope.
@@ -6466,41 +3783,6 @@
                                     [new_ieqs, t_eqns],
                                     Vrep_minimal=True, Hrep_minimal=True, pref_rep=pref_rep)
 
-    def is_self_dual(self):
-        r"""
-        Return whether the polytope is self-dual.
-
-        A polytope is self-dual if its face lattice is isomorphic to the face
-        lattice of its dual polytope.
-
-        EXAMPLES::
-
-            sage: polytopes.simplex().is_self_dual()
-            True
-            sage: polytopes.twenty_four_cell().is_self_dual()
-            True
-            sage: polytopes.cube().is_self_dual()
-            False
-            sage: polytopes.hypersimplex(5,2).is_self_dual()
-            False
-            sage: P = Polyhedron(vertices=[[1/2, 1/3]], rays=[[1, 1]]).is_self_dual()
-            Traceback (most recent call last):
-            ...
-            ValueError: polyhedron has to be compact
-
-        """
-        if not self.is_compact():
-            raise ValueError("polyhedron has to be compact")
-
-        n = self.n_vertices()
-        m = self.n_facets()
-        if n != m:
-            return False
-
-        G1 = self.vertex_facet_graph()
-        G2 = G1.reverse()
-        return G1.is_isomorphic(G2)
-
     def pyramid(self):
         """
         Return a polyhedron that is a pyramid over the original.
@@ -7016,7 +4298,7 @@
             sage: tfcube.facets()[-1]
             A 3-dimensional face of a Polyhedron in QQ^4 defined as the convex hull of 8 vertices
             sage: sp = tfcube.schlegel_projection(tfcube.facets()[-1])
-            sage: sp.plot()
+            sage: sp.plot()  # optional - sage.plot
             Graphics3d Object
 
         The same truncated cube but see inside the tetrahedral facet::
@@ -7024,16 +4306,16 @@
             sage: tfcube.facets()[4]
             A 3-dimensional face of a Polyhedron in QQ^4 defined as the convex hull of 4 vertices
             sage: sp = tfcube.schlegel_projection(tfcube.facets()[4])
-            sage: sp.plot()
+            sage: sp.plot()  # optional - sage.plot
             Graphics3d Object
 
         A different values of ``position`` changes the projection::
 
             sage: sp = tfcube.schlegel_projection(tfcube.facets()[4],1/2)
-            sage: sp.plot()
+            sage: sp.plot()  # optional - sage.plot
             Graphics3d Object
             sage: sp = tfcube.schlegel_projection(tfcube.facets()[4],4)
-            sage: sp.plot()
+            sage: sp.plot()  # optional - sage.plot
             Graphics3d Object
 
         A value which is too large give a projection point that sees more than
@@ -7383,7 +4665,7 @@
             sage: Q.volume.is_in_cache()
             True
         """
-        from sage.features import FeatureNotPresentError, PythonModule
+        from sage.features import FeatureNotPresentError
         if measure == 'induced_rational' and engine not in ['auto', 'latte', 'normaliz']:
             raise RuntimeError("the induced rational measure can only be computed with the engine set to `auto`, `latte`, or `normaliz`")
         if measure == 'induced_lattice' and engine not in ['auto', 'latte', 'normaliz']:
@@ -7395,16 +4677,18 @@
                 Latte().require()
                 engine = 'latte'
             except FeatureNotPresentError:
+                from sage.features.normaliz import PyNormaliz
                 try:
-                    PythonModule("PyNormaliz", spkg="pynormaliz").require()
+                    PyNormaliz().require()
                     engine = 'normaliz'
                 except FeatureNotPresentError:
                     raise RuntimeError("the induced rational measure can only be computed with the optional packages `latte_int`, or `pynormaliz`")
 
         if engine == 'auto' and measure == 'induced_lattice':
             # Enforce a default choice, change if a better engine is found.
+            from sage.features.normaliz import PyNormaliz
             try:
-                PythonModule("PyNormaliz", spkg="pynormaliz").require()
+                PyNormaliz().require()
                 engine = 'normaliz'
             except FeatureNotPresentError:
                 try:
@@ -7479,1375 +4763,6 @@
             raise TypeError("the measure should be `ambient`, `induced`, `induced_rational`, or `induced_lattice`")
 
     def integrate(self, function, measure='ambient', **kwds):
-=======
-    def lawrence_polytope(self):
->>>>>>> 826061ad
-        r"""
-        Return the Lawrence polytope of ``self``.
-
-        Let `P` be a `d`-polytope in `\RR^r` with `n` vertices. The Lawrence
-        polytope of `P` is the polytope whose vertices are the columns of the
-        following `(r+n)`-by-`2n` matrix.
-
-        .. MATH::
-
-            \begin{pmatrix}
-             V      &   V    \\
-             I_n    &   2I_n
-            \end{pmatrix},
-
-        where `V` is the `r`-by-`n` vertices matrix of `P`.
-
-        EXAMPLES::
-
-            sage: P = polytopes.octahedron()
-            sage: L = P.lawrence_polytope(); L
-            A 9-dimensional polyhedron in ZZ^9 defined as the convex hull of 12 vertices
-            sage: V = P.vertices_list()
-            sage: i = 0
-            sage: for v in V:
-            ....:     v = v + i*[0]
-            ....:     P = P.lawrence_extension(v)
-            ....:     i = i + 1
-            sage: P == L
-            True
-
-        REFERENCES:
-
-            For more information, see Section 6.6 of [Zie2007]_.
-        """
-        from sage.matrix.constructor import block_matrix
-
-        if not self.is_compact():
-            raise NotImplementedError("self must be a polytope")
-
-        V = self.vertices_matrix().transpose()
-        n = self.n_vertices()
-        I_n = matrix.identity(n)
-        lambda_V = block_matrix([[V, I_n], [V, 2*I_n]])
-        parent = self.parent().change_ring(self.base_ring(), ambient_dim=self.ambient_dim() + n)
-        return parent.element_class(parent, [lambda_V, [], []], None)
-
-    def _test_lawrence(self, tester=None, **options):
-        """
-        Run tests on the methods related to lawrence extensions.
-
-        TESTS:
-
-        Check that :trac:`28725` is fixed::
-
-            sage: polytopes.regular_polygon(3)._test_lawrence()                 # optional - sage.rings.number_field
-
-        Check that :trac:`30293` is fixed::
-
-            sage: polytopes.cube()._test_lawrence()
-        """
-        if tester is None:
-            tester = self._tester(**options)
-
-        if self.backend() == 'normaliz' and not self.base_ring() in (ZZ, QQ):
-            # Speeds up the doctest for significantly.
-            self = self.change_ring(self._normaliz_field)
-
-        if not self.is_compact():
-            with tester.assertRaises(NotImplementedError):
-                self.lawrence_polytope()
-            with tester.assertRaises(NotImplementedError):
-                self.lawrence_extension(self.vertices()[0])
-            return
-
-        if self.n_vertices() > 1:
-            # ``v`` must be a vertex or outside ``self``.
-            with tester.assertRaises(ValueError):
-                self.lawrence_extension(self.center())
-
-        if self.n_vertices() >= 40 or self.n_facets() > 40:
-            # Avoid very long tests.
-            return
-
-        if self.n_vertices():
-            from sage.misc.prandom import randint
-            v = self.vertices()[randint(0, self.n_vertices()-1)].vector()
-
-            # A lawrence extension with a vertex.
-            P = self.lawrence_extension(v)
-            tester.assertEqual(self.dim() + 1, P.dim())
-            tester.assertEqual(self.n_vertices() + 1, P.n_vertices())
-            tester.assertEqual(self.backend(), P.backend())
-
-            if self.n_vertices() > 1:
-                # A lawrence extension with a point outside of the polyhedron.
-                Q = self.lawrence_extension(2*v - self.center())
-                tester.assertEqual(self.dim() + 1, Q.dim())
-                tester.assertEqual(self.n_vertices() + 2, Q.n_vertices())
-                tester.assertEqual(self.backend(), Q.backend())  # Any backend should handle the fraction field.
-
-                import warnings
-
-                with warnings.catch_warnings():
-                    warnings.simplefilter("error")
-                    try:
-                        from sage.rings.real_double_field import RDF
-                        two = RDF(2.0)
-                        # Implicitly checks :trac:`30328`.
-                        R = self.lawrence_extension(two * v - self.center())
-                        tester.assertEqual(self.dim() + 1, R.dim())
-                        tester.assertEqual(self.n_vertices() + 2, R.n_vertices())
-
-                        tester.assertTrue(Q.is_combinatorially_isomorphic(R))
-                    except ImportError:
-                        # RDF not available
-                        pass
-                    except UserWarning:
-                        # Data is numerically complicated.
-                        pass
-                    except ValueError as err:
-                        if "Numerical inconsistency" not in err.args[0]:
-                            raise err
-
-        if self.n_vertices() >= 12 or (self.base_ring() not in (ZZ, QQ) and self.backend() == 'field'):
-            # Avoid very long tests.
-            return
-
-        P = self.lawrence_polytope()
-        tester.assertEqual(self.dim() + self.n_vertices(), P.dim())
-        tester.assertEqual(self.n_vertices()*2, P.n_vertices())
-        tester.assertEqual(self.backend(), P.backend())
-        tester.assertTrue(P.is_lawrence_polytope())
-
-        # Construct the lawrence polytope iteratively by lawrence extensions.
-        V = self.vertices_list()
-        Q = self
-        i = 0
-        for v in V:
-            v = v + i*[0]
-            Q = Q.lawrence_extension(v)
-            i = i + 1
-        tester.assertEqual(P, Q)
-
-    def barycentric_subdivision(self, subdivision_frac=None):
-        r"""
-        Return the barycentric subdivision of a compact polyhedron.
-
-        DEFINITION:
-
-        The barycentric subdivision of a compact polyhedron is a standard way
-        to triangulate its faces in such a way that maximal faces correspond to
-        flags of faces of the starting polyhedron (i.e. a maximal chain in the
-        face lattice of the polyhedron). As a simplicial complex, this is known
-        as the order complex of the face lattice of the polyhedron.
-
-        REFERENCE:
-
-        See :wikipedia:`Barycentric_subdivision`
-        Section 6.6, Handbook of Convex Geometry, Volume A, edited by P.M. Gruber and J.M.
-        Wills. 1993, North-Holland Publishing Co..
-
-        INPUT:
-
-        - ``subdivision_frac`` -- number. Gives the proportion how far the new
-          vertices are pulled out of the polytope. Default is `\frac{1}{3}` and
-          the value should be smaller than `\frac{1}{2}`. The subdivision is
-          computed on the polar polyhedron.
-
-        OUTPUT:
-
-        A Polyhedron object, subdivided as described above.
-
-        EXAMPLES::
-
-            sage: P = polytopes.hypercube(3)
-            sage: P.barycentric_subdivision()
-            A 3-dimensional polyhedron in QQ^3 defined as the convex hull
-            of 26 vertices
-            sage: P = Polyhedron(vertices=[[0,0,0],[0,1,0],[1,0,0],[0,0,1]])
-            sage: P.barycentric_subdivision()
-            A 3-dimensional polyhedron in QQ^3 defined as the convex hull
-            of 14 vertices
-            sage: P = Polyhedron(vertices=[[0,1,0],[0,0,1],[1,0,0]])
-            sage: P.barycentric_subdivision()
-            A 2-dimensional polyhedron in QQ^3 defined as the convex hull
-            of 6 vertices
-            sage: P = polytopes.regular_polygon(4, base_ring=QQ)                # optional - sage.rings.number_field
-            sage: P.barycentric_subdivision()                                   # optional - sage.rings.number_field
-            A 2-dimensional polyhedron in QQ^2 defined as the convex hull of 8
-            vertices
-
-        TESTS::
-
-            sage: P.barycentric_subdivision(1/2)
-            Traceback (most recent call last):
-            ...
-            ValueError: the subdivision fraction should be between 0 and 1/2
-            sage: P = Polyhedron(ieqs=[[1,0,1],[0,1,0],[1,0,0],[0,0,1]])
-            sage: P.barycentric_subdivision()
-            Traceback (most recent call last):
-            ...
-            ValueError: the polytope has to be compact
-            sage: P = Polyhedron(vertices=[[0,0,0],[0,1,0],[1,0,0],[0,0,1]], backend='field')
-            sage: P.barycentric_subdivision()
-            A 3-dimensional polyhedron in QQ^3 defined as the convex hull of 14 vertices
-
-            sage: polytopes.simplex(backend='field').barycentric_subdivision().backend()
-            'field'
-            sage: polytopes.cube(backend='cdd').barycentric_subdivision().backend()
-            'cdd'
-        """
-        if subdivision_frac is None:
-            subdivision_frac = ZZ.one() / 3
-
-        if not self.is_compact():
-            raise ValueError("the polytope has to be compact")
-        if not (0 < subdivision_frac < ZZ.one() / 2):
-            raise ValueError("the subdivision fraction should be "
-                             "between 0 and 1/2")
-
-        barycenter = self.center()
-        parent = self.parent().base_extend(subdivision_frac)
-
-        start_polar = (self - barycenter).polar(in_affine_span=True)
-        polar = (self - barycenter).polar(in_affine_span=True)
-
-        for i in range(self.dimension() - 1):
-
-            new_ineq = []
-            subdivided_faces = list(start_polar.faces(i))
-            Hrep = polar.Hrepresentation()
-
-            for face in subdivided_faces:
-
-                face_vertices = face.vertices()
-                normal_vectors = []
-
-                for facet in Hrep:
-                    if all(facet.contains(v) and not facet.interior_contains(v)
-                           for v in face_vertices):
-                        # The facet contains the face
-                        normal_vectors.append(facet.A())
-
-                normal_vector = sum(normal_vectors)
-                B = - normal_vector * (face_vertices[0].vector())
-                linear_evaluation = set([-normal_vector * (v.vector())
-                                         for v in polar.vertices()])
-
-                if B == max(linear_evaluation):
-                    C = max(linear_evaluation.difference(set([B])))
-                else:
-                    C = min(linear_evaluation.difference(set([B])))
-
-                ineq_vector = [(1 - subdivision_frac) * B + subdivision_frac * C] + list(normal_vector)
-                new_ineq += [ineq_vector]
-
-            new_ieqs = polar.inequalities_list() + new_ineq
-            new_eqns = polar.equations_list()
-
-            polar = parent.element_class(parent, None, [new_ieqs, new_eqns])
-
-        return (polar.polar(in_affine_span=True)) + barycenter
-
-    def polar(self, in_affine_span=False):
-        """
-        Return the polar (dual) polytope.
-
-        The original vertices are translated so that their barycenter
-        is at the origin, and then the vertices are used as the
-        coefficients in the polar inequalities.
-
-        The polytope must be full-dimensional, unless ``in_affine_span`` is ``True``.
-        If ``in_affine_span`` is ``True``, then the operation will be performed in the
-        linear/affine span of the polyhedron (after translation).
-
-        EXAMPLES::
-
-            sage: p = Polyhedron(vertices = [[0,0,1],[0,1,0],[1,0,0],[0,0,0],[1,1,1]], base_ring=QQ)
-            sage: p
-            A 3-dimensional polyhedron in QQ^3 defined as the convex hull of 5 vertices
-            sage: p.polar()
-            A 3-dimensional polyhedron in QQ^3 defined as the convex hull of 6 vertices
-
-            sage: cube = polytopes.hypercube(3)
-            sage: octahedron = polytopes.cross_polytope(3)
-            sage: cube_dual = cube.polar()
-            sage: octahedron == cube_dual
-            True
-
-        ``in_affine_span`` somewhat ignores equations, performing the polar in the
-        spanned subspace (after translating barycenter to origin)::
-
-            sage: P = polytopes.simplex(3, base_ring=QQ)
-            sage: P.polar(in_affine_span=True)
-            A 3-dimensional polyhedron in QQ^4 defined as the convex hull of 4 vertices
-
-        Embedding the polytope in a higher dimension, commutes with polar in this case::
-
-            sage: point = Polyhedron([[0]])
-            sage: P = polytopes.cube().change_ring(QQ)
-            sage: (P*point).polar(in_affine_span=True) == P.polar()*point
-            True
-
-        TESTS::
-
-            Check that :trac:`25081` is fixed::
-
-            sage: C = polytopes.hypercube(4,backend='cdd')
-            sage: C.polar().backend()
-            'cdd'
-
-        Check that :trac:`28850` is fixed::
-
-            sage: P = polytopes.simplex(3, base_ring=QQ)
-            sage: P.polar()
-            Traceback (most recent call last):
-            ...
-            ValueError: not full-dimensional; try with 'in_affine_span=True'
-
-        Check that the double description is set up correctly::
-
-            sage: P = Polyhedron([[1,0],[0,1],[-1,-1]], backend='field')
-            sage: Q = P.change_ring(QQ, backend='ppl')
-            sage: P.polar() == Q.polar()
-            True
-
-            sage: P = polytopes.simplex(4, backend='field')
-            sage: Q = P.change_ring(QQ, backend='ppl')
-            sage: P.polar(in_affine_span=True) == Q.polar(in_affine_span=True)
-            True
-
-        Check that it works, even when the equations are not orthogonal to each other::
-
-            sage: P = polytopes.cube()*Polyhedron([[0,0,0]])
-            sage: P = P.change_ring(QQ)
-
-            sage: from sage.geometry.polyhedron.backend_field import Polyhedron_field
-            sage: from sage.geometry.polyhedron.parent import Polyhedra_field
-            sage: parent = Polyhedra_field(QQ, 6, 'field')
-            sage: equations = [[0, 0, 0, 0, 1, 1, 1], [0, 0, 0, 0, -1, 1, -1], [0, 0, 0, 0, 1, -1, -1]]
-            sage: Q = Polyhedron_field(parent, [P.vertices(), [], []], [P.inequalities(), equations],
-            ....:                      Vrep_minimal=True, Hrep_minimal=True)
-            sage: Q == P
-            True
-            sage: Q.polar(in_affine_span=True) == P.polar(in_affine_span=True)
-            True
-        """
-        if not self.is_compact():
-            raise ValueError("not a polytope")
-        if not in_affine_span and not self.dim() == self.ambient_dim():
-            raise ValueError("not full-dimensional; try with 'in_affine_span=True'")
-
-        t_Vrep, t_Hrep, parent = self._translation_double_description(-self.center())
-        t_verts = t_Vrep[0]
-        t_ieqs = t_Hrep[0]
-        t_eqns = t_Hrep[1]
-
-        new_ieqs = ((1,) + tuple(-v) for v in t_verts)
-        if self.n_vertices() == 1:
-            new_verts = self.vertices()
-        elif not self.n_equations():
-            new_verts = ((-h/h[0])[1:] for h in t_ieqs)
-        else:
-            # Transform the equations such that the normals are pairwise orthogonal.
-            t_eqns = list(t_eqns)
-            for i, h in enumerate(t_eqns):
-                for h1 in t_eqns[:i]:
-                    a = h[1:]*h1[1:]
-                    if a:
-                        b = h1[1:]*h1[1:]
-                        t_eqns[i] = b*h - a*h1
-
-            def move_vertex_to_subspace(vertex):
-                for h in t_eqns:
-                    offset = vertex*h[1:]+h[0]
-                    vertex = vertex-h[1:]*offset/(h[1:]*h[1:])
-                return vertex
-
-            new_verts = (move_vertex_to_subspace((-h/h[0])[1:]) for h in t_ieqs)
-
-        pref_rep = 'Hrep' if self.n_vertices() <= self.n_inequalities() else 'Vrep'
-
-        return parent.element_class(parent, [new_verts, [], []],
-                                    [new_ieqs, t_eqns],
-                                    Vrep_minimal=True, Hrep_minimal=True, pref_rep=pref_rep)
-
-    def pyramid(self):
-        """
-        Return a polyhedron that is a pyramid over the original.
-
-        EXAMPLES::
-
-            sage: square = polytopes.hypercube(2);  square
-            A 2-dimensional polyhedron in ZZ^2 defined as the convex hull of 4 vertices
-            sage: egyptian_pyramid = square.pyramid();  egyptian_pyramid
-            A 3-dimensional polyhedron in QQ^3 defined as the convex hull of 5 vertices
-            sage: egyptian_pyramid.n_vertices()
-            5
-            sage: for v in egyptian_pyramid.vertex_generator(): print(v)
-            A vertex at (0, -1, -1)
-            A vertex at (0, -1, 1)
-            A vertex at (0, 1, -1)
-            A vertex at (0, 1, 1)
-            A vertex at (1, 0, 0)
-
-        TESTS::
-
-            sage: polytopes.simplex(backend='cdd').pyramid().backend()
-            'cdd'
-        """
-        assert self.is_compact(), "Not a polytope."
-        c = self.center()
-
-        from itertools import chain
-        new_verts = chain(([0] + x for x in self.Vrep_generator()),
-                          [[1] + list(c)])
-        new_ieqs = chain(([i.b()] + [-c*i.A() - i.b()] + list(i.A()) for i in self.inequalities()),
-                         [[0, 1] + [0]*self.ambient_dim()])
-        new_eqns = ([e.b()] + [0] + list(e.A()) for e in self.equations())
-
-        pref_rep = 'Hrep' if self.n_vertices() > self.n_inequalities() else 'Vrep'
-        parent = self.parent().base_extend(self.center().parent(), ambient_dim=self.ambient_dim()+1)
-
-        if self.n_vertices() == 1:
-            # Fix the polyhedron with one vertex.
-            return parent.element_class(parent, [new_verts, [], []], None)
-
-        return parent.element_class(parent, [new_verts, [], []],
-                                    [new_ieqs, new_eqns],
-                                    Vrep_minimal=True, Hrep_minimal=True, pref_rep=pref_rep)
-
-    def _test_pyramid(self, tester=None, **options):
-        """
-        Run tests on the methods related to pyramids.
-
-        TESTS:
-
-            sage: polytopes.regular_polygon(4)._test_pyramid()                  # optional - sage.rings.number_field
-        """
-        if tester is None:
-            tester = self._tester(**options)
-
-        def check_pyramid_certificate(P, cert):
-            others = set(v for v in P.vertices() if not v == cert)
-            if len(others):
-                tester.assertTrue(any(set(f.ambient_Vrepresentation()) == others for f in P.facets()))
-
-        if self.is_compact():
-            b, cert = self.is_pyramid(certificate=True)
-            if b:
-                check_pyramid_certificate(self, cert)
-
-            if 1 < self.n_vertices() < 50 and self.n_facets() < 50:
-                pyr = self.pyramid()
-                b, cert = pyr.is_pyramid(certificate=True)
-                tester.assertTrue(b)
-                check_pyramid_certificate(pyr, cert)
-        else:
-            with tester.assertRaises(AssertionError):
-                pyr = self.pyramid()
-
-        if self.is_compact() and 1 < self.n_vertices() < 50 and self.n_facets() < 50:
-            # Check the pyramid of the polar.
-            self_fraction_field = self.base_extend(QQ)
-
-            polar = self_fraction_field.polar(in_affine_span=True)
-            pyr_polar = polar.pyramid()
-            b, cert = pyr_polar.is_pyramid(certificate=True)
-            tester.assertTrue(b)
-            check_pyramid_certificate(pyr_polar, cert)
-
-            pyr = self_fraction_field.pyramid()
-            polar_pyr = pyr.polar(in_affine_span=True)
-            b, cert = polar_pyr.is_pyramid(certificate=True)
-            tester.assertTrue(b)
-            check_pyramid_certificate(polar_pyr, cert)
-
-            try:
-                import sage.graphs.graph
-            except ImportError:
-                pass
-            else:
-                tester.assertTrue(pyr_polar.is_combinatorially_isomorphic(pyr_polar))
-
-            # Basic properties of the pyramid.
-
-            # Check that the prism preserves the backend.
-            tester.assertEqual(pyr.backend(), self.backend())
-
-            tester.assertEqual(1 + self.n_vertices(), pyr.n_vertices())
-            tester.assertEqual(self.n_equations(), pyr.n_equations())
-            tester.assertEqual(1 + self.n_inequalities(), pyr.n_inequalities())
-
-            if self.n_vertices() < 15 and self.n_facets() < 15:
-                pyr._test_basic_properties()
-
-    def bipyramid(self):
-        """
-        Return a polyhedron that is a bipyramid over the original.
-
-        EXAMPLES::
-
-            sage: octahedron = polytopes.cross_polytope(3)
-            sage: cross_poly_4d = octahedron.bipyramid()
-            sage: cross_poly_4d.n_vertices()
-            8
-            sage: q = [list(v) for v in cross_poly_4d.vertex_generator()]
-            sage: q
-            [[-1, 0, 0, 0],
-             [0, -1, 0, 0],
-             [0, 0, -1, 0],
-             [0, 0, 0, -1],
-             [0, 0, 0, 1],
-             [0, 0, 1, 0],
-             [0, 1, 0, 0],
-             [1, 0, 0, 0]]
-
-        Now check that bipyramids of cross-polytopes are cross-polytopes::
-
-            sage: q2 = [list(v) for v in polytopes.cross_polytope(4).vertex_generator()]
-            sage: [v in q2 for v in q]
-            [True, True, True, True, True, True, True, True]
-
-        TESTS::
-
-            sage: polytopes.simplex(backend='cdd').bipyramid().backend()
-            'cdd'
-        """
-        c = self.center()
-        from itertools import chain
-        new_verts = chain(([0] + list(x) for x in self.vertex_generator()),
-                          [[1] + list(c), [-1] + list(c)])
-        new_rays =  ([0] + r for r in self.rays())
-        new_lines = ([0] + l for l in self.lines())
-        new_ieqs = chain(([i.b()] + [ c*i.A() + i.b()] + list(i.A()) for i in self.inequalities()),
-                         ([i.b()] + [-c*i.A() - i.b()] + list(i.A()) for i in self.inequalities()))
-        new_eqns = ([e.b()] + [0] + list(e.A()) for e in self.equations())
-
-        pref_rep = 'Hrep' if 2 + (self.n_vertices() + self.n_rays()) >= 2*self.n_inequalities() else 'Vrep'
-        parent = self.parent().base_extend(self.center().parent(), ambient_dim=self.ambient_dim()+1)
-
-        if c not in self.relative_interior():
-            # Fix polyhedra with non-proper center.
-            return parent.element_class(parent, [new_verts, new_rays, new_lines], None)
-
-        return parent.element_class(parent, [new_verts, new_rays, new_lines],
-                                    [new_ieqs, new_eqns],
-                                    Vrep_minimal=True, Hrep_minimal=True, pref_rep=pref_rep)
-
-    def _test_bipyramid(self, tester=None, **options):
-        """
-        Run tests on the method :meth:`.bipyramid`.
-
-        TESTS::
-
-            sage: polytopes.cross_polytope(3)._test_bipyramid()
-        """
-        if tester is None:
-            tester = self._tester(**options)
-
-        if (self.n_vertices() + self.n_rays() >= 40
-                or self.n_facets() >= 40
-                or self.n_vertices() <= 1):
-            return
-
-        bipyramid = self.bipyramid()
-
-        # Check that the double description is set up correctly.
-        if self.base_ring().is_exact() and self.n_vertices() + self.n_rays() < 15 and self.n_facets() < 15:
-            bipyramid._test_basic_properties(tester)
-
-        # Check that the bipyramid preserves the backend.
-        tester.assertEqual(bipyramid.backend(), self.backend())
-
-        if self.center() not in self.relative_interior():
-            # In this case (unbounded) the bipyramid behaves a bit different.
-            return
-
-        tester.assertEqual(2 + self.n_vertices(), bipyramid.n_vertices())
-        tester.assertEqual(self.n_rays(), bipyramid.n_rays())
-        tester.assertEqual(self.n_lines(), bipyramid.n_lines())
-        tester.assertEqual(self.n_equations(), bipyramid.n_equations())
-        tester.assertEqual(2*self.n_inequalities(), bipyramid.n_inequalities())
-
-        if not self.is_compact():
-            # ``is_bipyramid`` is only implemented for compact polyhedra.
-            return
-
-        b, cert = bipyramid.is_bipyramid(certificate=True)
-        tester.assertTrue(b)
-
-        if not self.is_bipyramid() and self.base_ring().is_exact():
-            # In this case the certificate is unique.
-
-            R = self.base_ring()
-            a = (R(1),) + tuple(self.center())
-            b = (R(-1),) + tuple(self.center())
-            c, d = [tuple(v) for v in cert]
-            tester.assertEqual(sorted([a, b]), sorted([c, d]))
-
-    def prism(self):
-        """
-        Return a prism of the original polyhedron.
-
-        EXAMPLES::
-
-            sage: square = polytopes.hypercube(2)
-            sage: cube = square.prism()
-            sage: cube
-            A 3-dimensional polyhedron in ZZ^3 defined as the convex hull of 8 vertices
-            sage: hypercube = cube.prism()
-            sage: hypercube.n_vertices()
-            16
-
-        TESTS::
-
-            sage: polytopes.simplex(backend='cdd').prism().backend()
-            'cdd'
-        """
-        from itertools import chain
-        new_verts = chain(([0] + v for v in self.vertices()),
-                          ([1] + v for v in self.vertices()))
-        new_rays =  ([0] + r for r in self.rays())
-        new_lines = ([0] + l for l in self.lines())
-        new_eqns = ([e.b()] + [0] + list(e[1:]) for e in self.equations())
-        new_ieqs = chain(([i.b()] + [0] + list(i[1:]) for i in self.inequalities()),
-                         [[0, 1] + [0]*self.ambient_dim(), [1, -1] + [0]*self.ambient_dim()])
-
-        pref_rep = 'Hrep' if 2*(self.n_vertices() + self.n_rays()) >= self.n_inequalities() + 2 else 'Vrep'
-        parent = self.parent().change_ring(self.base_ring(), ambient_dim=self.ambient_dim()+1)
-
-        if not self.vertices():
-            # Fix the empty polyhedron.
-            return parent.element_class(parent, [[], [], []], None)
-
-        return parent.element_class(parent, [new_verts, new_rays, new_lines],
-                                    [new_ieqs, new_eqns],
-                                    Vrep_minimal=True, Hrep_minimal=True, pref_rep=pref_rep)
-
-    def _test_prism(self, tester=None, **options):
-        """
-        Run tests on the method :meth:`.prism`.
-
-        TESTS::
-
-            sage: polytopes.cross_polytope(3)._test_prism()
-        """
-        if tester is None:
-            tester = self._tester(**options)
-
-        if self.n_vertices() + self.n_rays() < 40 and self.n_facets() < 40:
-            prism = self.prism()
-
-            # Check that the double description is set up correctly.
-            if self.base_ring().is_exact() and self.n_vertices() + self.n_rays() < 15 and self.n_facets() < 15:
-                prism._test_basic_properties(tester)
-
-            # Check that the prism preserves the backend.
-            tester.assertEqual(prism.backend(), self.backend())
-
-            tester.assertEqual(2*self.n_vertices(), prism.n_vertices())
-            tester.assertEqual(self.n_rays(), prism.n_rays())
-            tester.assertEqual(self.n_lines(), prism.n_lines())
-            tester.assertEqual(self.n_equations(), prism.n_equations())
-            if self.is_empty():
-                return
-
-            tester.assertEqual(2 + self.n_inequalities(), prism.n_inequalities())
-
-            if not self.is_compact():
-                # ``is_prism`` only implemented for compact polyhedra.
-                return
-
-            b, cert = prism.is_prism(certificate=True)
-            tester.assertTrue(b)
-
-            if not self.is_prism() and self.base_ring().is_exact():
-                # In this case the certificate is unique.
-
-                R = self.base_ring()
-                cert_set = set(frozenset(tuple(v) for v in f) for f in cert)
-                expected_cert = set(frozenset((i,) + tuple(v)
-                                              for v in self.vertices())
-                                    for i in (R(0), R(1)))
-                tester.assertEqual(cert_set, expected_cert)
-
-    def one_point_suspension(self, vertex):
-        """
-        Return the one-point suspension of ``self`` by splitting the vertex
-        ``vertex``.
-
-        The resulting polyhedron has one more vertex and its dimension
-        increases by one.
-
-        INPUT:
-
-        - ``vertex`` -- a Vertex of ``self``
-
-        EXAMPLES::
-
-            sage: cube = polytopes.cube()
-            sage: v = cube.vertices()[0]
-            sage: ops_cube = cube.one_point_suspension(v)
-            sage: ops_cube.f_vector()
-            (1, 9, 24, 24, 9, 1)
-
-            sage: pentagon  = polytopes.regular_polygon(5)                      # optional - sage.rings.number_field
-            sage: v = pentagon.vertices()[0]                                    # optional - sage.rings.number_field
-            sage: ops_pentagon = pentagon.one_point_suspension(v)               # optional - sage.rings.number_field
-            sage: ops_pentagon.f_vector()                                       # optional - sage.rings.number_field
-            (1, 6, 12, 8, 1)
-
-        It works with a polyhedral face as well::
-
-            sage: vv = cube.faces(0)[1]
-            sage: ops_cube2 = cube.one_point_suspension(vv)
-            sage: ops_cube == ops_cube2
-            True
-
-        .. SEEALSO::
-
-            :meth:`face_split`
-
-        TESTS::
-
-            sage: e = cube.faces(1)[0]
-            sage: cube.one_point_suspension(e)
-            Traceback (most recent call last):
-            ...
-            TypeError: the vertex A 1-dimensional face of a Polyhedron in ZZ^3 defined as the convex hull of 2 vertices should be a Vertex or PolyhedronFace of dimension 0
-        """
-        from sage.geometry.polyhedron.representation import Vertex
-        from sage.geometry.polyhedron.face import PolyhedronFace
-        if isinstance(vertex, Vertex):
-            return self.face_split(vertex)
-        elif isinstance(vertex, PolyhedronFace) and vertex.dim() == 0:
-            return self.face_split(vertex)
-        else:
-            raise TypeError("the vertex {} should be a Vertex or PolyhedronFace of dimension 0".format(vertex))
-
-    def face_split(self, face):
-        """
-        Return the face splitting of the face ``face``.
-
-        Splitting a face correspond to the bipyramid (see :meth:`bipyramid`)
-        of ``self`` where the two new vertices are placed above and below
-        the center of ``face`` instead of the center of the whole polyhedron.
-        The two new vertices are placed in the new dimension at height `-1` and
-        `1`.
-
-        INPUT:
-
-        - ``face`` -- a PolyhedronFace or a Vertex
-
-        EXAMPLES::
-
-            sage: pentagon  = polytopes.regular_polygon(5)                      # optional - sage.rings.number_field
-            sage: f = pentagon.faces(1)[0]                                      # optional - sage.rings.number_field
-            sage: fsplit_pentagon = pentagon.face_split(f)                      # optional - sage.rings.number_field
-            sage: fsplit_pentagon.f_vector()                                    # optional - sage.rings.number_field
-            (1, 7, 14, 9, 1)
-
-        TESTS:
-
-        Check that :trac:`28668` is fixed::
-
-            sage: P = polytopes.octahedron()
-            sage: P.face_split(P.faces(2)[0])
-            A 4-dimensional polyhedron in QQ^4 defined as the convex hull of 8 vertices
-
-        .. SEEALSO::
-
-            :meth:`one_point_suspension`
-        """
-        from sage.geometry.polyhedron.representation import Vertex
-        from sage.geometry.polyhedron.face import PolyhedronFace
-        if isinstance(face, Vertex):
-            new_vertices = [list(x) + [0] for x in self.vertex_generator()] + \
-                           [list(face) + [x] for x in [-1, 1]]  # Splitting the vertex
-        elif isinstance(face, PolyhedronFace):
-            new_vertices = [list(x) + [0] for x in self.vertex_generator()] + \
-                           [list(face.as_polyhedron().center()) + [x] for x in [-1, 1]]  # Splitting the face
-        else:
-            raise TypeError("the face {} should be a Vertex or PolyhedronFace".format(face))
-
-        new_rays = []
-        new_rays.extend( [ r + [0] for r in self.ray_generator() ] )
-
-        new_lines = []
-        new_lines.extend( [ l + [0] for l in self.line_generator() ] )
-
-        parent = self.parent().change_ring(self.base_ring().fraction_field(), ambient_dim=self.ambient_dim()+1)
-        return parent.element_class(parent, [new_vertices, new_rays, new_lines], None)
-
-    def projection(self, projection=None):
-        """
-        Return a projection object.
-
-        INPUT:
-
-        - ``proj`` -- a projection function
-
-        OUTPUT:
-
-        The identity projection. This is useful for plotting
-        polyhedra.
-
-        .. SEEALSO::
-
-            :meth:`~sage.geometry.polyhedron.base.Polyhedron_base.schlegel_projection` for a more interesting projection.
-
-        EXAMPLES::
-
-            sage: p = polytopes.hypercube(3)
-            sage: proj = p.projection()
-            sage: proj
-            The projection of a polyhedron into 3 dimensions
-        """
-        from .plot import Projection
-        if projection is not None:
-            self.projection = Projection(self, projection)
-        else:
-            self.projection = Projection(self)
-        return self.projection
-
-    def render_solid(self, **kwds):
-        """
-        Return a solid rendering of a 2- or 3-d polytope.
-
-        EXAMPLES::
-
-            sage: p = polytopes.hypercube(3)
-            sage: p_solid = p.render_solid(opacity = .7)
-            sage: type(p_solid)
-            <class 'sage.plot.plot3d.index_face_set.IndexFaceSet'>
-        """
-        proj = self.projection()
-        if self.ambient_dim() == 3:
-            return proj.render_solid_3d(**kwds)
-        if self.ambient_dim() == 2:
-            return proj.render_fill_2d(**kwds)
-        raise ValueError("render_solid is only defined for 2 and 3 dimensional polyhedra")
-
-    def render_wireframe(self, **kwds):
-        """
-        For polytopes in 2 or 3 dimensions, return the edges
-        as a list of lines.
-
-        EXAMPLES::
-
-            sage: p = Polyhedron([[1,2,],[1,1],[0,0]])
-            sage: p_wireframe = p.render_wireframe()
-            sage: p_wireframe._objects
-            [Line defined by 2 points, Line defined by 2 points, Line defined by 2 points]
-        """
-        proj = self.projection()
-        if self.ambient_dim() == 3:
-            return proj.render_wireframe_3d(**kwds)
-        if self.ambient_dim() == 2:
-            return proj.render_outline_2d(**kwds)
-        raise ValueError("render_wireframe is only defined for 2 and 3 dimensional polyhedra")
-
-    def schlegel_projection(self, facet=None, position=None):
-        """
-        Return the Schlegel projection.
-
-        * The facet is orthonormally transformed into its affine hull.
-
-        * The position specifies a point coming out of the barycenter of the
-          facet from which the other vertices will be projected into the facet.
-
-        INPUT:
-
-        - ``facet`` -- a PolyhedronFace. The facet into which the Schlegel
-          diagram is created. The default is the first facet.
-
-        - ``position`` -- a positive number. Determines a relative distance
-          from the barycenter of ``facet``. A value close to 0 will place the
-          projection point close to the facet and a large value further away.
-          Default is `1`. If the given value is too large, an error is returned.
-
-        OUTPUT:
-
-        A :class:`~sage.geometry.polyhedron.plot.Projection` object.
-
-        EXAMPLES::
-
-            sage: p = polytopes.hypercube(3)
-            sage: sch_proj = p.schlegel_projection()
-            sage: schlegel_edge_indices = sch_proj.lines
-            sage: schlegel_edges = [sch_proj.coordinates_of(x) for x in schlegel_edge_indices]
-            sage: len([x for x in schlegel_edges if x[0][0] > 0])
-            8
-
-        The Schlegel projection preserves the convexity of facets, see :trac:`30015`::
-
-            sage: fcube = polytopes.hypercube(4)
-            sage: tfcube = fcube.face_truncation(fcube.faces(0)[0])
-            sage: tfcube.facets()[-1]
-            A 3-dimensional face of a Polyhedron in QQ^4 defined as the convex hull of 8 vertices
-            sage: sp = tfcube.schlegel_projection(tfcube.facets()[-1])
-            sage: sp.plot()  # optional - sage.plot
-            Graphics3d Object
-
-        The same truncated cube but see inside the tetrahedral facet::
-
-            sage: tfcube.facets()[4]
-            A 3-dimensional face of a Polyhedron in QQ^4 defined as the convex hull of 4 vertices
-            sage: sp = tfcube.schlegel_projection(tfcube.facets()[4])
-            sage: sp.plot()  # optional - sage.plot
-            Graphics3d Object
-
-        A different values of ``position`` changes the projection::
-
-            sage: sp = tfcube.schlegel_projection(tfcube.facets()[4],1/2)
-            sage: sp.plot()  # optional - sage.plot
-            Graphics3d Object
-            sage: sp = tfcube.schlegel_projection(tfcube.facets()[4],4)
-            sage: sp.plot()  # optional - sage.plot
-            Graphics3d Object
-
-        A value which is too large give a projection point that sees more than
-        one facet resulting in a error::
-
-            sage: sp = tfcube.schlegel_projection(tfcube.facets()[4],5)
-            Traceback (most recent call last):
-            ...
-            ValueError: the chosen position is too large
-        """
-        proj = self.projection()
-        return proj.schlegel(facet, position)
-
-    def _volume_lrs(self, verbose=False):
-        """
-        Computes the volume of a polytope using lrs.
-
-        OUTPUT:
-
-        The volume, cast to RDF (although lrs seems to output a
-        rational value this must be an approximation in some cases).
-
-        EXAMPLES::
-
-            sage: polytopes.hypercube(3)._volume_lrs() # optional - lrslib
-            8.0
-            sage: (polytopes.hypercube(3)*2)._volume_lrs() # optional - lrslib
-            64.0
-            sage: polytopes.twenty_four_cell()._volume_lrs() # optional - lrslib
-            2.0
-
-        REFERENCES:
-
-        - David Avis's lrs program.
-        """
-        from sage.features.lrs import Lrs
-        Lrs().require()
-
-        from sage.misc.temporary_file import tmp_filename
-        from subprocess import Popen, PIPE
-
-        in_str = self.cdd_Vrepresentation()
-        in_str += 'volume'
-        in_filename = tmp_filename()
-        in_file = open(in_filename, 'w')
-        in_file.write(in_str)
-        in_file.close()
-        if verbose:
-            print(in_str)
-
-        lrs_procs = Popen(['lrs', in_filename],
-                          stdin=PIPE, stdout=PIPE, stderr=PIPE)
-        ans, err = lrs_procs.communicate()
-        ans = bytes_to_str(ans)
-        err = bytes_to_str(err)
-        if verbose:
-            print(ans)
-        # FIXME: check err
-
-        for a_line in ans.splitlines():
-            if 'Volume=' in a_line:
-                volume = a_line.split('Volume=')[1]
-                volume = RDF(QQ(volume))
-                return volume
-
-        raise ValueError("lrs did not return a volume")
-
-    def _volume_latte(self, verbose=False, algorithm='triangulate', **kwargs):
-        """
-        Computes the volume of a polytope using LattE integrale.
-
-        INPUT:
-
-        - ``arg`` -- a cdd or LattE description string
-
-        - ``algorithm`` -- (default: 'triangulate') the integration method. Use 'triangulate' for
-          polytope triangulation or 'cone-decompose' for tangent cone decomposition method.
-
-        - ``raw_output`` -- if ``True`` then return directly the output string from LattE.
-
-        - ``verbose`` -- if ``True`` then return directly verbose output from LattE.
-
-        - For all other options, consult the LattE manual.
-
-        OUTPUT:
-
-        A rational value, or a string if ``raw_output`` if set to ``True``.
-
-        .. NOTE::
-
-            This function depends on LattE (i.e., the ``latte_int`` optional
-            package). See the LattE documentation for further details.
-
-        EXAMPLES::
-
-            sage: polytopes.hypercube(3)._volume_latte() # optional - latte_int
-            8
-            sage: (polytopes.hypercube(3)*2)._volume_latte() # optional - latte_int
-            64
-            sage: polytopes.twenty_four_cell()._volume_latte() # optional - latte_int
-            2
-            sage: polytopes.cuboctahedron()._volume_latte() # optional - latte_int
-            20/3
-
-        TESTS:
-
-        Testing triangulate algorithm::
-
-            sage: polytopes.cuboctahedron()._volume_latte(algorithm='triangulate') # optional - latte_int
-            20/3
-
-        Testing cone decomposition algorithm::
-
-            sage: polytopes.cuboctahedron()._volume_latte(algorithm='cone-decompose') # optional - latte_int
-            20/3
-
-        Testing raw output::
-
-            sage: polytopes.cuboctahedron()._volume_latte(raw_output=True) # optional - latte_int
-            '20/3'
-
-        Testing inexact rings::
-
-            sage: P = Polyhedron(vertices=[[0,0],[1,0],[0,1]],base_ring=RDF)
-            sage: P.volume(engine='latte')
-            Traceback (most recent call last):
-            ...
-            ValueError: LattE integrale cannot be applied over inexact rings
-        """
-        from sage.interfaces.latte import integrate
-        if self.base_ring() == RDF:
-            raise ValueError("LattE integrale cannot be applied over inexact rings")
-        else:
-            return integrate(self.cdd_Hrepresentation(), algorithm=algorithm, cdd=True, verbose=verbose, **kwargs)
-
-    def _volume_normaliz(self, measure='induced'):
-        r"""
-        Computes the volume of a polytope using normaliz.
-
-        INPUT:
-
-        - ``measure`` -- (default: 'induced') the measure to take. 'induced'
-          correspond to ``EuclideanVolume`` in normaliz and 'induced_lattice'
-          correspond to ``Volume`` in normaliz
-
-        OUTPUT:
-
-        A float value (when ``measure`` is 'induced') or a rational number
-        (when ``measure`` is 'induced_lattice')
-
-        .. NOTE::
-
-            This function depends on Normaliz (i.e., the ``pynormaliz`` optional
-            package). See the Normaliz documentation for further details.
-
-        TESTS::
-
-            sage: P = Polyhedron(vertices=[[0,0],[1,0],[0,1],[1,1]])
-            sage: P._volume_normaliz()
-            Traceback (most recent call last):
-            ...
-            TypeError: the backend should be normaliz
-        """
-        raise TypeError("the backend should be normaliz")
-
-    @cached_method(do_pickle=True)
-    def volume(self, measure='ambient', engine='auto', **kwds):
-        """
-        Return the volume of the polytope.
-
-        INPUT:
-
-        - ``measure`` -- string. The measure to use. Allowed values are:
-
-          * ``ambient`` (default): Lebesgue measure of ambient space (volume)
-          * ``induced``: Lebesgue measure of the affine hull (relative volume)
-          * ``induced_rational``: Scaling of the Lebesgue measure for rational
-            polytopes, such that the unit hypercube has volume 1
-          * ``induced_lattice``: Scaling of the Lebesgue measure, such that the
-            volume of the hypercube is factorial(n)
-
-        - ``engine`` -- string. The backend to use. Allowed values are:
-
-          * ``'auto'`` (default): choose engine according to measure
-          * ``'internal'``: see :meth:`triangulate`
-          * ``'TOPCOM'``: see :meth:`triangulate`
-          * ``'lrs'``: use David Avis's lrs program (optional)
-          * ``'latte'``: use LattE integrale program (optional)
-          * ``'normaliz'``: use Normaliz program (optional)
-
-        - ``**kwds`` -- keyword arguments that are passed to the
-          triangulation engine
-
-        OUTPUT:
-
-        The volume of the polytope
-
-        EXAMPLES::
-
-            sage: polytopes.hypercube(3).volume()
-            8
-            sage: (polytopes.hypercube(3)*2).volume()
-            64
-            sage: polytopes.twenty_four_cell().volume()
-            2
-
-        Volume of the same polytopes, using the optional package lrslib
-        (which requires a rational polytope).  For mysterious historical
-        reasons, Sage casts lrs's exact answer to a float::
-
-            sage: I3 = polytopes.hypercube(3)
-            sage: I3.volume(engine='lrs') # optional - lrslib
-            8.0
-            sage: C24 = polytopes.twenty_four_cell()
-            sage: C24.volume(engine='lrs') # optional - lrslib
-            2.0
-
-        If the base ring is exact, the answer is exact::
-
-            sage: P5 = polytopes.regular_polygon(5)                             # optional - sage.rings.number_field
-            sage: P5.volume()                                                   # optional - sage.rings.number_field
-            2.377641290737884?
-
-            sage: polytopes.icosahedron().volume()                              # optional - sage.rings.number_field
-            5/12*sqrt5 + 5/4
-            sage: numerical_approx(_) # abs tol 1e9                             # optional - sage.rings.number_field
-            2.18169499062491
-
-        When considering lower-dimensional polytopes, we can ask for the
-        ambient (full-dimensional), the induced measure (of the affine
-        hull) or, in the case of lattice polytopes, for the induced rational measure.
-        This is controlled by the parameter `measure`. Different engines
-        may have different ideas on the definition of volume of a
-        lower-dimensional object::
-
-            sage: P = Polyhedron([[0, 0], [1, 1]])
-            sage: P.volume()
-            0
-            sage: P.volume(measure='induced')
-            1.414213562373095?
-            sage: P.volume(measure='induced_rational') # optional -- latte_int
-            1
-
-            sage: S = polytopes.regular_polygon(6); S                           # optional - sage.rings.number_field
-            A 2-dimensional polyhedron in AA^2 defined as the convex hull of 6 vertices
-            sage: edge = S.faces(1)[4].as_polyhedron()                          # optional - sage.rings.number_field
-            sage: edge.vertices()                                               # optional - sage.rings.number_field
-            (A vertex at (0.866025403784439?, 1/2), A vertex at (0, 1))
-            sage: edge.volume()                                                 # optional - sage.rings.number_field
-            0
-            sage: edge.volume(measure='induced')                                # optional - sage.rings.number_field
-            1
-
-            sage: P = Polyhedron(backend='normaliz',vertices=[[1,0,0],[0,0,1],[-1,1,1],[-1,2,0]]) # optional - pynormaliz
-            sage: P.volume()  # optional - pynormaliz
-            0
-            sage: P.volume(measure='induced')  # optional - pynormaliz          # optional - sage.rings.number_field
-            2.598076211353316?
-            sage: P.volume(measure='induced',engine='normaliz')  # optional - pynormaliz
-            2.598076211353316
-            sage: P.volume(measure='induced_rational')  # optional - pynormaliz, latte_int
-            3/2
-            sage: P.volume(measure='induced_rational',engine='normaliz')  # optional - pynormaliz
-            3/2
-            sage: P.volume(measure='induced_lattice')  # optional - pynormaliz
-            3
-
-        The same polytope without normaliz backend::
-
-            sage: P = Polyhedron(vertices=[[1,0,0],[0,0,1],[-1,1,1],[-1,2,0]])
-            sage: P.volume(measure='induced_lattice',engine='latte')  # optional - latte_int
-            3
-
-            sage: Dexact = polytopes.dodecahedron()                             # optional - sage.rings.number_field
-            sage: v = Dexact.faces(2)[0].as_polyhedron().volume(measure='induced', engine='internal'); v   # optional - sage.rings.number_field
-            1.53406271079097?
-            sage: v = Dexact.faces(2)[4].as_polyhedron().volume(measure='induced', engine='internal'); v   # optional - sage.rings.number_field
-            1.53406271079097?
-            sage: RDF(v)    # abs tol 1e-9                                      # optional - sage.rings.number_field
-            1.53406271079044
-
-            sage: Dinexact = polytopes.dodecahedron(exact=False)
-            sage: w = Dinexact.faces(2)[2].as_polyhedron().volume(measure='induced', engine='internal'); RDF(w) # abs tol 1e-9
-            1.5340627082974878
-
-            sage: [polytopes.simplex(d).volume(measure='induced') for d in range(1,5)] == [sqrt(d+1)/factorial(d) for d in range(1,5)]
-            True
-
-            sage: I = Polyhedron([[-3, 0], [0, 9]])
-            sage: I.volume(measure='induced')                                   # optional - sage.rings.number_field
-            9.48683298050514?
-            sage: I.volume(measure='induced_rational') # optional -- latte_int
-            3
-
-            sage: T = Polyhedron([[3, 0, 0], [0, 4, 0], [0, 0, 5]])
-            sage: T.volume(measure='induced')                                   # optional - sage.rings.number_field
-            13.86542462386205?
-            sage: T.volume(measure='induced_rational') # optional -- latte_int
-            1/2
-
-            sage: Q = Polyhedron(vertices=[(0, 0, 1, 1), (0, 1, 1, 0), (1, 1, 0, 0)])
-            sage: Q.volume(measure='induced')
-            1
-            sage: Q.volume(measure='induced_rational') # optional -- latte_int
-            1/2
-
-        The volume of a full-dimensional unbounded polyhedron is infinity::
-
-            sage: P = Polyhedron(vertices = [[1, 0], [0, 1]], rays = [[1, 1]])
-            sage: P.volume()
-            +Infinity
-
-        The volume of a non full-dimensional unbounded polyhedron depends on the measure used::
-
-            sage: P = Polyhedron(ieqs = [[1,1,1],[-1,-1,-1],[3,1,0]]); P
-            A 1-dimensional polyhedron in QQ^2 defined as the convex hull of 1 vertex and 1 ray
-            sage: P.volume()
-            0
-            sage: P.volume(measure='induced')
-            +Infinity
-            sage: P.volume(measure='ambient')
-            0
-            sage: P.volume(measure='induced_rational')  # optional - pynormaliz
-            +Infinity
-            sage: P.volume(measure='induced_rational',engine='latte')  # optional - latte_int
-            +Infinity
-
-        The volume in `0`-dimensional space is taken by counting measure::
-
-            sage: P = Polyhedron(vertices=[[]]); P
-            A 0-dimensional polyhedron in ZZ^0 defined as the convex hull of 1 vertex
-            sage: P.volume()
-            1
-            sage: P = Polyhedron(vertices=[]); P
-            The empty polyhedron in ZZ^0
-            sage: P.volume()
-            0
-
-        TESTS:
-
-        The cache of the volume is being pickled::
-
-            sage: P = polytopes.cube()
-            sage: P.volume()
-            8
-            sage: Q = loads(dumps(P))
-            sage: Q.volume.is_in_cache()
-            True
-        """
-        from sage.features import FeatureNotPresentError
-        if measure == 'induced_rational' and engine not in ['auto', 'latte', 'normaliz']:
-            raise RuntimeError("the induced rational measure can only be computed with the engine set to `auto`, `latte`, or `normaliz`")
-        if measure == 'induced_lattice' and engine not in ['auto', 'latte', 'normaliz']:
-            raise RuntimeError("the induced lattice measure can only be computed with the engine set to `auto`, `latte`, or `normaliz`")
-        if engine == 'auto' and measure == 'induced_rational':
-            # Enforce a default choice, change if a better engine is found.
-            from sage.features.latte import Latte
-            try:
-                Latte().require()
-                engine = 'latte'
-            except FeatureNotPresentError:
-                from sage.features.normaliz import PyNormaliz
-                try:
-                    PyNormaliz().require()
-                    engine = 'normaliz'
-                except FeatureNotPresentError:
-                    raise RuntimeError("the induced rational measure can only be computed with the optional packages `latte_int`, or `pynormaliz`")
-
-        if engine == 'auto' and measure == 'induced_lattice':
-            # Enforce a default choice, change if a better engine is found.
-            from sage.features.normaliz import PyNormaliz
-            try:
-                PyNormaliz().require()
-                engine = 'normaliz'
-            except FeatureNotPresentError:
-                try:
-                    from sage.features.latte import Latte
-                    Latte().require()
-                    engine = 'latte'
-                except FeatureNotPresentError:
-                    raise RuntimeError("the induced rational measure can only be computed with the optional packages `latte_int`, or `pynormaliz`")
-
-        if engine == 'auto' and measure == 'ambient' and self.backend() == 'normaliz':
-            engine = 'normaliz'
-
-        if measure == 'ambient':
-            if self.dim() < self.ambient_dim():
-                return self.base_ring().zero()
-            elif self.dim() == 0:
-                return 1
-            # if the polyhedron is unbounded, return infinity
-            if not self.is_compact():
-                from sage.rings.infinity import infinity
-                return infinity
-            if engine == 'lrs':
-                return self._volume_lrs(**kwds)
-            elif engine == 'latte':
-                return self._volume_latte(**kwds)
-            elif engine == 'normaliz':
-                return self._volume_normaliz(measure='ambient')
-
-            triangulation = self.triangulate(engine=engine, **kwds)
-            pc = triangulation.point_configuration()
-            return sum([pc.volume(simplex) for simplex in triangulation]) / ZZ(self.dim()).factorial()
-        elif measure == 'induced':
-            # if polyhedron is actually full-dimensional, return volume with ambient measure
-            if self.dim() == self.ambient_dim():
-                return self.volume(measure='ambient', engine=engine, **kwds)
-            # if the polyhedron is unbounded, return infinity
-            if not self.is_compact():
-                from sage.rings.infinity import infinity
-                return infinity
-            if engine == 'normaliz':
-                return self._volume_normaliz(measure='euclidean')
-            # use an orthogonal transformation, which preserves volume up to a factor provided by the transformation matrix
-            affine_hull_data = self.affine_hull_projection(orthogonal=True, as_polyhedron=True, as_affine_map=True)
-            A = affine_hull_data.projection_linear_map.matrix()
-            Adet = (A.transpose() * A).det()
-            scaled_volume = affine_hull_data.image.volume(measure='ambient', engine=engine, **kwds)
-            if Adet.is_square():
-                sqrt_Adet = Adet.sqrt()
-            else:
-                sqrt_Adet = AA(Adet).sqrt()
-                scaled_volume = AA(scaled_volume)
-            return scaled_volume / sqrt_Adet
-        elif measure == 'induced_rational':
-            # if the polyhedron is unbounded, return infinity
-            if not self.is_compact():
-                from sage.rings.infinity import infinity
-                return infinity
-            if engine == 'latte':
-                return self._volume_latte(**kwds)
-            else:  # engine is 'normaliz'
-                return self._volume_normaliz(measure='induced_lattice') / ZZ(self.dim()).factorial()
-        elif measure == 'induced_lattice':
-            # if the polyhedron is unbounded, return infinity
-            if not self.is_compact():
-                from sage.rings.infinity import infinity
-                return infinity
-            if engine == 'latte':
-                return self._volume_latte(**kwds) * ZZ(self.dim()).factorial()
-            else:  # engine is 'normaliz'
-                return self._volume_normaliz(measure='induced_lattice')
-        else:
-            raise TypeError("the measure should be `ambient`, `induced`, `induced_rational`, or `induced_lattice`")
-
-    def integrate(self, function, measure='ambient', **kwds):
         r"""
         Return the integral of ``function`` over this polytope.
 
@@ -9027,7 +4942,6 @@
         else:
             raise ValueError('unknown measure "{}"'.format(measure))
 
-<<<<<<< HEAD
     def permutations_to_matrices(self, conj_class_reps, acting_group=None, additional_elts=None):
         r"""
         Return a dictionary between different representations of elements in
@@ -9121,10 +5035,7 @@
                 group_dict[perm] = permutation_to_matrix(perm, V, Vplus, W)
         return group_dict
 
-    def is_combinatorially_isomorphic(self, other, algorithm='bipartite_graph'):
-=======
     def _integrate_latte_(self, polynomial, **kwds):
->>>>>>> 826061ad
         r"""
         Return the integral of a polynomial over this polytope by calling LattE.
 
