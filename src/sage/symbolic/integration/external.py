"""Symbolic Integration via External Software

TESTS::

    sage: from sage.symbolic.integration.external import sympy_integrator
    sage: sympy_integrator(sin(x), x)
    -cos(x)
"""
from sage.symbolic.expression import Expression
from sage.symbolic.ring import SR


def maxima_integrator(expression, v, a=None, b=None):
    """
    Integration using Maxima

    EXAMPLES::

        sage: from sage.symbolic.integration.external import maxima_integrator
        sage: maxima_integrator(sin(x), x)
        -cos(x)
        sage: maxima_integrator(cos(x), x)
        sin(x)
        sage: f(x) = function('f')(x)
        sage: maxima_integrator(f(x), x)
        integrate(f(x), x)
    """
    from sage.calculus.calculus import maxima
    if not isinstance(expression, Expression):
        expression = SR(expression)
    if a is None:
        result = maxima.sr_integral(expression,v)
    else:
        result = maxima.sr_integral(expression, v, a, b)
    return result._sage_()

def sympy_integrator(expression, v, a=None, b=None):
    """
    Integration using SymPy

    EXAMPLES::

        sage: from sage.symbolic.integration.external import sympy_integrator
        sage: sympy_integrator(sin(x), x)
        -cos(x)
        sage: sympy_integrator(cos(x), x)
        sin(x)
    """
    import sympy
    ex = expression._sympy_()
    v = v._sympy_()
    if a is None:
        result = sympy.integrate(ex, v)
    else:
        result = sympy.integrate(ex, (v, a._sympy_(), b._sympy_()))
    return result._sage_()

def mma_free_integrator(expression, v, a=None, b=None):
    """
    Integration using Mathematica's online integrator

    EXAMPLES::

        sage: from sage.symbolic.integration.external import mma_free_integrator
        sage: mma_free_integrator(sin(x), x) # optional - internet
        -cos(x)

<<<<<<< HEAD
    TESTS::

        sage: mma_free_integrator(exp(-x^2)*log(x), x) # optional - internet
        1/2*sqrt(pi)*erf(x)*log(x) - x*hypergeometric((1/2, 1/2), (3/2, 3/2), -x^2)
=======
    TESTS:

    Check that :trac:`18212` is resolved::

        sage: var('y')   # optional - internet
        y
        sage: integral(sin(y)^2, y, algorithm='mathematica_free') # optional - internet
        -1/2*cos(y)*sin(y) + 1/2*y
>>>>>>> 7a36941e
    """
    import re
    # import compatible with py2 and py3
    from six.moves.urllib.request import urlopen
    from six.moves.urllib.parse import urlencode
    # We need to integrate against x
    vars = [str(x) for x in expression.variables()]
    if any(len(x)>1 for x in vars):
        raise NotImplementedError("Mathematica online integrator can only handle single letter variables.")
    x = SR.var('x')
    if repr(v) != 'x':
        for i in range(ord('a'), ord('z')+1):
            if chr(i) not in vars:
                shadow_x = SR.var(chr(i))
                break
        expression = expression.subs({x:shadow_x}).subs({v: x})
    params = urlencode({'expr': expression._mathematica_init_(), 'random': 'false'})
    page = urlopen("http://integrals.wolfram.com/home.jsp", params).read()
    page = page[page.index('"inputForm"'):page.index('"outputForm"')]
    page = re.sub("\s", "", page)
    mexpr = re.match(r".*Integrate.*==</em><br/>(.*)</p>", page).groups()[0]
    try:
        from sage.libs.pynac.pynac import symbol_table
        from sage.interfaces.mathematica import _un_camel as un_camel
        from sage.symbolic.constants import constants_name_table as constants
        from sage.calculus.calculus import symbolic_expression_from_string
        from sage.calculus.calculus import _find_func as find_func

        expr = mexpr.replace('\n',' ').replace('\r', '')
        expr = expr.replace('[', '(').replace(']', ')')
        expr = expr.replace('{', '[').replace('}', ']')
        lsymbols = symbol_table['mathematica'].copy()
        autotrans = [str.lower,      # Try it in lower case
                     un_camel,      # Convert `CamelCase` to `camel_case`
                     lambda x: x     # Try the original name
                    ]
        # Find the MMA funcs/vars/constants - they start with a letter.
        # Exclude exponents (e.g. 'e8' from 4.e8)
        p = re.compile('(?<!\.)[a-zA-Z]\w*')

        for m in p.finditer(expr):
            # If the function, variable or constant is already in the
            # translation dictionary, then just move on.
            if m.group() in lsymbols:
                pass
            # Now try to translate all other functions -- try each strategy
            # in `autotrans` and check if the function exists in Sage
            elif m.end() < len(expr) and expr[m.end()] == '(':
                for t in autotrans:
                    f = find_func(t(m.group()), create_when_missing = False)
                    if f is not None:
                        lsymbols[m.group()] = f
                        break
                else:
                    raise NotImplementedError("Don't know a Sage equivalent for Mathematica function '%s'." % m.group())
            # Check if Sage has an equivalent constant
            else:
                for t in autotrans:
                    if t(m.group()) in constants:
                        lsymbols[m.group()] = constants[t(m.group())]
                        break
        ans = symbolic_expression_from_string(expr, lsymbols, accept_sequence=True)
        if repr(v) != 'x':
            ans = ans.subs({x:v}).subs({shadow_x:x})
        return ans
    except TypeError:
        raise ValueError("Unable to parse: %s" % mexpr)


def fricas_integrator(expression, v, a=None, b=None, noPole=True):
    """
    Integration using FriCAS

    EXAMPLES::

        sage: from sage.symbolic.integration.external import fricas_integrator  # optional - fricas
        sage: fricas_integrator(sin(x), x)                                      # optional - fricas
        -cos(x)
        sage: fricas_integrator(cos(x), x)                                      # optional - fricas
        sin(x)
        sage: fricas_integrator(1/(x^2-2), x, 0, 1)                             # optional - fricas
        1/4*sqrt(2)*(log(3*sqrt(2) - 4) - log(sqrt(2)))
        sage: fricas_integrator(1/(x^2+6), x, -oo, oo)                          # optional - fricas
        1/6*sqrt(6)*pi
    """
    if not isinstance(expression, Expression):
        expression = SR(expression)
    if a is None:
        result = expression._fricas_().integrate(v)
    else:
        import sage.rings.infinity
        if a == sage.rings.infinity.PlusInfinity():
            a = "%plusInfinity"
        elif a == sage.rings.infinity.MinusInfinity():
            a = "%minusInfinity"
        if b == sage.rings.infinity.PlusInfinity():
            b = "%plusInfinity"
        elif b == sage.rings.infinity.MinusInfinity():
            b = "%minusInfinity"

        if noPole:
            result = expression._fricas_().integrate("{}={}..{}".format(v, a, b), '"noPole"')
        else:
            result = expression._fricas_().integrate("{}={}..{}".format(v, a, b))

    locals = {str(v): v for v in expression.variables()}
    if str(result) == "potentialPole":
        raise ValueError("The integrand has a potential pole"
                         " in the integration interval")

    return result.sage()

def giac_integrator(expression, v, a=None, b=None):
    """
    Integration using Giac

    EXAMPLES::

        sage: from sage.symbolic.integration.external import giac_integrator
        sage: giac_integrator(sin(x), x)
        -cos(x)
        sage: giac_integrator(1/(x^2+6), x, -oo, oo)
        1/6*sqrt(6)*pi
    """
    ex = expression._giac_()
    v = v._giac_()
    if a is None:
        result = ex.integrate(v)
    else:
        result = ex.integrate(v, a._giac_(), b._giac_())
    return result._sage_()<|MERGE_RESOLUTION|>--- conflicted
+++ resolved
@@ -65,12 +65,6 @@
         sage: mma_free_integrator(sin(x), x) # optional - internet
         -cos(x)
 
-<<<<<<< HEAD
-    TESTS::
-
-        sage: mma_free_integrator(exp(-x^2)*log(x), x) # optional - internet
-        1/2*sqrt(pi)*erf(x)*log(x) - x*hypergeometric((1/2, 1/2), (3/2, 3/2), -x^2)
-=======
     TESTS:
 
     Check that :trac:`18212` is resolved::
@@ -79,7 +73,9 @@
         y
         sage: integral(sin(y)^2, y, algorithm='mathematica_free') # optional - internet
         -1/2*cos(y)*sin(y) + 1/2*y
->>>>>>> 7a36941e
+
+        sage: mma_free_integrator(exp(-x^2)*log(x), x) # optional - internet
+        1/2*sqrt(pi)*erf(x)*log(x) - x*hypergeometric((1/2, 1/2), (3/2, 3/2), -x^2)
     """
     import re
     # import compatible with py2 and py3
