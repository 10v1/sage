--- conflicted
+++ resolved
@@ -1602,14 +1602,9 @@
 
         INPUT:
 
-<<<<<<< HEAD
-        - ``inplace`` -- (default: True) if ``False``, a new digraph is created
-          and returned as output, otherwise ``self`` is modified.
-=======
         - ``inplace`` -- (default: ``True``) if ``False``, a new
           digraph is created and returned as output, otherwise
           ``self`` is modified.
->>>>>>> 8f93e71c
 
         - ``multiedges`` -- (default: ``None``) how to decide what
           should be done in case of doubt (for instance when edge
@@ -1831,14 +1826,6 @@
 
         - ``edges`` -- a list of edges in the DiGraph.
 
-<<<<<<< HEAD
-        - ``inplace`` -- (default: True) if ``False``, a new digraph is created
-          and returned as output, otherwise ``self`` is modified.
-
-        - ``multiedges`` -- (default: None) if ``True``, input graph will be
-          forced to allow parallel edges when necessary (for more information
-          see the documentation of :meth:`~DiGraph.reverse_edge`)
-=======
         - ``inplace`` -- (default: ``True``) if ``False``, a new
           digraph is created and returned as output, otherwise
           ``self`` is modified.
@@ -1847,7 +1834,6 @@
           graph will be forced to allow parallel edges when necessary
           (for more information see the documentation of
           :meth:`~DiGraph.reverse_edge`)
->>>>>>> 8f93e71c
 
         .. SEEALSO::
 
