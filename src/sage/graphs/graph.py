# -*- coding: utf-8 -*-
r"""
Undirected graphs

This module implements functions and operations involving undirected graphs.

{INDEX_OF_METHODS}

AUTHORS:

- Robert L. Miller (2006-10-22): initial version

- William Stein (2006-12-05): Editing

- Robert L. Miller (2007-01-13): refactoring, adjusting for NetworkX-0.33, fixed
   plotting bugs (2007-01-23): basic tutorial, edge labels, loops, multiple
   edges and arcs (2007-02-07): graph6 and sparse6 formats, matrix input

- Emily Kirkmann (2007-02-11): added graph_border option to plot and show

- Robert L. Miller (2007-02-12): vertex color-maps, graph boundaries, graph6
   helper functions in Cython

- Robert L. Miller Sage Days 3 (2007-02-17-21): 3d plotting in Tachyon

- Robert L. Miller (2007-02-25): display a partition

- Robert L. Miller (2007-02-28): associate arbitrary objects to vertices, edge
   and arc label display (in 2d), edge coloring

- Robert L. Miller (2007-03-21): Automorphism group, isomorphism check,
   canonical label

- Robert L. Miller (2007-06-07-09): NetworkX function wrapping

- Michael W. Hansen (2007-06-09): Topological sort generation

- Emily Kirkman, Robert L. Miller Sage Days 4: Finished wrapping NetworkX

- Emily Kirkman (2007-07-21): Genus (including circular planar, all embeddings
   and all planar embeddings), all paths, interior paths

- Bobby Moretti (2007-08-12): fixed up plotting of graphs with edge colors
   differentiated by label

- Jason Grout (2007-09-25): Added functions, bug fixes, and general enhancements

- Robert L. Miller (Sage Days 7): Edge labeled graph isomorphism

- Tom Boothby (Sage Days 7): Miscellaneous awesomeness

- Tom Boothby (2008-01-09): Added graphviz output

- David Joyner (2009-2): Fixed docstring bug related to GAP.

- Stephen Hartke (2009-07-26): Fixed bug in blocks_and_cut_vertices() that
   caused an incorrect result when the vertex 0 was a cut vertex.

- Stephen Hartke (2009-08-22): Fixed bug in blocks_and_cut_vertices() where the
   list of cut_vertices is not treated as a set.

- Anders Jonsson (2009-10-10): Counting of spanning trees and out-trees added.

- Nathann Cohen (2009-09) : Cliquer, Connectivity, Flows and everything that
                             uses Linear Programming and class numerical.MIP

- Nicolas M. Thiery (2010-02): graph layout code refactoring, dot2tex/graphviz
  interface

- David Coudert (2012-04) : Reduction rules in vertex_cover.

- Birk Eisermann (2012-06): added recognition of weakly chordal graphs and
                            long-hole-free / long-antihole-free graphs

- Alexandre P. Zuge (2013-07): added join operation.

- Amritanshu Prasad (2014-08): added clique polynomial

- Julian Rüth (2018-06-21): upgrade to NetworkX 2

- David Coudert (2018-10-07): cleaning

- Amanda Francis, Caitlin Lienkaemper, Kate Collins, Rajat Mittal (2019-03-10):
  methods for computing effective resistance

- Amanda Francis, Caitlin Lienkaemper, Kate Collins, Rajat Mittal (2019-03-19):
  most_common_neighbors and common_neighbors_matrix added.

- Jean-Florent Raymond (2019-04): is_redundant, is_dominating,
   private_neighbors

Graph Format
------------

Supported formats
~~~~~~~~~~~~~~~~~

Sage Graphs can be created from a wide range of inputs. A few examples are
covered here.

- NetworkX dictionary format:

   ::

       sage: d = {0: [1,4,5], 1: [2,6], 2: [3,7], 3: [4,8], 4: [9], \
             5: [7, 8], 6: [8,9], 7: [9]}
       sage: G = Graph(d); G
       Graph on 10 vertices
       sage: G.plot().show()    # or G.show()

- A NetworkX graph:

   ::

       sage: import networkx
       sage: K = networkx.complete_bipartite_graph(12,7)
       sage: G = Graph(K)
       sage: G.degree()
       [7, 7, 7, 7, 7, 7, 7, 7, 7, 7, 7, 7, 12, 12, 12, 12, 12, 12, 12]

- graph6 or sparse6 format:

   ::

       sage: s = ':I`AKGsaOs`cI]Gb~'
       sage: G = Graph(s, sparse=True); G
       Looped multi-graph on 10 vertices
       sage: G.plot().show()    # or G.show()

   Note that the ``\`` character is an escape character in Python, and also a
   character used by graph6 strings:

   ::

       sage: G = Graph('Ihe\n@GUA')
       Traceback (most recent call last):
       ...
       RuntimeError: the string (Ihe) seems corrupt: for n = 10, the string is too short

   In Python, the escaped character ``\`` is represented by ``\\``:

   ::

       sage: G = Graph('Ihe\\n@GUA')
       sage: G.plot().show()    # or G.show()

- adjacency matrix: In an adjacency matrix, each column and each row represent a
   vertex. If a 1 shows up in row `i`, column `j`, there is an edge `(i,j)`.

   ::

       sage: M = Matrix([(0,1,0,0,1,1,0,0,0,0),(1,0,1,0,0,0,1,0,0,0), \
       (0,1,0,1,0,0,0,1,0,0), (0,0,1,0,1,0,0,0,1,0),(1,0,0,1,0,0,0,0,0,1), \
       (1,0,0,0,0,0,0,1,1,0), (0,1,0,0,0,0,0,0,1,1),(0,0,1,0,0,1,0,0,0,1), \
       (0,0,0,1,0,1,1,0,0,0), (0,0,0,0,1,0,1,1,0,0)])
       sage: M
       [0 1 0 0 1 1 0 0 0 0]
       [1 0 1 0 0 0 1 0 0 0]
       [0 1 0 1 0 0 0 1 0 0]
       [0 0 1 0 1 0 0 0 1 0]
       [1 0 0 1 0 0 0 0 0 1]
       [1 0 0 0 0 0 0 1 1 0]
       [0 1 0 0 0 0 0 0 1 1]
       [0 0 1 0 0 1 0 0 0 1]
       [0 0 0 1 0 1 1 0 0 0]
       [0 0 0 0 1 0 1 1 0 0]
       sage: G = Graph(M); G
       Graph on 10 vertices
       sage: G.plot().show()    # or G.show()

- incidence matrix: In an incidence matrix, each row represents a vertex and
   each column represents an edge.

   ::

       sage: M = Matrix([(-1, 0, 0, 0, 1, 0, 0, 0, 0, 0,-1, 0, 0, 0, 0),
       ....:             ( 1,-1, 0, 0, 0, 0, 0, 0, 0, 0, 0,-1, 0, 0, 0),
       ....:             ( 0, 1,-1, 0, 0, 0, 0, 0, 0, 0, 0, 0,-1, 0, 0),
       ....:             ( 0, 0, 1,-1, 0, 0, 0, 0, 0, 0, 0, 0, 0,-1, 0),
       ....:             ( 0, 0, 0, 1,-1, 0, 0, 0, 0, 0, 0, 0, 0, 0,-1),
       ....:             ( 0, 0, 0, 0, 0,-1, 0, 0, 0, 1, 1, 0, 0, 0, 0),
       ....:             ( 0, 0, 0, 0, 0, 0, 0, 1,-1, 0, 0, 1, 0, 0, 0),
       ....:             ( 0, 0, 0, 0, 0, 1,-1, 0, 0, 0, 0, 0, 1, 0, 0),
       ....:             ( 0, 0, 0, 0, 0, 0, 0, 0, 1,-1, 0, 0, 0, 1, 0),
       ....:             ( 0, 0, 0, 0, 0, 0, 1,-1, 0, 0, 0, 0, 0, 0, 1)])
       sage: M
       [-1  0  0  0  1  0  0  0  0  0 -1  0  0  0  0]
       [ 1 -1  0  0  0  0  0  0  0  0  0 -1  0  0  0]
       [ 0  1 -1  0  0  0  0  0  0  0  0  0 -1  0  0]
       [ 0  0  1 -1  0  0  0  0  0  0  0  0  0 -1  0]
       [ 0  0  0  1 -1  0  0  0  0  0  0  0  0  0 -1]
       [ 0  0  0  0  0 -1  0  0  0  1  1  0  0  0  0]
       [ 0  0  0  0  0  0  0  1 -1  0  0  1  0  0  0]
       [ 0  0  0  0  0  1 -1  0  0  0  0  0  1  0  0]
       [ 0  0  0  0  0  0  0  0  1 -1  0  0  0  1  0]
       [ 0  0  0  0  0  0  1 -1  0  0  0  0  0  0  1]
       sage: G = Graph(M); G
       Graph on 10 vertices
       sage: G.plot().show()    # or G.show()
       sage: DiGraph(matrix(2,[0,0,-1,1]), format="incidence_matrix")
       Traceback (most recent call last):
       ...
       ValueError: there must be two nonzero entries (-1 & 1) per column

- a list of edges::

       sage: g = Graph([(1,3),(3,8),(5,2)])
       sage: g
       Graph on 5 vertices

- an igraph Graph::

       sage: import igraph                                # optional - python_igraph
       sage: g = Graph(igraph.Graph([(1,3),(3,2),(0,2)])) # optional - python_igraph
       sage: g                                            # optional - python_igraph
       Graph on 4 vertices

Generators
----------

Use ``graphs(n)`` to iterate through all non-isomorphic graphs of given size::

    sage: for g in graphs(4):
    ....:     print(g.degree_sequence())
    [0, 0, 0, 0]
    [1, 1, 0, 0]
    [2, 1, 1, 0]
    [3, 1, 1, 1]
    [1, 1, 1, 1]
    [2, 2, 1, 1]
    [2, 2, 2, 0]
    [3, 2, 2, 1]
    [2, 2, 2, 2]
    [3, 3, 2, 2]
    [3, 3, 3, 3]

Similarly ``graphs()`` will iterate through all graphs. The complete graph of 4
vertices is of course the smallest graph with chromatic number bigger than
three::

    sage: for g in graphs():
    ....:     if g.chromatic_number() > 3:
    ....:         break
    sage: g.is_isomorphic(graphs.CompleteGraph(4))
    True

For some commonly used graphs to play with, type::

    sage: graphs.[tab]          # not tested

and hit {tab}. Most of these graphs come with their own custom plot, so you can
see how people usually visualize these graphs.

::

    sage: G = graphs.PetersenGraph()
    sage: G.plot().show()    # or G.show()
    sage: G.degree_histogram()
    [0, 0, 0, 10]
    sage: G.adjacency_matrix()
    [0 1 0 0 1 1 0 0 0 0]
    [1 0 1 0 0 0 1 0 0 0]
    [0 1 0 1 0 0 0 1 0 0]
    [0 0 1 0 1 0 0 0 1 0]
    [1 0 0 1 0 0 0 0 0 1]
    [1 0 0 0 0 0 0 1 1 0]
    [0 1 0 0 0 0 0 0 1 1]
    [0 0 1 0 0 1 0 0 0 1]
    [0 0 0 1 0 1 1 0 0 0]
    [0 0 0 0 1 0 1 1 0 0]

::

    sage: S = G.subgraph([0,1,2,3])
    sage: S.plot().show()    # or S.show()
    sage: S.density()
    1/2

::

    sage: G = GraphQuery(display_cols=['graph6'], num_vertices=7, diameter=5)
    sage: L = G.get_graphs_list()
    sage: graphs_list.show_graphs(L)

.. _Graph:labels:

Labels
------

Each vertex can have any hashable object as a label. These are things like
strings, numbers, and tuples. Each edge is given a default label of ``None``,
but if specified, edges can have any label at all. Edges between vertices `u`
and `v` are represented typically as ``(u, v, l)``, where ``l`` is the label for
the edge.

Note that vertex labels themselves cannot be mutable items::

    sage: M = Matrix( [[0,0],[0,0]] )
    sage: G = Graph({ 0 : { M : None } })
    Traceback (most recent call last):
    ...
    TypeError: mutable matrices are unhashable

However, if one wants to define a dictionary, with the same keys and arbitrary
objects for entries, one can make that association::

    sage: d = {0 : graphs.DodecahedralGraph(), 1 : graphs.FlowerSnark(), \
          2 : graphs.MoebiusKantorGraph(), 3 : graphs.PetersenGraph() }
    sage: d[2]
    Moebius-Kantor Graph: Graph on 16 vertices
    sage: T = graphs.TetrahedralGraph()
    sage: T.vertices()
    [0, 1, 2, 3]
    sage: T.set_vertices(d)
    sage: T.get_vertex(1)
    Flower Snark: Graph on 20 vertices

Database
--------

There is a database available for searching for graphs that satisfy a certain
set of parameters, including number of vertices and edges, density, maximum and
minimum degree, diameter, radius, and connectivity. To see a list of all search
parameter keywords broken down by their designated table names, type ::

    sage: graph_db_info()
    {...}

For more details on data types or keyword input, enter ::

    sage: GraphQuery?    # not tested

The results of a query can be viewed with the show method, or can be viewed
individually by iterating through the results ::

    sage: Q = GraphQuery(display_cols=['graph6'],num_vertices=7, diameter=5)
    sage: Q.show()
    Graph6
    --------------------
    F?`po
    F?gqg
    F@?]O
    F@OKg
    F@R@o
    FA_pW
    FEOhW
    FGC{o
    FIAHo

Show each graph as you iterate through the results::

    sage: for g in Q:
    ....:     show(g)

Visualization
-------------

To see a graph `G` you are working with, there are three main options. You can
view the graph in two dimensions via matplotlib with ``show()``. ::

    sage: G = graphs.RandomGNP(15,.3)
    sage: G.show()

And you can view it in three dimensions via jmol with ``show3d()``. ::

    sage: G.show3d()

Or it can be rendered with `\LaTeX`.  This requires the right additions to a
standard `\mbox{\rm\TeX}` installation.  Then standard Sage commands, such as
``view(G)`` will display the graph, or ``latex(G)`` will produce a string
suitable for inclusion in a `\LaTeX` document.  More details on this are at the
:mod:`sage.graphs.graph_latex` module. ::

    sage: from sage.graphs.graph_latex import check_tkz_graph
    sage: check_tkz_graph()  # random - depends on TeX installation
    sage: latex(G)
    \begin{tikzpicture}
    ...
    \end{tikzpicture}

Mutability
----------

Graphs are mutable, and thus unusable as dictionary keys, unless
``data_structure="static_sparse"`` is used::

    sage: G = graphs.PetersenGraph()
    sage: {G:1}[G]
    Traceback (most recent call last):
    ...
    TypeError: This graph is mutable, and thus not hashable. Create an immutable copy by `g.copy(immutable=True)`
    sage: G_immutable = Graph(G, immutable=True)
    sage: G_immutable == G
    True
    sage: {G_immutable:1}[G_immutable]
    1

Methods
-------
"""


# ****************************************************************************
#       Copyright (C) 2006-2007 Robert L. Miller <rlmillster@gmail.com>
#                          2018 Julian Rüth <julian.rueth@fsfe.org>
#
# This program is free software: you can redistribute it and/or modify
# it under the terms of the GNU General Public License as published by
# the Free Software Foundation, either version 2 of the License, or
# (at your option) any later version.
#                  https://www.gnu.org/licenses/
# ****************************************************************************
from __future__ import print_function, absolute_import
import itertools

from copy import copy
from sage.rings.polynomial.polynomial_ring_constructor import PolynomialRing
from sage.rings.integer import Integer
from sage.rings.integer_ring import ZZ
import sage.graphs.generic_graph_pyx as generic_graph_pyx
from sage.graphs.generic_graph import GenericGraph
from sage.graphs.digraph import DiGraph
from sage.graphs.independent_sets import IndependentSets
from sage.misc.rest_index_of_methods import doc_index, gen_thematic_rest_table_index
from sage.graphs.views import EdgesView


class Graph(GenericGraph):
    r"""
    Undirected graph.

    A graph is a set of vertices connected by edges. See the
    :wikipedia:`Graph_(mathematics)` for more information. For a collection of
    pre-defined graphs, see the :mod:`~sage.graphs.graph_generators` module.

    A :class:`Graph` object has many methods whose list can be obtained by
    typing ``g.<tab>`` (i.e. hit the 'tab' key) or by reading the documentation
    of :mod:`~sage.graphs.graph`, :mod:`~sage.graphs.generic_graph`, and
    :mod:`~sage.graphs.digraph`.

    INPUT:

    By default, a :class:`Graph` object is simple (i.e. no *loops* nor *multiple
    edges*) and unweighted. This can be easily tuned with the appropriate flags
    (see below).

    - ``data`` -- can be any of the following (see the ``format`` argument):

      #. ``Graph()`` -- build a graph on 0 vertices.

      #. ``Graph(5)`` -- return an edgeless graph on the 5 vertices 0,...,4.

      #. ``Graph([list_of_vertices, list_of_edges])`` -- returns a graph with
         given vertices/edges.

         To bypass auto-detection, prefer the more explicit
         ``Graph([V, E], format='vertices_and_edges')``.

      #. ``Graph(list_of_edges)`` -- return a graph with a given list of edges
         (see documentation of
         :meth:`~sage.graphs.generic_graph.GenericGraph.add_edges`).

         To bypass auto-detection, prefer the more explicit
         ``Graph(L, format='list_of_edges')``.

      #. ``Graph({1: [2, 3, 4], 3: [4]})`` -- return a graph by associating to
         each vertex the list of its neighbors.

         To bypass auto-detection, prefer the more explicit
         ``Graph(D, format='dict_of_lists')``.

      #. ``Graph({1: {2: 'a', 3:'b'} ,3:{2:'c'}})`` -- return a graph by
         associating a list of neighbors to each vertex and providing its edge
         label.

         To bypass auto-detection, prefer the more explicit
         ``Graph(D, format='dict_of_dicts')``.

         For graphs with multiple edges, you can provide a list of labels
         instead, e.g.: ``Graph({1: {2: ['a1', 'a2'], 3:['b']} ,3:{2:['c']}})``.

      #. ``Graph(a_symmetric_matrix)`` -- return a graph with given (weighted)
         adjacency matrix (see documentation of
         :meth:`~sage.graphs.generic_graph.GenericGraph.adjacency_matrix`).

         To bypass auto-detection, prefer the more explicit ``Graph(M,
         format='adjacency_matrix')``. To take weights into account, use
         ``format='weighted_adjacency_matrix'`` instead.

      #. ``Graph(a_nonsymmetric_matrix)`` -- return a graph with given incidence
         matrix (see documentation of
         :meth:`~sage.graphs.generic_graph.GenericGraph.incidence_matrix`).

         To bypass auto-detection, prefer the more explicit
         ``Graph(M, format='incidence_matrix')``.

      #. ``Graph([V, f])`` -- return a graph from a vertex set ``V`` and a
         *symmetric* function ``f``. The graph contains an edge `u,v` whenever
         ``f(u,v)`` is ``True``.. Example: ``Graph([ [1..10], lambda x,y:
         abs(x-y).is_square()])``

      #. ``Graph(':I`ES@obGkqegW~')`` -- return a graph from a graph6 or sparse6
         string (see documentation of :meth:`graph6_string` or
         :meth:`sparse6_string`).

      #. ``Graph(a_seidel_matrix, format='seidel_adjacency_matrix')`` -- return
         a graph with a given Seidel adjacency matrix (see documentation of
         :meth:`seidel_adjacency_matrix`).

      #. ``Graph(another_graph)`` -- return a graph from a Sage (di)graph,
         `pygraphviz <https://pygraphviz.github.io/>`__ graph, `NetworkX
         <https://networkx.github.io/>`__ graph, or `igraph
         <http://igraph.org/python/>`__ graph.

    - ``pos`` -- a positioning dictionary (cf. documentation of
      :meth:`~sage.graphs.generic_graph.GenericGraph.layout`). For example, to
      draw 4 vertices on a square::

         {0: [-1,-1],
          1: [ 1,-1],
          2: [ 1, 1],
          3: [-1, 1]}

    - ``name`` -- (must be an explicitly named parameter, i.e.,
       ``name="complete")`` gives the graph a name

    - ``loops`` -- boolean (default: ``None``); whether to allow loops (ignored
       if data is an instance of the ``Graph`` class)

    - ``multiedges`` -- boolean (default: ``None``); whether to allow multiple
       edges (ignored if data is an instance of the ``Graph`` class).

    - ``weighted`` -- boolean (default: ``None``); whether graph thinks of
      itself as weighted or not. See
      :meth:`~sage.graphs.generic_graph.GenericGraph.weighted`.

    - ``format`` -- if set to ``None`` (default), :class:`Graph` tries to guess
      input's format. To avoid this possibly time-consuming step, one of the
      following values can be specified (see description above): ``"int"``,
      ``"graph6"``, ``"sparse6"``, ``"rule"``, ``"list_of_edges"``,
      ``"dict_of_lists"``, ``"dict_of_dicts"``, ``"adjacency_matrix"``,
      ``"weighted_adjacency_matrix"``, ``"seidel_adjacency_matrix"``,
      ``"incidence_matrix"``, ``"NX"``, ``"igraph"``.

    - ``sparse`` -- boolean (default: ``True``); ``sparse=True`` is an alias for
      ``data_structure="sparse"``, and ``sparse=False`` is an alias for
      ``data_structure="dense"``.

    - ``data_structure`` -- one of the following (for more information, see
      :mod:`~sage.graphs.base.overview`)

       * ``"dense"`` -- selects the :mod:`~sage.graphs.base.dense_graph`
         backend.

       * ``"sparse"`` -- selects the :mod:`~sage.graphs.base.sparse_graph`
         backend.

       * ``"static_sparse"`` -- selects the
         :mod:`~sage.graphs.base.static_sparse_backend` (this backend is faster
         than the sparse backend and smaller in memory, and it is immutable, so
         that the resulting graphs can be used as dictionary keys).

    - ``immutable`` -- boolean (default: ``False``); whether to create a
      immutable graph. Note that ``immutable=True`` is actually a shortcut for
      ``data_structure='static_sparse'``. Set to ``False`` by default.

    - ``vertex_labels`` -- boolean (default: ``True``); whether to allow any
      object as a vertex (slower), or only the integers `0,...,n-1`, where `n`
      is the number of vertices.

    - ``convert_empty_dict_labels_to_None`` -- this arguments sets the default
       edge labels used by NetworkX (empty dictionaries) to be replaced by
       ``None``, the default Sage edge label. It is set to ``True`` iff a
       NetworkX graph is on the input.

    EXAMPLES:

    We illustrate the first seven input formats (the other two involve packages
    that are currently not standard in Sage):

    #. An integer giving the number of vertices::

        sage: g = Graph(5); g
        Graph on 5 vertices
        sage: g.vertices()
        [0, 1, 2, 3, 4]
        sage: g.edges()
        []

    #. A dictionary of dictionaries::

        sage: g = Graph({0:{1:'x',2:'z',3:'a'}, 2:{5:'out'}}); g
        Graph on 5 vertices

       The labels ('x', 'z', 'a', 'out') are labels for edges. For example,
       'out' is the label for the edge on 2 and 5. Labels can be used as
       weights, if all the labels share some common parent.::

        sage: a,b,c,d,e,f = sorted(SymmetricGroup(3))
        sage: Graph({b:{d:'c',e:'p'}, c:{d:'p',e:'c'}})
        Graph on 4 vertices

    #. A dictionary of lists::

        sage: g = Graph({0:[1,2,3], 2:[4]}); g
        Graph on 5 vertices

    #. A list of vertices and a function describing adjacencies. Note that the
       list of vertices and the function must be enclosed in a list (i.e., [list
       of vertices, function]).

       Construct the Paley graph over GF(13).::

          sage: g=Graph([GF(13), lambda i,j: i!=j and (i-j).is_square()])
          sage: g.vertices()
          [0, 1, 2, 3, 4, 5, 6, 7, 8, 9, 10, 11, 12]
          sage: g.adjacency_matrix()
          [0 1 0 1 1 0 0 0 0 1 1 0 1]
          [1 0 1 0 1 1 0 0 0 0 1 1 0]
          [0 1 0 1 0 1 1 0 0 0 0 1 1]
          [1 0 1 0 1 0 1 1 0 0 0 0 1]
          [1 1 0 1 0 1 0 1 1 0 0 0 0]
          [0 1 1 0 1 0 1 0 1 1 0 0 0]
          [0 0 1 1 0 1 0 1 0 1 1 0 0]
          [0 0 0 1 1 0 1 0 1 0 1 1 0]
          [0 0 0 0 1 1 0 1 0 1 0 1 1]
          [1 0 0 0 0 1 1 0 1 0 1 0 1]
          [1 1 0 0 0 0 1 1 0 1 0 1 0]
          [0 1 1 0 0 0 0 1 1 0 1 0 1]
          [1 0 1 1 0 0 0 0 1 1 0 1 0]

       Construct the line graph of a complete graph.::

          sage: g=graphs.CompleteGraph(4)
          sage: line_graph=Graph([g.edges(labels=false), \
                 lambda i,j: len(set(i).intersection(set(j)))>0], \
                 loops=False)
          sage: line_graph.vertices()
          [(0, 1), (0, 2), (0, 3), (1, 2), (1, 3), (2, 3)]
          sage: line_graph.adjacency_matrix()
          [0 1 1 1 1 0]
          [1 0 1 1 0 1]
          [1 1 0 0 1 1]
          [1 1 0 0 1 1]
          [1 0 1 1 0 1]
          [0 1 1 1 1 0]

    #. A graph6 or sparse6 string: Sage automatically recognizes whether a
       string is in graph6 or sparse6 format::

           sage: s = ':I`AKGsaOs`cI]Gb~'
           sage: Graph(s,sparse=True)
           Looped multi-graph on 10 vertices

       ::

           sage: G = Graph('G?????')
           sage: G = Graph("G'?G?C")
           Traceback (most recent call last):
           ...
           RuntimeError: the string seems corrupt: valid characters are
           ?@ABCDEFGHIJKLMNOPQRSTUVWXYZ[\]^_`abcdefghijklmnopqrstuvwxyz{|}~
           sage: G = Graph('G??????')
           Traceback (most recent call last):
           ...
           RuntimeError: the string (G??????) seems corrupt: for n = 8, the string is too long

       ::

          sage: G = Graph(":I'AKGsaOs`cI]Gb~")
          Traceback (most recent call last):
          ...
          RuntimeError: the string seems corrupt: valid characters are
          ?@ABCDEFGHIJKLMNOPQRSTUVWXYZ[\]^_`abcdefghijklmnopqrstuvwxyz{|}~

       There are also list functions to take care of lists of graphs::

           sage: s = ':IgMoqoCUOqeb\n:I`AKGsaOs`cI]Gb~\n:I`EDOAEQ?PccSsge\\N\n'
           sage: graphs_list.from_sparse6(s)
           [Looped multi-graph on 10 vertices, Looped multi-graph on 10 vertices, Looped multi-graph on 10 vertices]

    #. A Sage matrix:
       Note: If format is not specified, then Sage assumes a symmetric square
       matrix is an adjacency matrix, otherwise an incidence matrix.

       - an adjacency matrix::

            sage: M = graphs.PetersenGraph().am(); M
            [0 1 0 0 1 1 0 0 0 0]
            [1 0 1 0 0 0 1 0 0 0]
            [0 1 0 1 0 0 0 1 0 0]
            [0 0 1 0 1 0 0 0 1 0]
            [1 0 0 1 0 0 0 0 0 1]
            [1 0 0 0 0 0 0 1 1 0]
            [0 1 0 0 0 0 0 0 1 1]
            [0 0 1 0 0 1 0 0 0 1]
            [0 0 0 1 0 1 1 0 0 0]
            [0 0 0 0 1 0 1 1 0 0]
            sage: Graph(M)
            Graph on 10 vertices

         ::

            sage: Graph(matrix([[1,2],[2,4]]),loops=True,sparse=True)
            Looped multi-graph on 2 vertices

            sage: M = Matrix([[0,1,-1],[1,0,-1/2],[-1,-1/2,0]]); M
            [   0    1   -1]
            [   1    0 -1/2]
            [  -1 -1/2    0]
            sage: G = Graph(M,sparse=True); G
            Graph on 3 vertices
            sage: G.weighted()
            True

       - an incidence matrix::

            sage: M = Matrix(6, [-1,0,0,0,1, 1,-1,0,0,0, 0,1,-1,0,0, 0,0,1,-1,0, 0,0,0,1,-1, 0,0,0,0,0]); M
            [-1  0  0  0  1]
            [ 1 -1  0  0  0]
            [ 0  1 -1  0  0]
            [ 0  0  1 -1  0]
            [ 0  0  0  1 -1]
            [ 0  0  0  0  0]
            sage: Graph(M)
            Graph on 6 vertices

            sage: Graph(Matrix([[1],[1],[1]]))
            Traceback (most recent call last):
            ...
            ValueError: there must be one or two nonzero entries per column in an incidence matrix, got entries [1, 1, 1] in column 0
            sage: Graph(Matrix([[1],[1],[0]]))
            Graph on 3 vertices

            sage: M = Matrix([[0,1,-1],[1,0,-1],[-1,-1,0]]); M
            [ 0  1 -1]
            [ 1  0 -1]
            [-1 -1  0]
            sage: Graph(M,sparse=True)
            Graph on 3 vertices

            sage: M = Matrix([[0,1,1],[1,0,1],[-1,-1,0]]); M
            [ 0  1  1]
            [ 1  0  1]
            [-1 -1  0]
            sage: Graph(M)
            Traceback (most recent call last):
            ...
            ValueError: there must be one or two nonzero entries per column in an incidence matrix, got entries [1, 1] in column 2

        Check that :trac:`9714` is fixed::

            sage: MA = Matrix([[1,2,0], [0,2,0], [0,0,1]])
            sage: GA = Graph(MA, format='adjacency_matrix')
            sage: MI = GA.incidence_matrix(oriented=False)
            sage: MI
            [2 1 1 0 0 0]
            [0 1 1 2 2 0]
            [0 0 0 0 0 2]
            sage: Graph(MI).edges(labels=None)
            [(0, 0), (0, 1), (0, 1), (1, 1), (1, 1), (2, 2)]

            sage: M = Matrix([[1], [-1]]); M
            [ 1]
            [-1]
            sage: Graph(M).edges()
            [(0, 1, None)]

    #. A Seidel adjacency matrix::

          sage: from sage.combinat.matrices.hadamard_matrix import \
          ....:  regular_symmetric_hadamard_matrix_with_constant_diagonal as rshcd
          sage: m=rshcd(16,1)- matrix.identity(16)
          sage: Graph(m,format="seidel_adjacency_matrix").is_strongly_regular(parameters=True)
          (16, 6, 2, 2)

    #. List of edges, or labelled edges::

          sage: g = Graph([(1,3),(3,8),(5,2)])
          sage: g
          Graph on 5 vertices

          sage: g = Graph([(1,2,"Peace"),(7,-9,"and"),(77,2, "Love")])
          sage: g
          Graph on 5 vertices
          sage: g = Graph([(0, 2, '0'), (0, 2, '1'), (3, 3, '2')], loops=True, multiedges=True)
          sage: g.loops()
          [(3, 3, '2')]

    #. A NetworkX MultiGraph::

          sage: import networkx
          sage: g = networkx.MultiGraph({0:[1,2,3], 2:[4]})
          sage: Graph(g)
          Graph on 5 vertices

    #. A NetworkX graph::

           sage: import networkx
           sage: g = networkx.Graph({0:[1,2,3], 2:[4]})
           sage: DiGraph(g)
           Digraph on 5 vertices

    #. An igraph Graph (see also
       :meth:`~sage.graphs.generic_graph.GenericGraph.igraph_graph`)::

           sage: import igraph                      # optional - python_igraph
           sage: g = igraph.Graph([(0, 1), (0, 2)]) # optional - python_igraph
           sage: Graph(g)                           # optional - python_igraph
           Graph on 3 vertices

       If ``vertex_labels`` is ``True``, the names of the vertices are given by
       the vertex attribute ``'name'``, if available::

           sage: g = igraph.Graph([(0,1),(0,2)], vertex_attrs={'name':['a','b','c']})  # optional - python_igraph
           sage: Graph(g).vertices()                                                   # optional - python_igraph
           ['a', 'b', 'c']
           sage: g = igraph.Graph([(0,1),(0,2)], vertex_attrs={'label':['a','b','c']}) # optional - python_igraph
           sage: Graph(g).vertices()                                                   # optional - python_igraph
           [0, 1, 2]

       If the igraph Graph has edge attributes, they are used as edge labels::

           sage: g = igraph.Graph([(0,1),(0,2)], edge_attrs={'name':['a','b'], 'weight':[1,3]}) # optional - python_igraph
           sage: Graph(g).edges()                                                               # optional - python_igraph
           [(0, 1, {'name': 'a', 'weight': 1}), (0, 2, {'name': 'b', 'weight': 3})]


    When defining an undirected graph from a function ``f``, it is *very*
    important that ``f`` be symmetric. If it is not, anything can happen::

        sage: f_sym = lambda x,y: abs(x-y) == 1
        sage: f_nonsym = lambda x,y: (x-y) == 1
        sage: G_sym = Graph([[4,6,1,5,3,7,2,0], f_sym])
        sage: G_sym.is_isomorphic(graphs.PathGraph(8))
        True
        sage: G_nonsym = Graph([[4,6,1,5,3,7,2,0], f_nonsym])
        sage: G_nonsym.size()
        4
        sage: G_nonsym.is_isomorphic(G_sym)
        False

    By default, graphs are mutable and can thus not be used as a dictionary
    key::

          sage: G = graphs.PetersenGraph()
          sage: {G:1}[G]
          Traceback (most recent call last):
          ...
          TypeError: This graph is mutable, and thus not hashable. Create an immutable copy by `g.copy(immutable=True)`

    When providing the optional arguments ``data_structure="static_sparse"`` or
    ``immutable=True`` (both mean the same), then an immutable graph results. ::

          sage: G_imm = Graph(G, immutable=True)
          sage: H_imm = Graph(G, data_structure='static_sparse')
          sage: G_imm == H_imm == G
          True
          sage: {G_imm:1}[H_imm]
          1

    TESTS::

        sage: Graph(4, format="HeyHeyHey")
        Traceback (most recent call last):
        ...
        ValueError: Unknown input format 'HeyHeyHey'

        sage: Graph(igraph.Graph(directed=True)) # optional - python_igraph
        Traceback (most recent call last):
        ...
        ValueError: An *undirected* igraph graph was expected. To build an directed graph, call the DiGraph constructor.

        sage: m = matrix([[0, -1], [-1, 0]])
        sage: Graph(m, format="seidel_adjacency_matrix")
        Graph on 2 vertices
        sage: m[0,1] = 1
        sage: Graph(m, format="seidel_adjacency_matrix")
        Traceback (most recent call last):
        ...
        ValueError: the adjacency matrix of a Seidel graph must be symmetric

        sage: m[0,1] = -1; m[1,1] = 1
        sage: Graph(m, format="seidel_adjacency_matrix")
        Traceback (most recent call last):
        ...
        ValueError: the adjacency matrix of a Seidel graph must have 0s on the main diagonal

    From a a list of vertices and a list of edges::

        sage: G = Graph([[1,2,3], [(1,2)]]); G
        Graph on 3 vertices
        sage: G.edges()
        [(1, 2, None)]

    Check that :trac:`27505` is fixed::

        sage: Graph(Graph().networkx_graph(), weighted=None, format='NX')
        Graph on 0 vertices
    """
    _directed = False

    def __init__(self, data=None, pos=None, loops=None, format=None,
                 weighted=None, data_structure="sparse",
                 vertex_labels=True, name=None,
                 multiedges=None, convert_empty_dict_labels_to_None=None,
                 sparse=True, immutable=False):
        """
        TESTS::

            sage: G = Graph()
            sage: loads(dumps(G)) == G
            True
            sage: a = matrix(2,2,[1,0,0,1])
            sage: Graph(a).adjacency_matrix() == a
            True

            sage: a = matrix(2,2,[2,0,0,1])
            sage: Graph(a,sparse=True).adjacency_matrix() == a
            True

        The positions are copied when the graph is built from another graph ::

            sage: g = graphs.PetersenGraph()
            sage: h = Graph(g)
            sage: g.get_pos() == h.get_pos()
            True

        The position dictionary is not the input one (:trac:`22424`)::

            sage: my_pos = {0:(0,0), 1:(1,1)}
            sage: G = Graph([[0,1], [(0,1)]], pos=my_pos)
            sage: my_pos == G._pos
            True
            sage: my_pos is G._pos
            False

        Or from a DiGraph ::

            sage: d = DiGraph(g)
            sage: h = Graph(d)
            sage: g.get_pos() == h.get_pos()
            True

        Loops are not counted as multiedges (see :trac:`11693`) and edges are
        not counted twice ::

            sage: Graph({1:[1]}).num_edges()
            1
            sage: Graph({1:[2,2]}).num_edges()
            2

        An empty list or dictionary defines a simple graph
        (:trac:`10441` and :trac:`12910`)::

            sage: Graph([])
            Graph on 0 vertices
            sage: Graph({})
            Graph on 0 vertices
            sage: # not "Multi-graph on 0 vertices"

        Verify that the int format works as expected (:trac:`12557`)::

            sage: Graph(2).adjacency_matrix()
            [0 0]
            [0 0]
            sage: Graph(3) == Graph(3,format='int')
            True

        Problem with weighted adjacency matrix (:trac:`13919`)::

            sage: B = {0:{1:2,2:5,3:4},1:{2:2,4:7},2:{3:1,4:4,5:3},3:{5:4},4:{5:1,6:5},5:{6:7}}
            sage: grafo3 = Graph(B,weighted=True)
            sage: matad = grafo3.weighted_adjacency_matrix()
            sage: grafo4 = Graph(matad,format = "adjacency_matrix", weighted=True)
            sage: grafo4.shortest_path(0,6,by_weight=True)
            [0, 1, 2, 5, 4, 6]

        Graphs returned when setting ``immutable=False`` are mutable::

            sage: g = graphs.PetersenGraph()
            sage: g = Graph(g.edges(),immutable=False)
            sage: g.add_edge("Hey", "Heyyyyyyy")

        And their name is set::

            sage: g = graphs.PetersenGraph()
            sage: Graph(g, immutable=True)
            Petersen graph: Graph on 10 vertices

        Check error messages for graphs built from incidence matrices (see
        :trac:`18440`)::

            sage: Graph(matrix([[-1, 1, 0],[1, 0, 0]]))
            Traceback (most recent call last):
            ...
            ValueError: column 1 of the (oriented) incidence matrix contains only one nonzero value
            sage: Graph(matrix([[1,1],[1,1],[1,0]]))
            Traceback (most recent call last):
            ...
            ValueError: there must be one or two nonzero entries per column in an incidence matrix, got entries [1, 1, 1] in column 0
            sage: Graph(matrix([[3,1,1],[0,1,1]]))
            Traceback (most recent call last):
            ...
            ValueError: each column of a non-oriented incidence matrix must sum to 2, but column 0 does not

        Vertex labels are retained in the graph (:trac:`14708`)::

            sage: g = Graph()
            sage: g.add_vertex(0)
            sage: g.set_vertex(0, 'foo')
            sage: g.get_vertices()
            {0: 'foo'}
            sage: Graph(g).get_vertices()
            {0: 'foo'}
        """
        GenericGraph.__init__(self)

        from sage.structure.element import is_Matrix

        if sparse is False:
            if data_structure != "sparse":
                raise ValueError("The 'sparse' argument is an alias for "
                                 "'data_structure'. Please do not define both.")
            data_structure = "dense"

        if multiedges or weighted:
            if data_structure == "dense":
                raise RuntimeError("Multiedge and weighted c_graphs must be sparse.")
        if immutable:
            data_structure = 'static_sparse'

        # If the data structure is static_sparse, we first build a graph
        # using the sparse data structure, then reencode the resulting graph
        # as a static sparse graph.
        from sage.graphs.base.sparse_graph import SparseGraphBackend
        from sage.graphs.base.dense_graph import DenseGraphBackend
        if data_structure in ["sparse", "static_sparse"]:
            CGB = SparseGraphBackend
        elif data_structure == "dense":
            CGB = DenseGraphBackend
        else:
            raise ValueError("data_structure must be equal to 'sparse', "
                             "'static_sparse' or 'dense'")
        self._backend = CGB(0, directed=False)

        if format is None and isinstance(data, str):
            if data.startswith(">>graph6<<"):
                data = data[10:]
                format = 'graph6'
            elif data.startswith(">>sparse6<<"):
                data = data[11:]
                format = 'sparse6'
            elif data[0] == ':':
                format = 'sparse6'
            else:
                format = 'graph6'
        if format is None and is_Matrix(data):
            if data.is_symmetric():
                format = 'adjacency_matrix'
            else:
                format = 'incidence_matrix'
        if format is None and isinstance(data, Graph):
            format = 'Graph'
        from sage.graphs.all import DiGraph
        if format is None and isinstance(data, DiGraph):
            data = data.to_undirected()
            format = 'Graph'
        if (format is None         and
            isinstance(data, list) and
            len(data) >= 2         and
            callable(data[1])):
            format = 'rule'

        if (format is None            and
            isinstance(data, list)    and
            len(data) == 2            and
            isinstance(data[0], list) and    # a list of two lists, the second of
            ((isinstance(data[1], list) and  # which contains iterables (the edges)
              (not data[1] or callable(getattr(data[1][0], "__iter__", None)))) or
             (isinstance(data[1], EdgesView)))):
            format = "vertices_and_edges"

        if format is None and isinstance(data, dict):
            if not data:
                format = 'dict_of_dicts'
            else:
                val = next(iter(data.values()))
                if isinstance(val, (list, EdgesView)):
                    format = 'dict_of_lists'
                elif isinstance(val, dict):
                    format = 'dict_of_dicts'
        if format is None and hasattr(data, 'adj'):
            import networkx
            if isinstance(data, (networkx.DiGraph, networkx.MultiDiGraph)):
                data = data.to_undirected()
            elif isinstance(data, (networkx.Graph, networkx.MultiGraph)):
                format = 'NX'

        if (format is None          and
            hasattr(data, 'vcount') and
            hasattr(data, 'get_edgelist')):
            try:
                import igraph
            except ImportError:
                raise ImportError("The data seems to be a igraph object, but "+
                                  "igraph is not installed in Sage. To install "+
                                  "it, run 'sage -i python_igraph'")
            if format is None and isinstance(data, igraph.Graph):
                format = 'igraph'
        if format is None and isinstance(data, (int, Integer)):
            format = 'int'
        if format is None and data is None:
            format = 'int'
            data = 0

        # Input is a list of edges or an EdgesView
        if format is None and isinstance(data, (list, EdgesView)):
            format = "list_of_edges"
            if weighted is None:
                weighted = False

        if format is None:
            raise ValueError("This input cannot be turned into a graph")

        if format == 'weighted_adjacency_matrix':
            if weighted is False:
                raise ValueError("Format was weighted_adjacency_matrix but weighted was False.")
            if weighted is None:
                weighted = True
            if multiedges is None:
                multiedges = False
            format = 'adjacency_matrix'

        # At this point, 'format' has been set. We build the graph

        if format == 'graph6':
            if weighted is None:
                weighted = False
            self.allow_loops(loops if loops else False, check=False)
            self.allow_multiple_edges(multiedges if multiedges else False, check=False)
            from .graph_input import from_graph6
            from_graph6(self, data)

        elif format == 'sparse6':
            if weighted is None:
                weighted = False
            self.allow_loops(False if loops is False else True, check=False)
            self.allow_multiple_edges(False if multiedges is False else True, check=False)
            from .graph_input import from_sparse6
            from_sparse6(self, data)

        elif format == 'adjacency_matrix':
            from .graph_input import from_adjacency_matrix
            from_adjacency_matrix(self, data, loops=loops, multiedges=multiedges, weighted=weighted)

        elif format == 'incidence_matrix':
            from .graph_input import from_incidence_matrix
            from_incidence_matrix(self, data, loops=loops, multiedges=multiedges, weighted=weighted)

        elif format == 'seidel_adjacency_matrix':
            multiedges = False
            weighted = False
            loops = False
            self.allow_loops(False)
            self.allow_multiple_edges(False)
            from .graph_input import from_seidel_adjacency_matrix
            from_seidel_adjacency_matrix(self, data)
        elif format == 'Graph':
            if loops is None:
                loops = data.allows_loops()
            if multiedges is None:
                multiedges = data.allows_multiple_edges()
            if weighted is None:
                weighted = data.weighted()
            self.allow_loops(loops, check=False)
            self.allow_multiple_edges(multiedges, check=False)
            if data.get_pos() is not None:
                pos = data.get_pos()
            self.name(data.name())
            self.add_vertices(data.vertex_iterator())
            self.set_vertices(data.get_vertices())
            self.add_edges(data.edge_iterator(), loops=loops)
        elif format == 'NX':
            if convert_empty_dict_labels_to_None is not False:
                r = lambda x: None if x=={} else x
            else:
                r = lambda x: x
            if weighted is None:
                import networkx
                if isinstance(data, networkx.Graph):
                    weighted = False
                    if multiedges is None:
                        multiedges = False
                    if loops is None:
                        loops = False
                else:
                    weighted = True
                    if multiedges is None:
                        multiedges = True
                    if loops is None:
                        loops = True
            self.allow_loops(loops, check=False)
            self.allow_multiple_edges(multiedges, check=False)
            self.add_vertices(data.nodes())
            self.add_edges((u,v,r(l)) for u,v,l in data.edges(data=True))
        elif format == 'igraph':
            if data.is_directed():
                raise ValueError("An *undirected* igraph graph was expected. "+
                                 "To build an directed graph, call the DiGraph "+
                                 "constructor.")

            self.add_vertices(range(data.vcount()))
            self.add_edges((e.source, e.target, e.attributes()) for e in data.es())

            if vertex_labels and 'name' in data.vertex_attributes():
                vs = data.vs()
                self.relabel({v:vs[v]['name'] for v in self})

        elif format == 'rule':
            f = data[1]
            verts = data[0]
            if loops is None:
                loops = any(f(v,v) for v in verts)
            if weighted is None:
                weighted = False
            self.allow_loops(loops, check=False)
            self.allow_multiple_edges(True if multiedges else False, check=False)
            self.add_vertices(verts)
            self.add_edges(e for e in itertools.combinations(verts,2) if f(*e))
            if loops:
                self.add_edges((v,v) for v in verts if f(v,v))

        elif format == "vertices_and_edges":
            self.allow_multiple_edges(bool(multiedges), check=False)
            self.allow_loops(bool(loops), check=False)
            self.add_vertices(data[0])
            self.add_edges(data[1])

        elif format == 'dict_of_dicts':
            from .graph_input import from_dict_of_dicts
            from_dict_of_dicts(self, data, loops=loops, multiedges=multiedges, weighted=weighted,
                               convert_empty_dict_labels_to_None = False if convert_empty_dict_labels_to_None is None else convert_empty_dict_labels_to_None)

        elif format == 'dict_of_lists':
            from .graph_input import from_dict_of_lists
            from_dict_of_lists(self, data, loops=loops, multiedges=multiedges, weighted=weighted)

        elif format == 'int':
            self.allow_loops(loops if loops else False, check=False)
            self.allow_multiple_edges(multiedges if multiedges else False, check=False)
            if data < 0:
                raise ValueError("The number of vertices cannot be strictly negative!")
            if data:
                self.add_vertices(range(data))

        elif format == 'list_of_edges':
            self.allow_multiple_edges(True if multiedges else False,
                                      check=False)
            self.allow_loops(True if loops else False, check=False)
            self.add_edges(data)
        else:
            raise ValueError("Unknown input format '{}'".format(format))

        if weighted is None:
            weighted = False
        self._weighted = getattr(self, '_weighted', weighted)

        self._pos = copy(pos)

        if format != 'Graph' or name is not None:
            self.name(name)

        if data_structure == "static_sparse":
            from sage.graphs.base.static_sparse_backend import StaticSparseBackend
            ib = StaticSparseBackend(self,
                                     loops = self.allows_loops(),
                                     multiedges = self.allows_multiple_edges())
            self._backend = ib
            self._immutable = True

    ### Formats

    @doc_index("Basic methods")
    def graph6_string(self):
        r"""
        Return the graph6 representation of the graph as an ASCII string.

        This is only valid for simple (no loops, no multiple edges) graphs
        on at most `2^{18}-1=262143` vertices.

        .. NOTE::

            As the graph6 format only handles graphs with vertex set
            `\{0,...,n-1\}`, a :meth:`relabelled copy
            <sage.graphs.generic_graph.GenericGraph.relabel>` will
            be encoded, if necessary.

        .. SEEALSO::

            * :meth:`~sage.graphs.digraph.DiGraph.dig6_string` --
              a similar string format for directed graphs

        EXAMPLES::

            sage: G = graphs.KrackhardtKiteGraph()
            sage: G.graph6_string()
            'IvUqwK@?G'

        TESTS::

            sage: Graph().graph6_string()
            '?'
        """
        n = self.order()
        if n > 262143:
            raise ValueError('graph6 format supports graphs on 0 to 262143 vertices only.')
        elif self.has_loops() or self.has_multiple_edges():
            raise ValueError('graph6 format supports only simple graphs (no loops, no multiple edges)')
        else:
            return generic_graph_pyx.small_integer_to_graph6(n) + generic_graph_pyx.binary_string_to_graph6(self._bit_vector())

    @doc_index("Basic methods")
    def sparse6_string(self):
        r"""
        Return the sparse6 representation of the graph as an ASCII string.

        Only valid for undirected graphs on 0 to 262143 vertices, but loops
        and multiple edges are permitted.

        .. NOTE::

            As the sparse6 format only handles graphs whose vertex set is
            `\{0,...,n-1\}`, a :meth:`relabelled copy
            <sage.graphs.generic_graph.GenericGraph.relabel>` of your graph will
            be encoded if necessary.

        EXAMPLES::

            sage: G = graphs.BullGraph()
            sage: G.sparse6_string()
            ':Da@en'

        ::

            sage: G = Graph(loops=True, multiedges=True, data_structure="sparse")
            sage: Graph(':?', data_structure="sparse") == G
            True

        TESTS::

            sage: G = Graph()
            sage: G.sparse6_string()
            ':?'

        Check that :trac:`18445` is fixed::

            sage: Graph(graphs.KneserGraph(5,2).sparse6_string()).size()
            15

        Graphs with 1 vertex are correctly handled (:trac:`24923`)::

            sage: Graph([(0, 0)], loops=True).sparse6_string()
            ':@^'
            sage: G = Graph(_)
            sage: G.order(), G.size()
            (1, 1)
            sage: Graph([(0, 0), (0, 0)], loops=True, multiedges=True).sparse6_string()
            ':@N'
            sage: H = Graph(_)
            sage: H.order(), H.size()
            (1, 2)
        """
        n = self.order()
        if not n:
            return ':?'
        if n > 262143:
            raise ValueError('sparse6 format supports graphs on 0 to 262143 vertices only.')
        if n == 1:
            s = '0' * self.size()
        else:
            v_to_int = {v:i for i,v in enumerate(self)}
            edges = [sorted((v_to_int[u], v_to_int[v])) for u,v in self.edge_iterator(labels=False)]
            edges.sort(key=lambda e: (e[1], e[0])) # reverse lexicographic order

            # encode bit vector
            k = int((ZZ(n) - 1).nbits())
            v = 0
            i = 0
            m = 0
            s = ''
            while m < len(edges):
                if edges[m][1] > v + 1:
                    sp = generic_graph_pyx.int_to_binary_string(edges[m][1])
                    sp = '0'*(k-len(sp)) + sp
                    s += '1' + sp
                    v = edges[m][1]
                elif edges[m][1] == v + 1:
                    sp = generic_graph_pyx.int_to_binary_string(edges[m][0])
                    sp = '0'*(k-len(sp)) + sp
                    s += '1' + sp
                    v += 1
                    m += 1
                else:
                    sp = generic_graph_pyx.int_to_binary_string(edges[m][0])
                    sp = '0'*(k-len(sp)) + sp
                    s += '0' + sp
                    m += 1

        # encode s as a 6-string, as in R(x), but padding with 1's
        # pad on the right to make a multiple of 6
        s = s + ( '1' * ((6 - len(s))%6) )

        # split into groups of 6, and convert numbers to decimal, adding 63
        six_bits = ''
        for i in range(0, len(s), 6):
            six_bits += chr( int( s[i:i+6], 2) + 63 )
        return ':' + generic_graph_pyx.small_integer_to_graph6(n) + six_bits

    ### Attributes

    @doc_index("Basic methods")
    def is_directed(self):
        """
        Since graph is undirected, returns False.

        EXAMPLES::

            sage: Graph().is_directed()
            False
        """
        return False


    @doc_index("Connectivity, orientations, trees")
    def spanning_trees(self, labels=False):
        """
        Returns a list of all spanning trees.

        If the graph is disconnected, returns the empty list.

        Uses the Read-Tarjan backtracking algorithm [RT1975a]_.

        INPUT:

        - ``labels`` -- boolean (default: ``False``); whether to return edges
          labels in the spanning trees or not

        EXAMPLES::

            sage: G = Graph([(1,2),(1,2),(1,3),(1,3),(2,3),(1,4)], multiedges=True)
            sage: len(G.spanning_trees())
            8
            sage: G.spanning_trees_count()
            8
            sage: G = Graph([(1,2),(2,3),(3,1),(3,4),(4,5),(4,5),(4,6)], multiedges=True)
            sage: len(G.spanning_trees())
            6
            sage: G.spanning_trees_count()
            6

        .. SEEALSO::

            - :meth:`~sage.graphs.generic_graph.GenericGraph.spanning_trees_count`
              -- counts the number of spanning trees.

            - :meth:`~sage.graphs.graph.Graph.random_spanning_tree`
              -- returns a random spanning tree.

        TESTS:

        Works with looped graphs::

            sage: g = Graph({i:[i,(i+1)%6] for i in range(6)})
            sage: g.spanning_trees()
            [Graph on 6 vertices,
             Graph on 6 vertices,
             Graph on 6 vertices,
             Graph on 6 vertices,
             Graph on 6 vertices,
             Graph on 6 vertices]

        Edges of the spanning trees can be labeled
        or unlabeled (:trac:`27557`)::

            sage: g = Graph([(1,2,2),(1,2,1),(1,2,4),(1,4,5)],multiedges=True)
            sage: l = g.spanning_trees(labels=True)
            sage: l[0].edges()
            [(1, 2, 4), (1, 4, 5)]
            sage: l[1].edges()
            [(1, 2, 1), (1, 4, 5)]
            sage: l[2].edges()
            [(1, 2, 2), (1, 4, 5)]
        """

        def _recursive_spanning_trees(G, forest, labels):
            """
            Returns all the spanning trees of G containing forest
            """
            if not G.is_connected():
                return []

            if G.size() == forest.size():
                return [forest.copy()]
            else:
                # Pick an edge e from G-forest
                for e in G.edge_iterator(labels=labels):
                    if not forest.has_edge(e):
                        break

                # 1) Recursive call with e removed from G
                G.delete_edge(e)
                trees = _recursive_spanning_trees(G, forest, labels)
                G.add_edge(e)

                # 2) Recursive call with e include in forest
                #
                # e=xy links the CC (connected component) of forest containing x
                # with the CC containing y. Any other edge which does that
                # cannot be added to forest anymore, and B is the list of them
                c1 = forest.connected_component_containing_vertex(e[0])
                c2 = forest.connected_component_containing_vertex(e[1])
                G.delete_edge(e)
                B = G.edge_boundary(c1, c2, sort=False)
                G.add_edge(e)

                # Actual call
                forest.add_edge(e)
                G.delete_edges(B)
                trees.extend(_recursive_spanning_trees(G, forest, labels))
                G.add_edges(B)
                forest.delete_edge(e)

                return trees

        if self.is_connected() and self.order():
            forest = Graph()
            forest.add_vertices(self.vertex_iterator())
            forest.add_edges(self.bridges())
            return _recursive_spanning_trees(Graph(self, immutable=False, loops=False), forest, labels)
        else:
            return []

    ### Properties
    @doc_index("Graph properties")
    def is_tree(self, certificate=False, output='vertex'):
        r"""
        Tests if the graph is a tree

        The empty graph is defined to be not a tree.

        INPUT:

        - ``certificate`` -- boolean (default: ``False``); whether to return a
          certificate. The method only returns boolean answers when
          ``certificate = False`` (default). When it is set to ``True``, it
          either answers ``(True, None)`` when the graph is a tree or ``(False,
          cycle)`` when it contains a cycle. It returns ``(False, None)`` when
          the graph is empty or not connected.

        - ``output`` -- either ``'vertex'`` (default) or ``'edge'``; whether the
          certificate is given as a list of vertices (``output = 'vertex'``) or
          a list of edges (``output = 'edge'``).

        When the certificate cycle is given as a list of edges, the edges are
        given as `(v_i, v_{i+1}, l)` where `v_1, v_2, \dots, v_n` are the
        vertices of the cycles (in their cyclic order).

        EXAMPLES::

            sage: all(T.is_tree() for T in graphs.trees(15))
            True

        With certificates::

            sage: g = graphs.RandomTree(30)
            sage: g.is_tree(certificate=True)
            (True, None)
            sage: g.add_edge(10,-1)
            sage: g.add_edge(11,-1)
            sage: isit, cycle = g.is_tree(certificate=True)
            sage: isit
            False
            sage: -1 in cycle
            True

        One can also ask for the certificate as a list of edges::

            sage: g = graphs.CycleGraph(4)
            sage: g.is_tree(certificate=True, output='edge')
            (False, [(3, 2, None), (2, 1, None), (1, 0, None), (0, 3, None)])

        This is useful for graphs with multiple edges::

            sage: G = Graph([(1, 2, 'a'), (1, 2, 'b')], multiedges=True)
            sage: G.is_tree(certificate=True)
            (False, [1, 2])
            sage: G.is_tree(certificate=True, output='edge')
            (False, [(1, 2, 'a'), (2, 1, 'b')])

        TESTS:

        :trac:`14434` is fixed::

            sage: g = Graph({0:[1,4,5],3:[4,8,9],4:[9],5:[7,8],7:[9]})
            sage: _,cycle = g.is_tree(certificate=True)
            sage: g.size()
            10
            sage: g.add_cycle(cycle)
            sage: g.size()
            10

        The empty graph::

            sage: graphs.EmptyGraph().is_tree()
            False
            sage: graphs.EmptyGraph().is_tree(certificate=True)
            (False, None)

        :trac:`22912` is fixed::

            sage: G = Graph([(0,0), (0,1)], loops=True)
            sage: G.is_tree(certificate=True)
            (False, [0])
            sage: G.is_tree(certificate=True, output='edge')
            (False, [(0, 0, None)])
        """
        if not output in ['vertex', 'edge']:
            raise ValueError('output must be either vertex or edge')

        if not self.order() or not self.is_connected():
            return (False, None) if certificate else False

        if certificate:
            if self.order() == self.size() + 1:
                return (True, None)

            if self.allows_loops():
                L = self.loop_edges() if output == 'edge' else self.loop_vertices()
                if L:
                    return False, L[:1]

            if self.has_multiple_edges():
                if output == 'vertex':
                    return (False, list(self.multiple_edges(sort=True)[0][:2]))
                edge1, edge2 = self.multiple_edges(sort=True)[:2]
                if edge1[0] != edge2[0]:
                    return (False, [edge1, edge2])
                return (False, [edge1, (edge2[1], edge2[0], edge2[2])])

            if output == 'edge':
                if self.allows_multiple_edges():
                    def vertices_to_edges(x):
                        return [(u[0], u[1], self.edge_label(u[0], u[1])[0])
                                for u in zip(x, x[1:] + [x[0]])]
                else:
                    def vertices_to_edges(x):
                        return [(u[0], u[1], self.edge_label(u[0], u[1]))
                                for u in zip(x, x[1:] + [x[0]])]

            # This code is a depth-first search that looks for a cycle in the
            # graph. We *know* it exists as there are too many edges around.
            seen = {}
            u = next(self.vertex_iterator())
            seen[u] = u
            stack = [(u, v) for v in self.neighbor_iterator(u)]
            while stack:
                u, v = stack.pop()
                if v in seen:
                    continue
                for w in self.neighbor_iterator(v):
                    if u == w:
                        continue
                    elif w in seen:
                        cycle = [w, v]
                        while u != w:
                            cycle.append(u)
                            u = seen[u]
                        cycle.reverse()
                        if output == 'vertex':
                            return (False, cycle)
                        return (False, vertices_to_edges(cycle))
                    else:
                        stack.append((v, w))
                seen[v] = u

        else:
            return self.order() == self.size() + 1

    @doc_index("Graph properties")
    def is_forest(self, certificate=False, output='vertex'):
        """
        Tests if the graph is a forest, i.e. a disjoint union of trees.

        INPUT:

        - ``certificate`` -- boolean (default: ``False``); whether to return a
          certificate. The method only returns boolean answers when
          ``certificate = False`` (default). When it is set to ``True``, it
          either answers ``(True, None)`` when the graph is a forest or
          ``(False, cycle)`` when it contains a cycle.

        - ``output`` -- either ``'vertex'`` (default) or ``'edge'``; whether the
          certificate is given as a list of vertices (``output = 'vertex'``) or
          a list of edges (``output = 'edge'``).

        EXAMPLES::

            sage: seven_acre_wood = sum(graphs.trees(7), Graph())
            sage: seven_acre_wood.is_forest()
            True

        With certificates::

            sage: g = graphs.RandomTree(30)
            sage: g.is_forest(certificate=True)
            (True, None)
            sage: (2*g + graphs.PetersenGraph() + g).is_forest(certificate=True)
            (False, [62, 63, 68, 66, 61])
        """
        connected_components = self.connected_components()
        number_of_connected_components = len(connected_components)
        isit = (self.order() ==
                self.size() + number_of_connected_components)

        if not certificate:
            return isit
        else:
            if isit:
                return (True, None)
            # The graph contains a cycle, and the user wants to see it.

            # No need to copy the graph
            if number_of_connected_components == 1:
                return self.is_tree(certificate=True, output=output)

            # We try to find a cycle in each connected component
            for cc in connected_components:
                isit, cycle = self.subgraph(cc).is_tree(certificate=True, output=output)
                if not isit:
                    return (False, cycle)

    @doc_index("Graph properties")
    def is_cactus(self):
        """
        Check whether the graph is cactus graph.

        A graph is called *cactus graph* if it is connected and every pair of
        simple cycles have at most one common vertex.

        There are other definitions, see the :wikipedia:`Cactus_graph`.

        EXAMPLES::

            sage: g = Graph({1: [2], 2: [3, 4], 3: [4, 5, 6, 7], 8: [3, 5], 9: [6, 7]})
            sage: g.is_cactus()
            True

            sage: c6 = graphs.CycleGraph(6)
            sage: naphthalene = c6 + c6
            sage: naphthalene.is_cactus()  # Not connected
            False
            sage: naphthalene.merge_vertices([0, 6])
            sage: naphthalene.is_cactus()
            True
            sage: naphthalene.merge_vertices([1, 7])
            sage: naphthalene.is_cactus()
            False

        TESTS::

            sage: all(graphs.PathGraph(i).is_cactus() for i in range(5))
            True

            sage: Graph('Fli@?').is_cactus()
            False

        Test a graph that is not outerplanar, see :trac:`24480`::

            sage: graphs.Balaban10Cage().is_cactus()
            False
        """
        self._scream_if_not_simple()

        # Special cases
        if self.order() < 4:
            return True

        if self.size() > 3 * (self.order() - 1) / 2:
            return False

        # Every cactus graph is outerplanar
        if not self.is_circular_planar():
            return False

        if not self.is_connected():
            return False

        # the number of faces is 1 plus the number of blocks of order > 2
        B = self.blocks_and_cut_vertices()[0]
        return len(self.faces()) == sum(1 for b in B if len(b) > 2) + 1

    @doc_index("Graph properties")
    def is_biconnected(self):
        """
        Test if the graph is biconnected.

        A biconnected graph is a connected graph on two or more vertices that is
        not broken into disconnected pieces by deleting any single vertex.

        .. SEEALSO::

            - :meth:`~sage.graphs.generic_graph.GenericGraph.is_connected`
            - :meth:`~sage.graphs.generic_graph.GenericGraph.blocks_and_cut_vertices`
            - :meth:`~sage.graphs.generic_graph.GenericGraph.blocks_and_cuts_tree`
            - :wikipedia:`Biconnected_graph`

        EXAMPLES::

            sage: G = graphs.PetersenGraph()
            sage: G.is_biconnected()
            True
            sage: G.add_path([0,'a','b'])
            sage: G.is_biconnected()
            False
            sage: G.add_edge('b', 1)
            sage: G.is_biconnected()
            True

        TESTS::

            sage: Graph().is_biconnected()
            False
            sage: Graph(1).is_biconnected()
            False
            sage: graphs.CompleteGraph(2).is_biconnected()
            True
        """
        if self.order() < 2 or not self.is_connected():
            return False
        if self.blocks_and_cut_vertices()[1]:
            return False
        return True

    @doc_index("Graph properties")
    def is_block_graph(self):
        r"""
        Return whether this graph is a block graph.

        A block graph is a connected graph in which every biconnected component
        (block) is a clique.

        .. SEEALSO::

            - :wikipedia:`Block_graph` for more details on these graphs
            - :meth:`~sage.graphs.graph_generators.GraphGenerators.RandomBlockGraph`
              -- generator of random block graphs
            - :meth:`~sage.graphs.generic_graph.GenericGraph.blocks_and_cut_vertices`
            - :meth:`~sage.graphs.generic_graph.GenericGraph.blocks_and_cuts_tree`


        EXAMPLES::

            sage: G = graphs.RandomBlockGraph(6, 2, kmax=4)
            sage: G.is_block_graph()
            True
            sage: from sage.graphs.isgci import graph_classes
            sage: G in graph_classes.Block
            True
            sage: graphs.CompleteGraph(4).is_block_graph()
            True
            sage: graphs.RandomTree(6).is_block_graph()
            True
            sage: graphs.PetersenGraph().is_block_graph()
            False
            sage: Graph(4).is_block_graph()
            False
        """
        if not self.is_connected():
            return False
        if self.is_clique():
            return True

        B,C = self.blocks_and_cut_vertices()
        return all(self.is_clique(vertices=block) for block in B)

    @doc_index("Graph properties")
    def is_cograph(self):
        """
        Check whether the graph is cograph.

        A cograph is defined recursively: the single-vertex graph is
        cograph, complement of cograph is cograph, and disjoint union
        of two cographs is cograph. There are many other
        characterizations, see the :wikipedia:`Cograph`.

        EXAMPLES::

            sage: graphs.HouseXGraph().is_cograph()
            True
            sage: graphs.HouseGraph().is_cograph()
            False

        .. TODO::

            Implement faster recognition algorithm, as for instance
            the linear time recognition algorithm using LexBFS proposed
            in [Bre2008]_.

        TESTS::

            sage: [graphs.PathGraph(i).is_cograph() for i in range(6)]
            [True, True, True, True, False, False]
            sage: graphs.CycleGraph(5).is_cograph()  # Self-complemented
            False
        """
        # A cograph has no 4-vertex path as an induced subgraph.
        # We will first try to "decompose" graph by complements and
        # split to connected components, and use fairly slow
        # subgraph search if that fails.
        self._scream_if_not_simple()
        if self.order() < 4:
            return True
        if self.density()*2 > 1:
            return self.complement().is_cograph()
        if not self.is_connected():
            return all(part.is_cograph() for part in self.connected_components_subgraphs())
        P4 = Graph({0: [1], 1: [2], 2: [3]})
        return self.subgraph_search(P4, induced=True) is None

    @doc_index("Graph properties")
    def is_apex(self):
        r"""
        Test if the graph is apex.

        A graph is apex if it can be made planar by the removal of a single
        vertex. The deleted vertex is called ``an apex`` of the graph, and a
        graph may have more than one apex. For instance, in the minimal
        nonplanar graphs `K_5` or `K_{3,3}`, every vertex is an apex. The apex
        graphs include graphs that are themselves planar, in which case again
        every vertex is an apex. The null graph is also counted as an apex graph
        even though it has no vertex to remove.  If the graph is not connected,
        we say that it is apex if it has at most one non planar connected
        component and that this component is apex.  See the :wikipedia:`Apex_graph`
        for more information.

        .. SEEALSO::

          - :meth:`~Graph.apex_vertices`
          - :meth:`~sage.graphs.generic_graph.GenericGraph.is_planar`

        EXAMPLES:

        `K_5` and `K_{3,3}` are apex graphs, and each of their vertices is an
        apex::

            sage: G = graphs.CompleteGraph(5)
            sage: G.is_apex()
            True
            sage: G = graphs.CompleteBipartiteGraph(3,3)
            sage: G.is_apex()
            True

        The Petersen graph is not apex::

            sage: G = graphs.PetersenGraph()
            sage: G.is_apex()
            False

        A graph is apex if all its connected components are apex, but at most
        one is not planar::

            sage: M = graphs.Grid2dGraph(3,3)
            sage: K5 = graphs.CompleteGraph(5)
            sage: (M+K5).is_apex()
            True
            sage: (M+K5+K5).is_apex()
            False

        TESTS:

        The null graph is apex::

            sage: G = Graph()
            sage: G.is_apex()
            True

        The graph might be mutable or immutable::

            sage: G = Graph(M+K5, immutable=True)
            sage: G.is_apex()
            True
        """
        # Easy cases: null graph, subgraphs of K_5 and K_3,3
        if self.order() <= 5 or ( self.order() <= 6 and self.is_bipartite() ):
            return True

        return len(self.apex_vertices(k=1)) > 0

    @doc_index("Graph properties")
    def apex_vertices(self, k=None):
        r"""
        Return the list of apex vertices.

        A graph is apex if it can be made planar by the removal of a single
        vertex. The deleted vertex is called ``an apex`` of the graph, and a
        graph may have more than one apex. For instance, in the minimal
        nonplanar graphs `K_5` or `K_{3,3}`, every vertex is an apex. The apex
        graphs include graphs that are themselves planar, in which case again
        every vertex is an apex. The null graph is also counted as an apex graph
        even though it has no vertex to remove.  If the graph is not connected,
        we say that it is apex if it has at most one non planar connected
        component and that this component is apex.  See the
        :wikipedia:`Apex_graph` for more information.

        .. SEEALSO::

          - :meth:`~Graph.is_apex`
          - :meth:`~sage.graphs.generic_graph.GenericGraph.is_planar`

        INPUT:

        - ``k`` -- integer (default: ``None``); when set to ``None``, the method
          returns the list of all apex of the graph, possibly empty if the graph
          is not apex. When set to a positive integer, the method ends as soon
          as `k` apex vertices are found.

        OUTPUT:

        By default, the method returns the list of all apex of the graph. When
        parameter ``k`` is set to a positive integer, the returned list is
        bounded to `k` apex vertices.

        EXAMPLES:

        `K_5` and `K_{3,3}` are apex graphs, and each of their vertices is an
        apex::

            sage: G = graphs.CompleteGraph(5)
            sage: G.apex_vertices()
            [0, 1, 2, 3, 4]
            sage: G = graphs.CompleteBipartiteGraph(3,3)
            sage: G.is_apex()
            True
            sage: G.apex_vertices()
            [0, 1, 2, 3, 4, 5]
            sage: G.apex_vertices(k=3)
            [0, 1, 2]

        A `4\\times 4`-grid is apex and each of its vertices is an apex. When
        adding a universal vertex, the resulting graph is apex and the universal
        vertex is the unique apex vertex ::

            sage: G = graphs.Grid2dGraph(4,4)
            sage: set(G.apex_vertices()) == set(G.vertices())
            True
            sage: G.add_edges([('universal',v) for v in G])
            sage: G.apex_vertices()
            ['universal']

        The Petersen graph is not apex::

            sage: G = graphs.PetersenGraph()
            sage: G.apex_vertices()
            []

        A graph is apex if all its connected components are apex, but at most
        one is not planar::

            sage: M = graphs.Grid2dGraph(3,3)
            sage: K5 = graphs.CompleteGraph(5)
            sage: (M+K5).apex_vertices()
            [9, 10, 11, 12, 13]
            sage: (M+K5+K5).apex_vertices()
            []

        Neighbors of an apex of degree 2 are apex::

            sage: G = graphs.Grid2dGraph(5,5)
            sage: v = (666, 666)
            sage: G.add_path([(1, 1), v, (3, 3)])
            sage: G.is_planar()
            False
            sage: G.degree(v)
            2
            sage: sorted(G.apex_vertices())
            [(1, 1), (2, 2), (3, 3), (666, 666)]


        TESTS:

        The null graph is apex although it has no apex vertex::

            sage: G = Graph()
            sage: G.apex_vertices()
            []

        Parameter ``k`` cannot be a negative integer::

            sage: G.apex_vertices(k=-1)
            Traceback (most recent call last):
            ...
            ValueError: parameter k must be a non negative integer

        The graph might be mutable or immutable::

            sage: G = Graph(M+K5, immutable=True)
            sage: G.apex_vertices()
            [9, 10, 11, 12, 13]
        """
        if k is None:
            k = self.order()
        elif k < 0:
            raise ValueError("parameter k must be a non negative integer")

        # Easy cases: null graph, subgraphs of K_5 and K_3,3
        if self.order() <= 5 or (self.order() <= 6 and self.is_bipartite()):
            it = self.vertex_iterator()
            return [next(it) for _ in range(k)]


        if not self.is_connected():
            # We search for its non planar connected components. If it has more
            # than one such component, the graph is not apex. It is apex if
            # either it has no such component, in which case the graph is
            # planar, or if its unique non planar component is apex.

            P = [H for H in self.connected_components_subgraphs() if not H.is_planar()]
            if not P: # The graph is planar
                it = self.vertex_iterator()
                return [next(it) for _ in range(k)]
            elif len(P) > 1:
                return []
            else:
                # We proceed with the non planar component
                if P[0].is_immutable():
                    H = Graph(P[0].edges(labels=0, sort=False), immutable=False, loops=False, multiedges=False)
                else:
                    H = P[0]

        elif self.is_planar():
            # A planar graph is apex.
            it = self.vertex_iterator()
            return [next(it) for _ in range(k)]

        else:
            # We make a basic copy of the graph since we will modify it
            H = Graph(self.edges(labels=0, sort=False), immutable=False, loops=False, multiedges=False)


        # General case: basic implementation
        #
        # Test for each vertex if its removal makes the graph planar.
        # Obviously, we don't test vertices of degree one. Furthermore, if a
        # vertex of degree 2 is an apex, its neighbors also are. So we start
        # with vertices of degree 2.
        V = {}
        for u in H:
            d = H.degree(u)
            if d > 1:
                if d in V:
                    V[d].append(u)
                else:
                    V[d] = [u]
        apex = set()
        for deg in sorted(V):
            for u in V[deg]:
                if u in apex: # True if neighbor of an apex of degree 2
                    if deg == 2:
                        # We ensure that its neighbors are known apex
                        apex.update(H.neighbor_iterator(u))
                        if len(apex) >= k:
                            return list(apex)[:k]
                    continue

                E = H.edges_incident(u, labels=0)
                H.delete_vertex(u)
                if H.is_planar():
                    apex.add(u)
                    if deg == 2:
                        # The neighbors of an apex of degree 2 also are
                        apex.update(self.neighbor_iterator(u))

                    if len(apex) >= k:
                        return list(apex)[:k]

                H.add_edges(E)

        return list(apex)

    @doc_index("Graph properties")
    def is_overfull(self):
        r"""
        Tests whether the current graph is overfull.

        A graph `G` on `n` vertices and `m` edges is said to be overfull if:

        - `n` is odd

        - It satisfies `2m > (n-1)\Delta(G)`, where `\Delta(G)` denotes the
          maximum degree among all vertices in `G`.

        An overfull graph must have a chromatic index of `\Delta(G)+1`.

        EXAMPLES:

        A complete graph of order `n > 1` is overfull if and only if `n` is
        odd::

            sage: graphs.CompleteGraph(6).is_overfull()
            False
            sage: graphs.CompleteGraph(7).is_overfull()
            True
            sage: graphs.CompleteGraph(1).is_overfull()
            False

        The claw graph is not overfull::

            sage: from sage.graphs.graph_coloring import edge_coloring
            sage: g = graphs.ClawGraph()
            sage: g
            Claw graph: Graph on 4 vertices
            sage: edge_coloring(g, value_only=True)
            3
            sage: g.is_overfull()
            False

        The Holt graph is an example of a overfull graph::

            sage: G = graphs.HoltGraph()
            sage: G.is_overfull()
            True

        Checking that all complete graphs `K_n` for even `0 \leq n \leq 100`
        are not overfull::

            sage: def check_overfull_Kn_even(n):
            ....:     i = 0
            ....:     while i <= n:
            ....:         if graphs.CompleteGraph(i).is_overfull():
            ....:             print("A complete graph of even order cannot be overfull.")
            ....:             return
            ....:         i += 2
            ....:     print("Complete graphs of even order up to %s are not overfull." % n)
            ...
            sage: check_overfull_Kn_even(100)  # long time
            Complete graphs of even order up to 100 are not overfull.

        The null graph, i.e. the graph with no vertices, is not overfull::

            sage: Graph().is_overfull()
            False
            sage: graphs.CompleteGraph(0).is_overfull()
            False

        Checking that all complete graphs `K_n` for odd `1 < n \leq 100`
        are overfull::

            sage: def check_overfull_Kn_odd(n):
            ....:     i = 3
            ....:     while i <= n:
            ....:         if not graphs.CompleteGraph(i).is_overfull():
            ....:             print("A complete graph of odd order > 1 must be overfull.")
            ....:             return
            ....:         i += 2
            ....:     print("Complete graphs of odd order > 1 up to %s are overfull." % n)
            ...
            sage: check_overfull_Kn_odd(100)  # long time
            Complete graphs of odd order > 1 up to 100 are overfull.

        The Petersen Graph, though, is not overfull while
        its chromatic index is `\Delta+1`::

            sage: g = graphs.PetersenGraph()
            sage: g.is_overfull()
            False
            sage: from sage.graphs.graph_coloring import edge_coloring
            sage: max(g.degree()) + 1 ==  edge_coloring(g, value_only=True)
            True
        """
        # # A possible optimized version. But the gain in speed is very little.
        # return bool(self._backend.num_verts() & 1) and (  # odd order n
        #     2 * self._backend.num_edges(self._directed) > #2m > \Delta(G)*(n-1)
        #     max(self.degree()) * (self._backend.num_verts() - 1))
        # unoptimized version
        return (self.order() % 2 == 1) and (
            2 * self.size() > max(self.degree()) * (self.order() - 1))

    @doc_index("Graph properties")
    def is_even_hole_free(self, certificate=False):
        r"""
        Tests whether ``self`` contains an induced even hole.

        A Hole is a cycle of length at least 4 (included). It is said to be even
        (resp. odd) if its length is even (resp. odd).

        Even-hole-free graphs always contain a bisimplicial vertex, which
        ensures that their chromatic number is at most twice their clique number
        [ACHRS2008]_.

        INPUT:

        - ``certificate`` -- boolean (default: ``False``); when ``certificate =
          False``, this method only returns ``True`` or ``False``. If
          ``certificate = True``, the subgraph found is returned instead of
          ``False``.

        EXAMPLES:

        Is the Petersen Graph even-hole-free ::

            sage: g = graphs.PetersenGraph()
            sage: g.is_even_hole_free()
            False

        As any chordal graph is hole-free, interval graphs behave the same way::

            sage: g = graphs.RandomIntervalGraph(20)
            sage: g.is_even_hole_free()
            True

        It is clear, though, that a random Bipartite Graph which is not a forest
        has an even hole::

            sage: g = graphs.RandomBipartite(10, 10, .5)
            sage: g.is_even_hole_free() and not g.is_forest()
            False

        We can check the certificate returned is indeed an even cycle::

            sage: if not g.is_forest():
            ....:    cycle = g.is_even_hole_free(certificate=True)
            ....:    if cycle.order() % 2 == 1:
            ....:        print("Error !")
            ....:    if not cycle.is_isomorphic(
            ....:           graphs.CycleGraph(cycle.order())):
            ....:        print("Error !")
            ...
            sage: print("Everything is Fine !")
            Everything is Fine !

        TESTS:

        Bug reported in :trac:`9925`, and fixed by :trac:`9420`::

            sage: g = Graph(':SiBFGaCEF_@CE`DEGH`CEFGaCDGaCDEHaDEF`CEH`ABCDEF', loops=False, multiedges=False)
            sage: g.is_even_hole_free()
            False
            sage: g.is_even_hole_free(certificate=True)
            Subgraph of (): Graph on 4 vertices

        Making sure there are no other counter-examples around ::

            sage: t = lambda x: (Graph(x).is_forest() or
            ....:       isinstance(Graph(x).is_even_hole_free(certificate=True), Graph))
            sage: all( t(graphs.RandomBipartite(10, 10, .5)) for i in range(100) )
            True
        """
        girth = self.girth()

        if girth > self.order():
            start = 4

        elif not girth % 2:
            if not certificate:
                return False
            start = girth

        else:
            start = girth + 1

        from sage.graphs.generators.basic import CycleGraph

        while start <= self.order():

            subgraph = self.subgraph_search(CycleGraph(start), induced=True)

            if subgraph is not None:
                if certificate:
                    return subgraph
                else:
                    return False

            start += 2

        return True

    @doc_index("Graph properties")
    def is_odd_hole_free(self, certificate=False):
        r"""
        Tests whether ``self`` contains an induced odd hole.

        A Hole is a cycle of length at least 4 (included). It is said to be even
        (resp. odd) if its length is even (resp. odd).

        It is interesting to notice that while it is polynomial to check whether
        a graph has an odd hole or an odd antihole [CCLSV2005]_, it is not known
        whether testing for one of these two cases independently is polynomial
        too.

        INPUT:

        - ``certificate`` -- boolean (default: ``False``); when ``certificate =
          False``, this method only returns ``True`` or ``False``. If
          ``certificate = True``, the subgraph found is returned instead of
          ``False``.

        EXAMPLES:

        Is the Petersen Graph odd-hole-free ::

            sage: g = graphs.PetersenGraph()
            sage: g.is_odd_hole_free()
            False

        Which was to be expected, as its girth is 5 ::

            sage: g.girth()
            5

        We can check the certificate returned is indeed a 5-cycle::

            sage: cycle = g.is_odd_hole_free(certificate=True)
            sage: cycle.is_isomorphic(graphs.CycleGraph(5))
            True

        As any chordal graph is hole-free, no interval graph has an odd hole::

            sage: g = graphs.RandomIntervalGraph(20)
            sage: g.is_odd_hole_free()
            True
        """
        girth = self.odd_girth()

        if girth > self.order():
            return True
        if girth == 3:
            start = 5
        else:
            if not certificate:
                return False
            start = girth

        from sage.graphs.generators.basic import CycleGraph

        while start <= self.order():

            subgraph = self.subgraph_search(CycleGraph(start), induced=True)

            if subgraph is not None:
                if certificate:
                    return subgraph
                else:
                    return False

            start += 2

        return True

    @doc_index("Graph properties")
    def is_triangle_free(self, algorithm='dense_graph', certificate=False):
        r"""
        Check whether ``self`` is triangle-free

        INPUT:

        - ``algorithm`` -- (default: ``'dense_graph'``) specifies the algorithm
          to use among:

          - ``'matrix'`` -- tests if the trace of the adjacency matrix is
            positive.

          - ``'bitset'`` -- encodes adjacencies into bitsets and uses fast
            bitset operations to test if the input graph contains a
            triangle. This method is generally faster than standard matrix
            multiplication.

          - ``'dense_graph'`` -- use the implementation of
            :mod:`sage.graphs.base.static_dense_graph`

        - ``certificate`` -- boolean (default: ``False``); whether to return a
          triangle if one is found. This parameter is ignored when ``algorithm``
          is ``'matrix'``.

        EXAMPLES:

        The Petersen Graph is triangle-free::

            sage: g = graphs.PetersenGraph()
            sage: g.is_triangle_free()
            True

        or a complete Bipartite Graph::

            sage: G = graphs.CompleteBipartiteGraph(5,6)
            sage: G.is_triangle_free(algorithm='matrix')
            True
            sage: G.is_triangle_free(algorithm='bitset')
            True
            sage: G.is_triangle_free(algorithm='dense_graph')
            True

        a tripartite graph, though, contains many triangles::

            sage: G = (3 * graphs.CompleteGraph(5)).complement()
            sage: G.is_triangle_free(algorithm='matrix')
            False
            sage: G.is_triangle_free(algorithm='bitset')
            False
            sage: G.is_triangle_free(algorithm='dense_graph')
            False

        Asking for a certificate::

            sage: K4 = graphs.CompleteGraph(4)
            sage: K4.is_triangle_free(algorithm='dense_graph', certificate=True)
            (False, [0, 1, 2])
            sage: K4.is_triangle_free(algorithm='bitset', certificate=True)
            (False, [0, 1, 2])

        TESTS:

        Comparison of algorithms::

            sage: for i in range(10): # long time
            ....:     G = graphs.RandomBarabasiAlbert(50,2)
            ....:     bm = G.is_triangle_free(algorithm='matrix')
            ....:     bb = G.is_triangle_free(algorithm='bitset')
            ....:     bd = G.is_triangle_free(algorithm='dense_graph')
            ....:     if bm != bb or bm != bd:
            ....:        print("That's not good!")

        Asking for an unknown algorithm::

            sage: g.is_triangle_free(algorithm='tip top')
            Traceback (most recent call last):
            ...
            ValueError: Algorithm 'tip top' not yet implemented. Please contribute.

        Check the empty graph::

            sage: graphs.EmptyGraph().is_triangle_free()
            True
        """
        if algorithm == 'dense_graph':
            from sage.graphs.base.static_dense_graph import is_triangle_free
            return is_triangle_free(self, certificate=certificate)

        if algorithm == 'bitset':
            if self.order() < 3:
                return (True, []) if certificate else True
            from sage.data_structures.bitset import Bitset
            N = self.order()
            vertex_to_int = {}
            B = {}
            for i, u in enumerate(self):
                vertex_to_int[u] = i
                B[u] = Bitset(capacity=N)
            # map adjacency to bitsets
            for u, v in self.edge_iterator(labels=None):
                if u != v:
                    B[u].add(vertex_to_int[v])
                    B[v].add(vertex_to_int[u])
            # Search for a triangle
            for u, v in self.edge_iterator(labels=None):
                BB = B[u] & B[v]
                if BB:
                    if certificate:
                        for w in self.neighbor_iterator(u):
                            if vertex_to_int[w] in BB:
                                return False, [u, v, w]
                    return False
            return (True, []) if certificate else True

        elif algorithm == 'matrix':
            if self.order() < 3:
                return True
            return (self.adjacency_matrix()**3).trace() == 0

        else:
            raise ValueError("Algorithm '%s' not yet implemented. Please contribute." %(algorithm))

    @doc_index("Graph properties")
    def is_split(self):
        r"""
        Returns ``True`` if the graph is a Split graph, ``False`` otherwise.

        A Graph `G` is said to be a split graph if its vertices `V(G)` can be
        partitioned into two sets `K` and `I` such that the vertices of `K`
        induce a complete graph, and those of `I` are an independent set.

        There is a simple test to check whether a graph is a split graph (see,
        for instance, the book "Graph Classes, a survey" [BLS1999]_ page
        203) :

        Given the degree sequence `d_1 \geq ... \geq d_n` of `G`, a graph is a
        split graph if and only if :

        .. MATH::

            \sum_{i=1}^\omega d_i = \omega (\omega - 1) + \sum_{i=\omega + 1}^nd_i

        where `\omega = max \{i:d_i\geq i-1\}`.


        EXAMPLES:

        Split graphs are, in particular, chordal graphs. Hence, The Petersen
        graph can not be split::

            sage: graphs.PetersenGraph().is_split()
            False

        We can easily build some "random" split graph by creating a complete
        graph, and adding vertices only connected to some random vertices of the
        clique::

            sage: g = graphs.CompleteGraph(10)
            sage: sets = Subsets(Set(range(10)))
            sage: for i in range(10, 25):
            ....:    g.add_edges([(i,k) for k in sets.random_element()])
            sage: g.is_split()
            True

        Another characterisation of split graph states that a graph is a split
        graph if and only if does not contain the 4-cycle, 5-cycle or `2K_2` as
        an induced subgraph. Hence for the above graph we have::

            sage: forbidden_subgraphs = [graphs.CycleGraph(4), graphs.CycleGraph(5), 2 * graphs.CompleteGraph(2)]
            sage: sum(g.subgraph_search_count(H,induced=True) for H in forbidden_subgraphs)
            0
        """
        self._scream_if_not_simple()
        # our degree sequence is numbered from 0 to n-1, so to avoid
        # any mistake, let's fix it :-)
        degree_sequence = [0] + sorted(self.degree(), reverse=True)

        for i, d in enumerate(degree_sequence):
            if d >= i - 1:
                omega = i
            else:
                break

        left = sum(degree_sequence[:omega + 1])
        right = omega * (omega - 1) + sum(degree_sequence[omega + 1:])

        return left == right

    @doc_index("Algorithmically hard stuff")
    def treewidth(self, k=None, certificate=False, algorithm=None):
        r"""
        Computes the tree-width of `G` (and provides a decomposition)

        INPUT:

        - ``k`` -- integer (default: ``None``); indicates the width to be
          considered. When ``k`` is an integer, the method checks that the graph
          has treewidth `\leq k`. If ``k`` is ``None`` (default), the method
          computes the optimal tree-width.

        - ``certificate`` -- boolean (default: ``False``); whether to return the
          tree-decomposition itself.

        - ``algorithm`` -- whether to use ``"sage"`` or ``"tdlib"`` (requires
          the installation of the 'tdlib' package). The default behaviour is to
          use 'tdlib' if it is available, and Sage's own algorithm when it is
          not.

        OUTPUT:

            ``g.treewidth()`` returns the treewidth of ``g``. When ``k`` is
             specified, it returns ``False`` when no tree-decomposition of width
             `\leq k` exists or ``True`` otherwise. When ``certificate=True``,
             the tree-decomposition is also returned.

        ALGORITHM:

            This function virtually explores the graph of all pairs
            ``(vertex_cut,cc)``, where ``vertex_cut`` is a vertex cut of the
            graph of cardinality `\leq k+1`, and ``connected_component`` is a
            connected component of the graph induced by ``G-vertex_cut``.

            We deduce that the pair ``(vertex_cut,cc)`` is feasible with
            tree-width `k` if ``cc`` is empty, or if a vertex ``v`` from
            ``vertex_cut`` can be replaced with a vertex from ``cc``, such that
            the pair ``(vertex_cut+v,cc-v)`` is feasible.

        .. NOTE::

            The implementation would be much faster if ``cc``, the argument of the
            recursive function, was a bitset. It would also be very nice to not copy
            the graph in order to compute connected components, for this is really a
            waste of time.

        .. SEEALSO::

            :meth:`~sage.graphs.graph_decompositions.vertex_separation.path_decomposition`
            computes the pathwidth of a graph. See also the
            :mod:`~sage.graphs.graph_decompositions.vertex_separation` module.

        EXAMPLES:

        The PetersenGraph has treewidth 4::

            sage: graphs.PetersenGraph().treewidth()
            4
            sage: graphs.PetersenGraph().treewidth(certificate=True)
            Tree decomposition: Graph on 6 vertices

        The treewidth of a 2d grid is its smallest side::

            sage: graphs.Grid2dGraph(2,5).treewidth()
            2
            sage: graphs.Grid2dGraph(3,5).treewidth()
            3

        TESTS::

            sage: g = graphs.PathGraph(3)
            sage: g.treewidth()
            1
            sage: g = 2*graphs.PathGraph(3)
            sage: g.treewidth()
            1
            sage: g.treewidth(certificate=True)
            Tree decomposition: Graph on 4 vertices
            sage: g.treewidth(2)
            True
            sage: g.treewidth(1)
            True
            sage: Graph(1).treewidth()
            0
            sage: Graph(0).treewidth()
            -1
            sage: graphs.PetersenGraph().treewidth(k=2)
            False
            sage: graphs.PetersenGraph().treewidth(k=6)
            True
            sage: graphs.PetersenGraph().treewidth(certificate=True).is_tree()
            True
            sage: graphs.PetersenGraph().treewidth(k=3,certificate=True)
            False
            sage: graphs.PetersenGraph().treewidth(k=4,certificate=True)
            Tree decomposition: Graph on 6 vertices

        All edges do appear (:trac:`17893`)::

            sage: from itertools import combinations
            sage: g = graphs.PathGraph(10)
            sage: td = g.treewidth(certificate=True)
            sage: for bag in td:
            ....:    g.delete_edges(list(combinations(bag,2)))
            sage: g.size()
            0

        :trac:`19358`::

            sage: g = Graph()
            sage: for i in range(3):
            ....:     for j in range(2):
            ....:         g.add_path([i,(i,j),(i+1)%3])
            sage: g.treewidth()
            2

        The decomposition is a tree (:trac:`23546`)::

            sage: g = Graph({0:[1,2], 3:[4,5]})
            sage: t = g.treewidth(certificate=True)
            sage: t.is_tree()
            True
            sage: vertices = set()
            sage: for s in t.vertices():
            ....:     vertices = vertices.union(s)
            sage: vertices == set(g.vertices())
            True

        Trivially true::

            sage: graphs.PetersenGraph().treewidth(k=35)
            True
            sage: graphs.PetersenGraph().treewidth(k=35,certificate=True)
            Tree decomposition: Graph on 1 vertex

        Bad input:

            sage: graphs.PetersenGraph().treewidth(k=-3)
            Traceback (most recent call last):
            ...
            ValueError: k(=-3) must be a nonnegative integer
        """
        g = self

        # Check Input
        if algorithm is None or algorithm == 'tdlib':
            try:
                import sage.graphs.graph_decompositions.tdlib as tdlib
                tdlib_found = True
            except ImportError:
                tdlib_found = False

        elif algorithm != "sage":
            raise ValueError("'algorithm' must be equal to 'tdlib', 'sage', or None")

        if algorithm is None and tdlib_found:
            algorithm = 'tdlib'
        else:
            algorithm = 'sage'

        if k is not None and k < 0:
            raise ValueError("k(={}) must be a nonnegative integer".format(k))

        # Stupid cases
        if not g.order():
            if certificate:
                return Graph()
            elif k is None:
                return -1
            else:
                return True

        if k is not None and k >= g.order() - 1:
            if certificate:
                from sage.sets.set import Set
                return Graph({Set(g): []}, name="Tree decomposition")
            return True

        # TDLIB
        if algorithm == 'tdlib':
            if not tdlib_found:
                from sage.misc.package import PackageNotFoundError
                raise PackageNotFoundError("tdlib")

            T = tdlib.treedecomposition_exact(g, -1 if k is None else k)
            width = tdlib.get_width(T)

            if certificate:
                return T if (k is None or width <= k) else False
            elif k is None:
                return width
            else:
                return width <= k

        # Disconnected cases
        if not g.is_connected():
            if not certificate:
                if k is None:
                    return max(cc.treewidth() for cc in g.connected_components_subgraphs())
                else:
                    return all(cc.treewidth(k) for cc in g.connected_components_subgraphs())
            else:
                T = [cc.treewidth(certificate=True) for cc in g.connected_components_subgraphs()]
                tree = Graph([list(itertools.chain(*T)),
                              list(itertools.chain(*[t.edges(labels=False, sort=False) for t in T]))],
                             format='vertices_and_edges', name="Tree decomposition")
                v = next(T[0].vertex_iterator())
                for t in T[1:]:
                    tree.add_edge(next(t.vertex_iterator()),v)
                return tree

        # Forcing k to be defined
        if k is None:
            for i in range(max(0, g.clique_number() - 1, min(g.degree())), g.order()+1):
                ans = g.treewidth(k=i, certificate=certificate)
                if ans:
                    return ans if certificate else i

        # This is the recursion described in the method's documentation. All
        # computations are cached, and depends on the pair ``cut,
        # connected_component`` only.
        #
        # It returns either a boolean or the corresponding tree-decomposition,
        # as a list of edges between vertex cuts (as it is done for the complete
        # tree-decomposition at the end of the main function.
        from sage.misc.cachefunc import cached_function
        @cached_function
        def rec(cut, cc):
            # Easy cases
            if len(cut) > k:
                return False
            if len(cc) + len(cut) <= k + 1:
                return [(cut, cut.union(cc))] if certificate else True

            # We explore all possible extensions of the cut
            for v in cc:

                # New cuts and connected components, with v respectively added
                # and removed
                cutv = cut.union([v])
                ccv = cc.difference([v])

                # The values returned by the recursive calls.
                sons = []

                # Removing v may have disconnected cc. We iterate on its
                # connected components
                for cci in g.subgraph(ccv).connected_components(sort=False):

                    # The recursive subcalls. We remove on-the-fly the vertices
                    # from the cut which play no role in separating the
                    # connected component from the rest of the graph.
                    reduced_cut = frozenset([x for x in cutv if any(xx in cci for xx in g.neighbor_iterator(x))])
                    son = rec(reduced_cut, frozenset(cci))
                    if not son:
                        break

                    if certificate:
                        sons.extend(son)
                        sons.append((cut, cutv))
                        sons.append((cutv, reduced_cut))

                # Weird Python syntax which is useful once in a lifetime : if break
                # was never called in the loop above, we return "sons".
                else:
                    return sons if certificate else True

            return False

        # Main call to rec function, i.e. rec({v}, V-{v})
        V = list(g)
        v = frozenset([V.pop()])
        TD = rec(v, frozenset(V))

        if TD is False:
            return False

        if not certificate:
            return True

        # Building the Tree-Decomposition graph. Its vertices are cuts of the
        # decomposition, and there is an edge from a cut C1 to a cut C2 if C2 is an
        # immediate subcall of C1
        from sage.sets.set import Set
        G = Graph(name="Tree decomposition")
        G.add_edges(((Set(x), Set(y)) for x,y in TD), loops=False)

        # The Tree-Decomposition contains a lot of useless nodes.
        #
        # We merge all edges between two sets S,S' where S is a subset of S'
        changed = True
        while changed:
            changed = False
            for v in G.vertices(sort=False):
                for u in G.neighbor_iterator(v):
                    if u.issuperset(v):
                        G.merge_vertices([u, v]) # the new vertex is named 'u'
                        changed = True
                        break

        return G

    @doc_index("Algorithmically hard stuff")
    def is_perfect(self, certificate=False):
        r"""
        Tests whether the graph is perfect.

        A graph `G` is said to be perfect if `\chi(H)=\omega(H)` hold for any
        induced subgraph `H\subseteq_i G` (and so for `G` itself, too), where
        `\chi(H)` represents the chromatic number of `H`, and `\omega(H)` its
        clique number. The Strong Perfect Graph Theorem [CRST2006]_ gives
        another characterization of perfect graphs:

        A graph is perfect if and only if it contains no odd hole (cycle on an
        odd number `k` of vertices, `k>3`) nor any odd antihole (complement of a
        hole) as an induced subgraph.

        INPUT:

        - ``certificate`` -- boolean (default: ``False``); whether to return a
          certificate.

        OUTPUT:

        When ``certificate = False``, this function returns a boolean
        value. When ``certificate = True``, it returns a subgraph of ``self``
        isomorphic to an odd hole or an odd antihole if any, and ``None``
        otherwise.

        EXAMPLES:

        A Bipartite Graph is always perfect ::

            sage: g = graphs.RandomBipartite(8,4,.5)
            sage: g.is_perfect()
            True

        So is the line graph of a bipartite graph::

            sage: g = graphs.RandomBipartite(4,3,0.7)
            sage: g.line_graph().is_perfect() # long time
            True

        As well as the Cartesian product of two complete graphs::

            sage: g = graphs.CompleteGraph(3).cartesian_product(graphs.CompleteGraph(3))
            sage: g.is_perfect()
            True

        Interval Graphs, which are chordal graphs, too ::

            sage: g =  graphs.RandomIntervalGraph(7)
            sage: g.is_perfect()
            True

        The PetersenGraph, which is triangle-free and has chromatic number 3 is
        obviously not perfect::

            sage: g = graphs.PetersenGraph()
            sage: g.is_perfect()
            False

        We can obtain an induced 5-cycle as a certificate::

            sage: g.is_perfect(certificate=True)
            Subgraph of (Petersen graph): Graph on 5 vertices

        TESTS:

        Check that :trac:`13546` has been fixed::

            sage: Graph(':FgGE@I@GxGs', loops=False, multiedges=False).is_perfect()
            False
            sage: g = Graph({0: [2, 3, 4, 5],
            ....:            1: [3, 4, 5, 6],
            ....:            2: [0, 4, 5, 6],
            ....:            3: [0, 1, 5, 6],
            ....:            4: [0, 1, 2, 6],
            ....:            5: [0, 1, 2, 3],
            ....:            6: [1, 2, 3, 4]})
            sage: g.is_perfect()
            False

        TESTS::

            sage: Graph(':Ab').is_perfect()
            Traceback (most recent call last):
            ...
            ValueError: This method is only defined for simple graphs, and yours is not one of them !
            sage: g = Graph()
            sage: g.allow_loops(True)
            sage: g.add_edge(0,0)
            sage: g.edges()
            [(0, 0, None)]
            sage: g.is_perfect()
            Traceback (most recent call last):
            ...
            ValueError: This method is only defined for simple graphs, and yours is not one of them !

        """
        if self.has_multiple_edges() or self.has_loops():
            raise ValueError("This method is only defined for simple graphs,"
                             " and yours is not one of them !")
        if self.is_bipartite():
            return True if not certificate else None

        self_complement = self.complement()
        self_complement.remove_loops()
        self_complement.remove_multiple_edges()

        if self_complement.is_bipartite():
            return True if not certificate else None

        answer = self.is_odd_hole_free(certificate=certificate)
        if not (answer is True):
            return answer

        return self_complement.is_odd_hole_free(certificate=certificate)


    @doc_index("Graph properties")
    def is_edge_transitive(self):
        r"""
        Check if self is an edge transitive graph.

        A graph is edge-transitive if its automorphism group acts transitively
        on its edge set.

        Equivalently, if there exists for any pair of edges `uv,u'v'\in E(G)` an
        automorphism `\phi` of `G` such that `\phi(uv)=u'v'` (note this does not
        necessarily mean that `\phi(u)=u'` and `\phi(v)=v'`).

        .. SEEALSO::

          - :wikipedia:`Edge-transitive_graph`
          - :meth:`~Graph.is_arc_transitive`
          - :meth:`~Graph.is_half_transitive`
          - :meth:`~Graph.is_semi_symmetric`

        EXAMPLES::

            sage: P = graphs.PetersenGraph()
            sage: P.is_edge_transitive()
            True
            sage: C = graphs.CubeGraph(3)
            sage: C.is_edge_transitive()
            True
            sage: G = graphs.GrayGraph()
            sage: G.is_edge_transitive()
            True
            sage: P = graphs.PathGraph(4)
            sage: P.is_edge_transitive()
            False
        """
        from sage.libs.gap.libgap import libgap

        if not self.size():
            return True

        A = self.automorphism_group()
        e = next(self.edge_iterator(labels=False))
        e = [A._domain_to_gap[e[0]], A._domain_to_gap[e[1]]]

        return libgap(A).OrbitLength(e, libgap.OnSets) == self.size()

    @doc_index("Graph properties")
    def is_arc_transitive(self):
        r"""
        Check if self is an arc-transitive graph

        A graph is arc-transitive if its automorphism group acts transitively on
        its pairs of adjacent vertices.

        Equivalently, if there exists for any pair of edges `uv,u'v'\in E(G)` an
        automorphism `\phi_1` of `G` such that `\phi_1(u)=u'` and
        `\phi_1(v)=v'`, as well as another automorphism `\phi_2` of `G` such
        that `\phi_2(u)=v'` and `\phi_2(v)=u'`

        .. SEEALSO::

          - :wikipedia:`arc-transitive_graph`
          - :meth:`~Graph.is_edge_transitive`
          - :meth:`~Graph.is_half_transitive`
          - :meth:`~Graph.is_semi_symmetric`

        EXAMPLES::

            sage: P = graphs.PetersenGraph()
            sage: P.is_arc_transitive()
            True
            sage: G = graphs.GrayGraph()
            sage: G.is_arc_transitive()
            False
        """
        from sage.libs.gap.libgap import libgap

        if not self.size():
            return True

        A = self.automorphism_group()
        e = next(self.edge_iterator(labels=False))
        e = [A._domain_to_gap[e[0]], A._domain_to_gap[e[1]]]

        return libgap(A).OrbitLength(e,libgap.OnTuples) == 2*self.size()

    @doc_index("Graph properties")
    def is_half_transitive(self):
        """
        Check if self is a half-transitive graph.

        A graph is half-transitive if it is both vertex and edge transitive
        but not arc-transitive.

        .. SEEALSO::

          - :wikipedia:`half-transitive_graph`
          - :meth:`~Graph.is_edge_transitive`
          - :meth:`~Graph.is_arc_transitive`
          - :meth:`~Graph.is_semi_symmetric`

        EXAMPLES:

        The Petersen Graph is not half-transitive::

            sage: P = graphs.PetersenGraph()
            sage: P.is_half_transitive()
            False

        The smallest half-transitive graph is the Holt Graph::

            sage: H = graphs.HoltGraph()
            sage: H.is_half_transitive()
            True
        """
        # A half-transitive graph always has only vertices of even degree
        if any(d % 2 for d in self.degree_iterator()):
            return False

        return (self.is_edge_transitive() and
                self.is_vertex_transitive() and
                not self.is_arc_transitive())

    @doc_index("Graph properties")
    def is_semi_symmetric(self):
        """
        Check if self is semi-symmetric.

        A graph is semi-symmetric if it is regular, edge-transitive but not
        vertex-transitive.

        .. SEEALSO::

          - :wikipedia:`Semi-symmetric_graph`
          - :meth:`~Graph.is_edge_transitive`
          - :meth:`~Graph.is_arc_transitive`
          - :meth:`~Graph.is_half_transitive`

        EXAMPLES:

        The Petersen graph is not semi-symmetric::

            sage: P = graphs.PetersenGraph()
            sage: P.is_semi_symmetric()
            False

        The Gray graph is the smallest possible cubic semi-symmetric graph::

            sage: G = graphs.GrayGraph()
            sage: G.is_semi_symmetric()
            True

        Another well known semi-symmetric graph is the Ljubljana graph::

            sage: L = graphs.LjubljanaGraph()
            sage: L.is_semi_symmetric()
            True
        """
        # A semi-symmetric graph is always bipartite
        if not self.is_bipartite():
            return False

        return (self.is_regular() and
                self.is_edge_transitive() and not
                self.is_vertex_transitive())

    @doc_index("Graph properties")
    def is_path(self):
        r"""
        Check whether ``self`` is a path.

        A connected graph of order `n \geq 2` is a path if it is a tree
        (see :meth:`is_tree`) with `n-2` vertices of degree 2 and two of
        degree 1. By convention, a graph of order 1 without loops is a path,
        but the empty graph is not a path.

        EXAMPLES:

            sage: G = graphs.PathGraph(5)
            sage: G.is_path()
            True
            sage: H = graphs.CycleGraph(5)
            sage: H.is_path()
            False
            sage: D = graphs.PathGraph(5).disjoint_union(graphs.CycleGraph(5))
            sage: D.is_path()
            False
            sage: E = graphs.EmptyGraph()
            sage: E.is_path()
            False
            sage: O = Graph([[1], []])
            sage: O.is_path()
            True
            sage: O.allow_loops(True)
            sage: O.add_edge(1, 1)
            sage: O.is_path()
            False
        """
        order = self.order()
        if order != self.size() + 1:
            return False

        if order <= 1:
            return order == 1

        deg_one_counter = 0
        seen_counter = 0
        for v in self.depth_first_search(next(self.vertex_iterator())):
            seen_counter += 1
            deg = self._backend.degree(v, False)
            if deg == 1:
                deg_one_counter += 1
                if deg_one_counter > 2:
                    return False

            elif deg != 2:
                return False
        return deg_one_counter == 2 and seen_counter == order


    @doc_index("Connectivity, orientations, trees")
    def degree_constrained_subgraph(self, bounds, solver=None, verbose=0):
        r"""
        Returns a degree-constrained subgraph.

        Given a graph `G` and two functions `f, g:V(G)\rightarrow \mathbb Z`
        such that `f \leq g`, a degree-constrained subgraph in `G` is
        a subgraph `G' \subseteq G` such that for any vertex `v \in G`,
        `f(v) \leq d_{G'}(v) \leq g(v)`.

        INPUT:

        - ``bounds`` -- (default: ``None``); Two possibilities:

          - A dictionary whose keys are the vertices, and values a pair of
            real values ``(min,max)`` corresponding to the values
            `(f(v),g(v))`.

          - A function associating to each vertex a pair of
            real values ``(min,max)`` corresponding to the values
            `(f(v),g(v))`.


        - ``solver`` -- (default: ``None``); specify a Linear Program (LP)
          solver to be used. If set to ``None``, the default one is used. For
          more information on LP solvers and which default solver is used, see
          the method
          :meth:`solve <sage.numerical.mip.MixedIntegerLinearProgram.solve>`
          of the class
          :class:`MixedIntegerLinearProgram <sage.numerical.mip.MixedIntegerLinearProgram>`.

        - ``verbose`` -- integer (default: ``0``); sets the level of
          verbosity. Set to 0 by default, which means quiet.

        OUTPUT:

        - When a solution exists, this method outputs the degree-constrained
          subgraph as a Graph object.

        - When no solution exists, returns ``False``.

        .. NOTE::

            - This algorithm computes the degree-constrained subgraph of minimum
              weight.
            - If the graph's edges are weighted, these are taken into account.
            - This problem can be solved in polynomial time.

        EXAMPLES:

        Is there a perfect matching in an even cycle? ::

            sage: g = graphs.CycleGraph(6)
            sage: bounds = lambda x: [1,1]
            sage: m = g.degree_constrained_subgraph(bounds=bounds)
            sage: m.size()
            3
        """
        self._scream_if_not_simple()
        from sage.numerical.mip import MixedIntegerLinearProgram, MIPSolverException

        p = MixedIntegerLinearProgram(maximization=False, solver=solver)
        b = p.new_variable(binary=True)

        if isinstance(bounds,dict):
            f_bounds = lambda x: bounds[x]
        else:
            f_bounds = bounds


        if self.weighted():
            from sage.rings.real_mpfr import RR
            weight = lambda x: x if x in RR else 1
        else:
            weight = lambda x: 1

        for v in self:
            minimum,maximum = f_bounds(v)
            p.add_constraint(p.sum(b[frozenset((x,y))]*weight(l) for x,y,l in self.edges_incident(v)),
                                 min=minimum, max=maximum)

        p.set_objective(p.sum(b[frozenset((x,y))]*weight(l) for x,y,l in self.edge_iterator()))

        try:
            p.solve(log=verbose)
            g = copy(self)
            b = p.get_values(b)
            g.delete_edges((x,y) for x,y in g.edge_iterator(labels=False) if b[frozenset((x,y))] < 0.5)
            return g

        except MIPSolverException:
            return False


    ### Orientations

    @doc_index("Connectivity, orientations, trees")
    def strong_orientation(self):
        r"""
        Returns a strongly connected orientation of the current graph.

        An orientation of an undirected graph is a digraph obtained by giving an
        unique direction to each of its edges. An orientation is said to be
        strong if there is a directed path between each pair of vertices.  See
        also the :wikipedia:`Strongly_connected_component`.

        If the graph is 2-edge-connected, a strongly connected orientation
        can be found in linear time. If the given graph is not 2-connected,
        the orientation returned will ensure that each 2-connected component
        has a strongly connected orientation.

        OUTPUT:

        A digraph representing an orientation of the current graph.

        .. NOTE::

            - This method assumes the graph is connected.
            - This algorithm works in O(m).

        EXAMPLES:

        For a 2-regular graph, a strong orientation gives to each vertex an
        out-degree equal to 1::

            sage: g = graphs.CycleGraph(5)
            sage: g.strong_orientation().out_degree()
            [1, 1, 1, 1, 1]

        The Petersen Graph is 2-edge connected. It then has a strongly connected
        orientation::

            sage: g = graphs.PetersenGraph()
            sage: o = g.strong_orientation()
            sage: len(o.strongly_connected_components())
            1

        The same goes for the CubeGraph in any dimension ::

            sage: all(len(graphs.CubeGraph(i).strong_orientation().strongly_connected_components()) == 1 for i in range(2,6))
            True

        A multigraph also has a strong orientation ::

            sage: g = Graph([(1,2),(1,2)], multiedges=True)
            sage: g.strong_orientation()
            Multi-digraph on 2 vertices

        """
        from sage.graphs.digraph import DiGraph
        d = DiGraph(multiedges=self.allows_multiple_edges())
        i = 0

        # The algorithm works through a depth-first search. Any edge
        # used in the depth-first search is oriented in the direction
        # in which it has been used. All the other edges are oriented
        # backward

        v = next(self.vertex_iterator())
        seen = {}
        i = 1

        # Time at which the vertices have been discovered
        seen[v] = i

        # indicates the stack of edges to explore
        next_ = self.edges_incident(v)

        while next_:
            e = next_.pop()

            # Ignore loops
            if e[0] == e[1]:
                continue

            # We assume e[0] to be a `seen` vertex
            e = e if seen.get(e[0], False) is not False else (e[1], e[0], e[2])

            # If we discovered a new vertex
            if seen.get(e[1], False) is False:
                d.add_edge(e)
                next_.extend(ee for ee in self.edges_incident(e[1])
                                 if ((e[0],e[1]) != (ee[0],ee[1])) and ((e[0],e[1]) != (ee[1],ee[0])))
                i += 1
                seen[e[1]] = i

            # Else, we orient the edges backward
            else:
                if seen[e[0]] < seen[e[1]]:
                    d.add_edge(e[1], e[0], e[2])
                else:
                    d.add_edge(e)

        # Case of multiple edges. If another edge has already been inserted, we
        # add the new one in the opposite direction.
        tmp = None
        for e in self.multiple_edges():
            if tmp == (e[0], e[1]):
                if d.has_edge(e[0], e[1]):
                    d.add_edge(e[1], e[0], e[2])
                else:
                    d.add_edge(e)
            tmp = (e[0], e[1])

        return d

    @doc_index("Connectivity, orientations, trees")
    def minimum_outdegree_orientation(self, use_edge_labels=False, solver=None, verbose=0):
        r"""
        Returns an orientation of ``self`` with the smallest possible maximum
        outdegree.

        Given a Graph `G`, it is polynomial to compute an orientation `D` of the
        edges of `G` such that the maximum out-degree in `D` is minimized. This
        problem, though, is NP-complete in the weighted case [AMOZ2006]_.

        INPUT:

        - ``use_edge_labels`` -- boolean (default: ``False``)

          - When set to ``True``, uses edge labels as weights to compute the
            orientation and assumes a weight of `1` when there is no value
            available for a given edge.

          - When set to ``False`` (default), gives a weight of 1 to all the
            edges.

        - ``solver`` -- (default: ``None``); specify a Linear Program (LP)
          solver to be used. If set to ``None``, the default one is used. For
          more information on LP solvers and which default solver is used, see
          the method
          :meth:`solve <sage.numerical.mip.MixedIntegerLinearProgram.solve>`
          of the class
          :class:`MixedIntegerLinearProgram <sage.numerical.mip.MixedIntegerLinearProgram>`.

        - ``verbose`` -- integer (default: ``0``); sets the level of
          verbosity. Set to 0 by default, which means quiet.

        EXAMPLES:

        Given a complete bipartite graph `K_{n,m}`, the maximum out-degree of an
        optimal orientation is `\left\lceil \frac {nm} {n+m}\right\rceil`::

            sage: g = graphs.CompleteBipartiteGraph(3,4)
            sage: o = g.minimum_outdegree_orientation()
            sage: max(o.out_degree()) == ceil((4*3)/(3+4))
            True
        """
        self._scream_if_not_simple()
        if self.is_directed():
            raise ValueError("Cannot compute an orientation of a DiGraph. "+\
                                 "Please convert it to a Graph if you really mean it.")

        if use_edge_labels:
            from sage.rings.real_mpfr import RR
            weight = lambda e: self.edge_label(e) if self.edge_label(e) in RR else 1
        else:
            weight = lambda e: 1

        from sage.numerical.mip import MixedIntegerLinearProgram

        p = MixedIntegerLinearProgram(maximization=False, solver=solver)
        degree = p.new_variable(nonnegative=True)

        # The orientation of an edge is boolean and indicates whether the edge
        # uv goes from u to v ( equal to 0 ) or from v to u ( equal to 1)
        orientation = p.new_variable(binary=True)

        # Whether an edge adjacent to a vertex u counts positively or
        # negatively. To do so, we first fix an arbitrary extremity per edge uv.
        ext = {frozenset(e): e[0] for e in self.edge_iterator(labels=False)}
        def outgoing(u, e, variable):
            if u == ext[frozenset(e)]:
                return variable
            else:
                return 1-variable

        for u in self:
            p.add_constraint(p.sum(weight(e) * outgoing(u, e, orientation[frozenset(e)])
                                       for e in self.edge_iterator(vertices=[u], labels=False))
                                 - degree['max'], max=0)

        p.set_objective(degree['max'])

        p.solve(log=verbose)

        orientation = p.get_values(orientation)

        # All the edges from self are doubled in O
        # ( one in each direction )
        from sage.graphs.digraph import DiGraph
        O = DiGraph(self)

        # Builds the list of edges that should be removed
        edges = []

        for e in self.edge_iterator(labels=None):
            if orientation[frozenset(e)] == 1:
                edges.append(e[::-1])
            else:
                edges.append(e)

        O.delete_edges(edges)

        return O

    @doc_index("Connectivity, orientations, trees")
    def bounded_outdegree_orientation(self, bound, solver=None, verbose=False):
        r"""
        Computes an orientation of ``self`` such that every vertex `v` has
        out-degree less than `b(v)`

        INPUT:

        - ``bound`` -- Maximum bound on the out-degree. Can be of three
          different types :

         * An integer `k`. In this case, computes an orientation whose maximum
           out-degree is less than `k`.

         * A dictionary associating to each vertex its associated maximum
           out-degree.

         * A function associating to each vertex its associated maximum
           out-degree.

        - ``solver`` -- (default: ``None``); specify a Linear Program (LP) solver
          to be used. If set to ``None``, the default one is used. For more
          information on LP solvers and which default solver is used, see the
          method :meth:`solve
          <sage.numerical.mip.MixedIntegerLinearProgram.solve>` of the class
          :class:`MixedIntegerLinearProgram
          <sage.numerical.mip.MixedIntegerLinearProgram>`.

        - ``verbose`` -- integer (default: ``0``); sets the level of
          verbosity. Set to 0 by default, which means quiet.

        OUTPUT:

        A DiGraph representing the orientation if it exists. A ``ValueError``
        exception is raised otherwise.

        ALGORITHM:

        The problem is solved through a maximum flow :

        Given a graph `G`, we create a ``DiGraph`` `D` defined on `E(G)\cup
        V(G)\cup \{s,t\}`. We then link `s` to all of `V(G)` (these edges having
        a capacity equal to the bound associated to each element of `V(G)`), and
        all the elements of `E(G)` to `t` . We then link each `v \in V(G)` to
        each of its incident edges in `G`. A maximum integer flow of value
        `|E(G)|` corresponds to an admissible orientation of `G`. Otherwise,
        none exists.

        EXAMPLES:

        There is always an orientation of a graph `G` such that a vertex `v` has
        out-degree at most `\lceil \frac {d(v)} 2 \rceil`::

            sage: g = graphs.RandomGNP(40, .4)
            sage: b = lambda v: ceil(g.degree(v)/2)
            sage: D = g.bounded_outdegree_orientation(b)
            sage: all( D.out_degree(v) <= b(v) for v in g )
            True


        Chvatal's graph, being 4-regular, can be oriented in such a way that its
        maximum out-degree is 2::

            sage: g = graphs.ChvatalGraph()
            sage: D = g.bounded_outdegree_orientation(2)
            sage: max(D.out_degree())
            2

        For any graph `G`, it is possible to compute an orientation such that
        the maximum out-degree is at most the maximum average degree of `G`
        divided by 2. Anything less, though, is impossible.

            sage: g = graphs.RandomGNP(40, .4)
            sage: mad = g.maximum_average_degree()

        Hence this is possible ::

            sage: d = g.bounded_outdegree_orientation(ceil(mad/2))

        While this is not::

            sage: try:
            ....:     g.bounded_outdegree_orientation(ceil(mad/2-1))
            ....:     print("Error")
            ....: except ValueError:
            ....:     pass

        TESTS:

        As previously for random graphs, but more intensively::

            sage: for i in range(30):      # long time (up to 6s on sage.math, 2012)
            ....:     g = graphs.RandomGNP(40, .4)
            ....:     b = lambda v: ceil(g.degree(v)/2)
            ....:     D = g.bounded_outdegree_orientation(b)
            ....:     if not (
            ....:          all( D.out_degree(v) <= b(v) for v in g ) or
            ....:          D.size() != g.size()):
            ....:         print("Something wrong happened")

        """
        self._scream_if_not_simple()
        from sage.graphs.all import DiGraph
        n = self.order()

        if not n:
            return DiGraph()

        vertices = list(self)
        vertices_id = {y: x for x,y in enumerate(vertices)}

        b = {}

        # Checking the input type. We make a dictionary out of it
        if isinstance(bound, dict):
            b = bound
        else:
            try:
                b = dict(zip(vertices,map(bound, vertices)))

            except TypeError:
                b = dict(zip(vertices, [bound]*n))

        d = DiGraph()

        # Adding the edges (s,v) and ((u,v),t)
        d.add_edges(('s', vertices_id[v], b[v]) for v in vertices)

        d.add_edges(((vertices_id[u], vertices_id[v]), 't', 1)
                     for u,v in self.edges(labels=None) )

        # each v is linked to its incident edges

        for u,v in self.edge_iterator(labels=None):
            u,v = vertices_id[u], vertices_id[v]
            d.add_edge(u, (u,v), 1)
            d.add_edge(v, (u,v), 1)

        # Solving the maximum flow
        value, flow = d.flow('s','t', value_only=False, integer=True,
                             use_edge_labels=True, solver=solver, verbose=verbose)

        if value != self.size():
            raise ValueError("No orientation exists for the given bound")

        D = DiGraph()
        D.add_vertices(vertices)

        # The flow graph may not contain all the vertices, if they are
        # not part of the flow...

        for u in [x for x in range(n) if x in flow]:

            for uu,vv in flow.neighbors_out(u):
                v = vv if vv != u else uu
                D.add_edge(vertices[u], vertices[v])

        # I do not like when a method destroys the embedding ;-)
        D.set_pos(self.get_pos())

        return D

    @doc_index("Connectivity, orientations, trees")
    def orientations(self, data_structure=None, sparse=None):
        r"""
        Return an iterator over orientations of ``self``.

        An *orientation* of an undirected graph is a directed graph such that
        every edge is assigned a direction.  Hence there are `2^s` oriented
        digraphs for a simple graph with `s` edges.

        INPUT:

        - ``data_structure`` -- one of ``"sparse"``, ``"static_sparse"``, or
          ``"dense"``; see the documentation of :class:`Graph` or
          :class:`DiGraph`; default is the data structure of ``self``

        - ``sparse`` -- boolean (default: ``None``); ``sparse=True`` is an alias
          for ``data_structure="sparse"``, and ``sparse=False`` is an alias for
          ``data_structure="dense"``. By default (``None``), guess the most
          suitable data structure.

        .. WARNING::

            This always considers multiple edges of graphs as distinguishable,
            and hence, may have repeated digraphs.

        EXAMPLES::

            sage: G = Graph([[1,2,3], [(1, 2, 'a'), (1, 3, 'b')]], format='vertices_and_edges')
            sage: it = G.orientations()
            sage: D = next(it)
            sage: D.edges()
            [(1, 2, 'a'), (1, 3, 'b')]
            sage: D = next(it)
            sage: D.edges()
            [(1, 2, 'a'), (3, 1, 'b')]

        TESTS::

            sage: G = Graph()
            sage: D = [g for g in G.orientations()]
            sage: len(D)
            1
            sage: D[0]
            Digraph on 0 vertices

            sage: G = Graph(5)
            sage: it = G.orientations()
            sage: D = next(it)
            sage: D.size()
            0

            sage: G = Graph([[1,2,'a'], [1,2,'b']], multiedges=True)
            sage: len(list(G.orientations()))
            4

            sage: G = Graph([[1,2], [1,1]], loops=True)
            sage: len(list(G.orientations()))
            2

            sage: G = Graph([[1,2],[2,3]])
            sage: next(G.orientations())
            Digraph on 3 vertices
            sage: G = graphs.PetersenGraph()
            sage: next(G.orientations())
            An orientation of Petersen graph: Digraph on 10 vertices

        An orientation must have the same ground set of vertices as the original
        graph (:trac:`24366`)::

            sage: G = Graph(1)
            sage: next(G.orientations())
            Digraph on 1 vertex
        """
        if sparse is not None:
            if data_structure is not None:
                raise ValueError("cannot specify both 'sparse' and 'data_structure'")
            data_structure = "sparse" if sparse else "dense"
        if data_structure is None:
            from sage.graphs.base.dense_graph import DenseGraphBackend
            from sage.graphs.base.sparse_graph import SparseGraphBackend
            if isinstance(self._backend, DenseGraphBackend):
                data_structure = "dense"
            elif isinstance(self._backend, SparseGraphBackend):
                data_structure = "sparse"
            else:
                data_structure = "static_sparse"

        name = self.name()
        if name:
            name = 'An orientation of ' + name

        if not self.size():
            D = DiGraph(data=[self.vertices(), []],
                        format='vertices_and_edges',
                        name=name,
                        pos=self._pos,
                        multiedges=self.allows_multiple_edges(),
                        loops=self.allows_loops(),
                        data_structure=data_structure)
            if hasattr(self, '_embedding'):
                D._embedding = copy(self._embedding)
            yield D
            return

        E = [[(u,v,label), (v,u,label)] if u != v else [(u,v,label)]
             for u,v,label in self.edge_iterator()]
        verts = self.vertices()
        for edges in itertools.product(*E):
            D = DiGraph(data=[verts, edges],
                        format='vertices_and_edges',
                        name=name,
                        pos=self._pos,
                        multiedges=self.allows_multiple_edges(),
                        loops=self.allows_loops(),
                        data_structure=data_structure)
            if hasattr(self, '_embedding'):
                D._embedding = copy(self._embedding)
            yield D

    ### Coloring

    @doc_index("Basic methods")
    def bipartite_color(self):
        """
        Return a dictionary with vertices as the keys and the color class
        as the values.

        Fails with an error if the graph is not bipartite.

        EXAMPLES::

            sage: graphs.CycleGraph(4).bipartite_color()
            {0: 1, 1: 0, 2: 1, 3: 0}
            sage: graphs.CycleGraph(5).bipartite_color()
            Traceback (most recent call last):
            ...
            RuntimeError: Graph is not bipartite.

        TESTS::

            sage: Graph().bipartite_color()
            {}
        """
        isit, certificate = self.is_bipartite(certificate=True)

        if isit:
            return certificate
        else:
            raise RuntimeError("Graph is not bipartite.")

    @doc_index("Basic methods")
    def bipartite_sets(self):
        r"""
        Return `(X,Y)` where `X` and `Y` are the nodes in each bipartite set of
        graph `G`.

        Fails with an error if graph is not bipartite.

        EXAMPLES::

            sage: graphs.CycleGraph(4).bipartite_sets()
            ({0, 2}, {1, 3})
            sage: graphs.CycleGraph(5).bipartite_sets()
            Traceback (most recent call last):
            ...
            RuntimeError: Graph is not bipartite.
        """
        color = self.bipartite_color()
        left = set()
        right = set()

        for u,s in color.items():
            if s:
                left.add(u)
            else:
                right.add(u)

        return left, right

    @doc_index("Coloring")
    def chromatic_index(self, solver=None, verbose=0):
        r"""
        Return the chromatic index of the graph.

        The chromatic index is the minimal number of colors needed to properly
        color the edges of the graph.

        INPUT:

        - ``solver`` -- (default: ``None``); specify the Linear Program (LP)
          solver to be used. If set to ``None``, the default one is used. For
          more information on LP solvers and which default solver is used, see
          the method :meth:`solve
          <sage.numerical.mip.MixedIntegerLinearProgram.solve>` of the class
          :class:`MixedIntegerLinearProgram
          <sage.numerical.mip.MixedIntegerLinearProgram>`.

        - ``verbose`` -- integer (default: ``0``); sets the level of
          verbosity. Set to 0 by default, which means quiet.

        This method is a frontend for method
        :meth:`sage.graphs.graph_coloring.edge_coloring` that uses a mixed
        integer-linear programming formulation to compute the chromatic index.

        .. SEEALSO::

            - :wikipedia:`Edge_coloring` for further details on edge coloring
            - :meth:`sage.graphs.graph_coloring.edge_coloring`
            - :meth:`~Graph.fractional_chromatic_index`
            - :meth:`~Graph.chromatic_number`

        EXAMPLES:

        The clique `K_n` has chromatic index `n` when `n` is odd and `n-1` when
        `n` is even::

            sage: graphs.CompleteGraph(4).chromatic_index()
            3
            sage: graphs.CompleteGraph(5).chromatic_index()
            5
            sage: graphs.CompleteGraph(6).chromatic_index()
            5

        The path `P_n` with `n \geq 2` has chromatic index 2::

            sage: graphs.PathGraph(5).chromatic_index()
            2

        The windmill graph with parameters `k,n` has chromatic index `(k-1)n`::

            sage: k,n = 3,4
            sage: G = graphs.WindmillGraph(k,n)
            sage: G.chromatic_index() == (k-1)*n
            True

        TESTS:

        Graphs without vertices or edges::

            sage: Graph().chromatic_index()
            0
            sage: Graph(2).chromatic_index()
            0
        """
        if not self.order() or not self.size():
            return 0

        from sage.graphs.graph_coloring import edge_coloring
        return edge_coloring(self, value_only=True, solver=solver, verbose=verbose)

    @doc_index("Coloring")
    def chromatic_number(self, algorithm="DLX", solver=None, verbose=0):
        r"""
        Return the minimal number of colors needed to color the vertices of the
        graph.

        INPUT:

        - ``algorithm`` -- Select an algorithm from the following supported
          algorithms:

          - If ``algorithm="DLX"`` (default), the chromatic number is computed
            using the dancing link algorithm. It is inefficient speedwise to
            compute the chromatic number through the dancing link algorithm
            because this algorithm computes *all* the possible colorings to
            check that one exists.

          - If ``algorithm="CP"``, the chromatic number is computed using the
            coefficients of the chromatic polynomial. Again, this method is
            inefficient in terms of speed and it only useful for small graphs.

          - If ``algorithm="MILP"``, the chromatic number is computed using a
            mixed integer linear program. The performance of this implementation
            is affected by whether optional MILP solvers have been installed
            (see the :mod:`MILP module <sage.numerical.mip>`, or Sage's tutorial
            on Linear Programming).

        - ``solver`` -- (default: ``None``); specify a Linear Program (LP)
          solver to be used. If set to ``None``, the default one is used. For
          more information on LP solvers and which default solver is used, see
          the method :meth:`~sage.numerical.mip.MixedIntegerLinearProgram.solve`
          of the class :class:`~sage.numerical.mip.MixedIntegerLinearProgram`.

        - ``verbose`` -- integer (default: ``0``); sets the level of verbosity
          for the MILP algorithm. Its default value is 0, which means *quiet*.

        .. SEEALSO::

            For more functions related to graph coloring, see the module
            :mod:`sage.graphs.graph_coloring`.

        EXAMPLES::

            sage: G = Graph({0: [1, 2, 3], 1: [2]})
            sage: G.chromatic_number(algorithm="DLX")
            3
            sage: G.chromatic_number(algorithm="MILP")
            3
            sage: G.chromatic_number(algorithm="CP")
            3

        A bipartite graph has (by definition) chromatic number 2::

            sage: graphs.RandomBipartite(50,50,0.7).chromatic_number()
            2

        A complete multipartite graph with k parts has chromatic number `k`::

            sage: all(graphs.CompleteMultipartiteGraph([5]*i).chromatic_number() == i for i in range(2,5))
            True

        The complete graph has the largest chromatic number from all the graphs
        of order `n`. Namely its chromatic number is `n`::

            sage: all(graphs.CompleteGraph(i).chromatic_number() == i for i in range(10))
            True

        The Kneser graph with parameters `(n, 2)` for `n > 3` has chromatic
        number `n-2`::

            sage: all(graphs.KneserGraph(i,2).chromatic_number() == i-2 for i in range(4,6))
            True

        The Flower Snark graph has chromatic index 4 hence its line graph has
        chromatic number 4::

            sage: graphs.FlowerSnark().line_graph().chromatic_number()
            4

        TESTS::

            sage: G = Graph()
            sage: G.chromatic_number(algorithm="DLX")
            0
            sage: G.chromatic_number(algorithm="MILP")
            0
            sage: G.chromatic_number(algorithm="CP")
            0

            sage: G = Graph({0: [1, 2, 3], 1: [2]})
            sage: G.chromatic_number(algorithm="foo")
            Traceback (most recent call last):
            ...
            ValueError: The 'algorithm' keyword must be set to either 'DLX', 'MILP' or 'CP'.
        """
        self._scream_if_not_simple(allow_multiple_edges=True)
        # default built-in algorithm; bad performance
        if algorithm == "DLX":
            from sage.graphs.graph_coloring import chromatic_number
            return chromatic_number(self)
        # Algorithm with good performance, but requires an optional
        # package: choose any of GLPK or CBC.
        elif algorithm == "MILP":
            from sage.graphs.graph_coloring import vertex_coloring
            return vertex_coloring(self, value_only=True, solver=solver, verbose=verbose)
        # another algorithm with bad performance; only good for small graphs
        elif algorithm == "CP":
            f = self.chromatic_polynomial()
            i = 0
            while not f(i):
                i += 1
            return i
        else:
            raise ValueError("The 'algorithm' keyword must be set to either 'DLX', 'MILP' or 'CP'.")

    @doc_index("Coloring")
    def coloring(self, algorithm="DLX", hex_colors=False, solver=None, verbose=0):
        r"""
        Return the first (optimal) proper vertex-coloring found.

        INPUT:

        - ``algorithm`` -- Select an algorithm from the following supported
          algorithms:

          - If ``algorithm="DLX"`` (default), the coloring is computed using the
            dancing link algorithm.

          - If ``algorithm="MILP"``, the coloring is computed using a mixed
            integer linear program. The performance of this implementation is
            affected by whether optional MILP solvers have been installed (see
            the :mod:`MILP module <sage.numerical.mip>`).

        - ``hex_colors`` -- boolean (default: ``False``); if ``True``, return a
          dictionary which can easily be used for plotting.

        - ``solver`` -- (default: ``None``); specify a Linear Program (LP)
          solver to be used. If set to ``None``, the default one is used. For
          more information on LP solvers and which default solver is used, see
          the method :meth:`~sage.numerical.mip.MixedIntegerLinearProgram.solve`
          of the class :class:`~sage.numerical.mip.MixedIntegerLinearProgram`.

        - ``verbose`` -- integer (default: ``0``); sets the level of verbosity
          for the MILP algorithm. Its default value is 0, which means *quiet*.

        .. SEEALSO::

            For more functions related to graph coloring, see the
            module :mod:`sage.graphs.graph_coloring`.

        EXAMPLES::

            sage: G = Graph("Fooba")
            sage: P = G.coloring(algorithm="MILP")
            sage: Q = G.coloring(algorithm="DLX")
            sage: def are_equal_colorings(A, B):
            ....:     return Set(map(Set, A)) == Set(map(Set, B))
            sage: are_equal_colorings(P, [[1, 2, 3], [0, 5, 6], [4]])
            True
            sage: are_equal_colorings(P, Q)
            True
            sage: G.plot(partition=P)
            Graphics object consisting of 16 graphics primitives
            sage: G.coloring(hex_colors=True, algorithm="MILP")
            {'#0000ff': [4], '#00ff00': [0, 6, 5], '#ff0000': [2, 1, 3]}
            sage: H = G.coloring(hex_colors=True, algorithm="DLX")
            sage: H
            {'#0000ff': [4], '#00ff00': [1, 2, 3], '#ff0000': [0, 5, 6]}
            sage: G.plot(vertex_colors=H)
            Graphics object consisting of 16 graphics primitives

        .. PLOT::

            g = Graph("Fooba")
            sphinx_plot(g.plot(partition=g.coloring()))

        TESTS::

            sage: G.coloring(algorithm="foo")
            Traceback (most recent call last):
            ...
            ValueError: The 'algorithm' keyword must be set to either 'DLX' or 'MILP'.
        """
        self._scream_if_not_simple(allow_multiple_edges=True)
        if algorithm == "MILP":
            from sage.graphs.graph_coloring import vertex_coloring
            return vertex_coloring(self, hex_colors=hex_colors, solver=solver, verbose=verbose)
        elif algorithm == "DLX":
            from sage.graphs.graph_coloring import first_coloring
            return first_coloring(self, hex_colors=hex_colors)
        else:
            raise ValueError("The 'algorithm' keyword must be set to either 'DLX' or 'MILP'.")

    @doc_index("Coloring")
    def chromatic_symmetric_function(self, R=None):
        r"""
        Return the chromatic symmetric function of ``self``.

        Let `G` be a graph. The chromatic symmetric function `X_G` was described
        in [Sta1995]_, specifically Theorem 2.5 states that

        .. MATH::

            X_G = \sum_{F \subseteq E(G)} (-1)^{|F|} p_{\lambda(F)},

        where `\lambda(F)` is the partition of the sizes of the connected
        components of the subgraph induced by the edges `F` and `p_{\mu}` is the
        powersum symmetric function.

        INPUT:

        - ``R`` -- (optional) the base ring for the symmetric functions;
          this uses `\ZZ` by default

        EXAMPLES::

            sage: s = SymmetricFunctions(ZZ).s()
            sage: G = graphs.CycleGraph(5)
            sage: XG = G.chromatic_symmetric_function(); XG
            p[1, 1, 1, 1, 1] - 5*p[2, 1, 1, 1] + 5*p[2, 2, 1]
             + 5*p[3, 1, 1] - 5*p[3, 2] - 5*p[4, 1] + 4*p[5]
            sage: s(XG)
            30*s[1, 1, 1, 1, 1] + 10*s[2, 1, 1, 1] + 10*s[2, 2, 1]

        Not all graphs have a positive Schur expansion::

            sage: G = graphs.ClawGraph()
            sage: XG = G.chromatic_symmetric_function(); XG
            p[1, 1, 1, 1] - 3*p[2, 1, 1] + 3*p[3, 1] - p[4]
            sage: s(XG)
            8*s[1, 1, 1, 1] + 5*s[2, 1, 1] - s[2, 2] + s[3, 1]

        We show that given a triangle `\{e_1, e_2, e_3\}`, we have
        `X_G = X_{G - e_1} + X_{G - e_2} - X_{G - e_1 - e_2}`::

            sage: G = Graph([[1,2],[1,3],[2,3]])
            sage: XG = G.chromatic_symmetric_function()
            sage: G1 = copy(G)
            sage: G1.delete_edge([1,2])
            sage: XG1 = G1.chromatic_symmetric_function()
            sage: G2 = copy(G)
            sage: G2.delete_edge([1,3])
            sage: XG2 = G2.chromatic_symmetric_function()
            sage: G3 = copy(G1)
            sage: G3.delete_edge([1,3])
            sage: XG3 = G3.chromatic_symmetric_function()
            sage: XG == XG1 + XG2 - XG3
            True
        """
        from sage.combinat.sf.sf import SymmetricFunctions
        from sage.combinat.partition import _Partitions
        from sage.misc.misc import powerset
        if R is None:
            R = ZZ
        p = SymmetricFunctions(R).p()
        ret = p.zero()
        for F in powerset(self.edges()):
            la = _Partitions(self.subgraph(edges=F).connected_components_sizes())
            ret += (-1)**len(F) * p[la]
        return ret

    @doc_index("Coloring")
    def chromatic_quasisymmetric_function(self, t=None, R=None):
        r"""
        Return the chromatic quasisymmetric function of ``self``.

        Let `G` be a graph whose vertex set is totally ordered. The chromatic
        quasisymmetric function `X_G(t)` was first described in [SW2012]_. We
        use the equivalent definition given in [BC2018]_:

        .. MATH::

            X_G(t) = \sum_{\sigma=(\sigma_1,\ldots,\sigma_n)}
            t^{\operatorname{asc}(\sigma)}
            M_{|\sigma_1|,\ldots,|\sigma_n|},

        where we sum over all ordered set partitions of the vertex set of `G`
        such that each block `\sigma_i` is an independent (i.e., stable) set of
        `G`, and where `\operatorname{asc}(\sigma)` denotes the number of edges
        `\{u, v\}` of `G` such that `u < v` and `v` appears in a later part of
        `\sigma` than `u`.

        INPUT:

        - ``t`` -- (optional) the parameter `t`; uses the variable `t` in
          `\ZZ[t]` by default

        - ``R`` -- (optional) the base ring for the quasisymmetric functions;
          uses the parent of `t` by default

        EXAMPLES::

            sage: G = Graph([[1,2,3], [[1,3], [2,3]]])
            sage: G.chromatic_quasisymmetric_function()
            (2*t^2+2*t+2)*M[1, 1, 1] + M[1, 2] + t^2*M[2, 1]
            sage: G = graphs.PathGraph(4)
            sage: XG = G.chromatic_quasisymmetric_function(); XG
            (t^3+11*t^2+11*t+1)*M[1, 1, 1, 1] + (3*t^2+3*t)*M[1, 1, 2]
             + (3*t^2+3*t)*M[1, 2, 1] + (3*t^2+3*t)*M[2, 1, 1]
             + (t^2+t)*M[2, 2]
            sage: XG.to_symmetric_function()
            (t^3+11*t^2+11*t+1)*m[1, 1, 1, 1] + (3*t^2+3*t)*m[2, 1, 1]
             + (t^2+t)*m[2, 2]
            sage: G = graphs.CompleteGraph(4)
            sage: G.chromatic_quasisymmetric_function()
            (t^6+3*t^5+5*t^4+6*t^3+5*t^2+3*t+1)*M[1, 1, 1, 1]

        Not all chromatic quasisymmetric functions are symmetric::

            sage: G = Graph([[1,2], [1,5], [3,4], [3,5]])
            sage: G.chromatic_quasisymmetric_function().is_symmetric()
            False

        We check that at `t = 1`, we recover the usual chromatic symmetric
        function::

            sage: p = SymmetricFunctions(QQ).p()
            sage: G = graphs.CycleGraph(5)
            sage: XG = G.chromatic_quasisymmetric_function(t=1); XG
            120*M[1, 1, 1, 1, 1] + 30*M[1, 1, 1, 2] + 30*M[1, 1, 2, 1]
             + 30*M[1, 2, 1, 1] + 10*M[1, 2, 2] + 30*M[2, 1, 1, 1]
             + 10*M[2, 1, 2] + 10*M[2, 2, 1]
            sage: p(XG.to_symmetric_function())
            p[1, 1, 1, 1, 1] - 5*p[2, 1, 1, 1] + 5*p[2, 2, 1]
             + 5*p[3, 1, 1] - 5*p[3, 2] - 5*p[4, 1] + 4*p[5]

            sage: G = graphs.ClawGraph()
            sage: XG = G.chromatic_quasisymmetric_function(t=1); XG
            24*M[1, 1, 1, 1] + 6*M[1, 1, 2] + 6*M[1, 2, 1] + M[1, 3]
             + 6*M[2, 1, 1] + M[3, 1]
            sage: p(XG.to_symmetric_function())
            p[1, 1, 1, 1] - 3*p[2, 1, 1] + 3*p[3, 1] - p[4]
        """
        from sage.combinat.ncsf_qsym.qsym import QuasiSymmetricFunctions
        from sage.combinat.set_partition_ordered import OrderedSetPartitions
        if t is None:
            t = ZZ['t'].gen()
        if R is None:
            R = t.parent()
        M = QuasiSymmetricFunctions(R).M()
        ret = M.zero()
        V = self.vertices()

        def asc(sigma):
            stat = 0
            for i, s in enumerate(sigma):
                for u in s:
                    stat += sum(1 for p in sigma[i+1:] for v in p
                                if v > u and self.has_edge(u, v))
            return stat

        for sigma in OrderedSetPartitions(V):
            if any(not self.is_independent_set(s) for s in sigma):
                continue
            ret += M.term(sigma.to_composition(), t**asc(sigma))
        return ret

    @doc_index("Leftovers")
    def matching(self, value_only=False, algorithm="Edmonds",
                 use_edge_labels=False, solver=None, verbose=0):
        r"""
        Return a maximum weighted matching of the graph represented by the list
        of its edges.

        For more information, see the :wikipedia:`Matching_(graph_theory)`.

        Given a graph `G` such that each edge `e` has a weight `w_e`, a maximum
        matching is a subset `S` of the edges of `G` of maximum weight such that
        no two edges of `S` are incident with each other.

        As an optimization problem, it can be expressed as:

        .. MATH::

            \mbox{Maximize : }&\sum_{e\in G.edges()} w_e b_e\\
            \mbox{Such that : }&\forall v \in G,
            \sum_{(u,v)\in G.edges()} b_{(u,v)}\leq 1\\
            &\forall x\in G, b_x\mbox{ is a binary variable}

        INPUT:

        - ``value_only`` -- boolean (default: ``False``); when set to ``True``,
          only the cardinal (or the weight) of the matching is returned

        - ``algorithm`` -- string (default: ``"Edmonds"``)

          - ``"Edmonds"`` selects Edmonds' algorithm as implemented in NetworkX

          - ``"LP"`` uses a Linear Program formulation of the matching problem

        - ``use_edge_labels`` -- boolean (default: ``False``)

          - when set to ``True``, computes a weighted matching where each edge
            is weighted by its label (if an edge has no label, `1` is assumed)

          - when set to ``False``, each edge has weight `1`

        - ``solver`` -- (default: ``None``); specify a Linear Program (LP)
          solver to be used; if set to ``None``, the default one is used

        - ``verbose`` -- integer (default: ``0``); sets the level of verbosity:
          set to 0 by default, which means quiet (only useful when ``algorithm
          == "LP"``)

        For more information on LP solvers and which default solver is used, see
        the method :meth:`sage.numerical.mip.MixedIntegerLinearProgram.solve` of
        the class :class:`sage.numerical.mip.MixedIntegerLinearProgram`.

        OUTPUT:

        - When ``value_only=False`` (default), this method returns the list of
          edges of a maximum matching of `G`.

        - When ``value_only=True``, this method returns the sum of the
          weights (default: ``1``) of the edges of a maximum matching of `G`.
          The type of the output may vary according to the type of the edge
          labels and the algorithm used.

        ALGORITHM:

        The problem is solved using Edmond's algorithm implemented in NetworkX,
        or using Linear Programming depending on the value of ``algorithm``.

        EXAMPLES:

        Maximum matching in a Pappus Graph::

           sage: g = graphs.PappusGraph()
           sage: g.matching(value_only=True)
           9

        Same test with the Linear Program formulation::

           sage: g = graphs.PappusGraph()
           sage: g.matching(algorithm="LP", value_only=True)
           9

        .. PLOT::

            g = graphs.PappusGraph()
            sphinx_plot(g.plot(edge_colors={"red":g.matching()}))

        TESTS:

        When ``use_edge_labels`` is set to ``False``, with Edmonds' algorithm
        and LP formulation::

            sage: g = Graph([(0,1,0), (1,2,999), (2,3,-5)])
            sage: sorted(g.matching())
            [(0, 1, 0), (2, 3, -5)]
            sage: sorted(g.matching(algorithm="LP"))
            [(0, 1, 0), (2, 3, -5)]

        When ``use_edge_labels`` is set to ``True``, with Edmonds' algorithm and
        LP formulation::

            sage: g = Graph([(0,1,0), (1,2,999), (2,3,-5)])
            sage: g.matching(use_edge_labels=True)
            [(1, 2, 999)]
            sage: g.matching(algorithm="LP", use_edge_labels=True)
            [(1, 2, 999)]

        With loops and multiedges::

            sage: edge_list = [(0,0,5), (0,1,1), (0,2,2), (0,3,3), (1,2,6)
            ....: , (1,2,3), (1,3,3), (2,3,3)]
            sage: g = Graph(edge_list, loops=True, multiedges=True)
            sage: g.matching(use_edge_labels=True)
            [(1, 2, 6), (0, 3, 3)]

        TESTS:

        If ``algorithm`` is set to anything different from ``"Edmonds"`` or
        ``"LP"``, an exception is raised::

           sage: g = graphs.PappusGraph()
           sage: g.matching(algorithm="somethingdifferent")
           Traceback (most recent call last):
           ...
           ValueError: algorithm must be set to either "Edmonds" or "LP"
        """
        from sage.rings.real_mpfr import RR
        def weight(x):
            if x in RR:
                return x
            else:
                return 1

        W = {}
        L = {}
        for u,v,l in self.edge_iterator():
            if u is v:
                continue
            fuv = frozenset((u, v))
            if fuv not in L or ( use_edge_labels and W[fuv] < weight(l) ):
                L[fuv] = l
                if use_edge_labels:
                    W[fuv] = weight(l)

        if algorithm == "Edmonds":
            import networkx
            g = networkx.Graph()
            if use_edge_labels:
                for (u, v),w in W.items():
                    g.add_edge(u, v, weight=w)
            else:
                for u, v in L:
                    g.add_edge(u, v)
            d = networkx.max_weight_matching(g)
            if value_only:
                if use_edge_labels:
                    return sum(W[frozenset(e)] for e in d)
                else:
                    return Integer(len(d))
            else:
                return [(u, v, L[frozenset((u, v))]) for u, v in d]

        elif algorithm == "LP":
            g = self
            from sage.numerical.mip import MixedIntegerLinearProgram
            # returns the weight of an edge considering it may not be
            # weighted ...
            p = MixedIntegerLinearProgram(maximization=True, solver=solver)
            b = p.new_variable(binary=True)
            if use_edge_labels:
                p.set_objective(p.sum(w * b[fe] for fe,w in W.items()))
            else:
                p.set_objective(p.sum(b[fe] for fe in L))
            # for any vertex v, there is at most one edge incident to v in
            # the maximum matching
            for v in g:
                p.add_constraint(p.sum(b[frozenset(e)] for e in self.edge_iterator(vertices=[v], labels=False)
                                           if e[0] != e[1]), max=1)
            if value_only:
                if use_edge_labels:
                    return p.solve(objective_only=True, log=verbose)
                else:
                    return Integer(round(p.solve(objective_only=True, log=verbose)))
            else:
                p.solve(log=verbose)
                b = p.get_values(b)
                return [(u, v, L[frozenset((u, v))]) for u, v in L if b[frozenset((u, v))] == 1]

        else:
            raise ValueError('algorithm must be set to either "Edmonds" or "LP"')

    @doc_index("Algorithmically hard stuff")
    def has_homomorphism_to(self, H, core=False, solver=None, verbose=0):
        r"""
        Checks whether there is a homomorphism between two graphs.

        A homomorphism from a graph `G` to a graph `H` is a function
        `\phi:V(G)\mapsto V(H)` such that for any edge `uv \in E(G)` the pair
        `\phi(u)\phi(v)` is an edge of `H`.

        Saying that a graph can be `k`-colored is equivalent to saying that it
        has a homomorphism to `K_k`, the complete graph on `k` elements.

        For more information, see the :wikipedia:`Graph_homomorphism`.

        INPUT:

        - ``H`` -- the graph to which ``self`` should be sent.

        - ``core`` -- boolean (default: ``False``; whether to minimize the size
          of the mapping's image (see note below). This is set to ``False`` by
          default.

        - ``solver`` -- (default: ``None``); specify a Linear Program (LP)
          solver to be used. If set to ``None``, the default one is used. For
          more information on LP solvers and which default solver is used, see
          the method
          :meth:`solve <sage.numerical.mip.MixedIntegerLinearProgram.solve>`
          of the class
          :class:`MixedIntegerLinearProgram <sage.numerical.mip.MixedIntegerLinearProgram>`.

        - ``verbose`` -- integer (default: ``0``); sets the level of
          verbosity. Set to 0 by default, which means quiet.

        .. NOTE::

           One can compute the core of a graph (with respect to homomorphism)
           with this method ::

               sage: g = graphs.CycleGraph(10)
               sage: mapping = g.has_homomorphism_to(g, core = True)
               sage: print("The size of the core is {}".format(len(set(mapping.values()))))
               The size of the core is 2

        OUTPUT:

        This method returns ``False`` when the homomorphism does not exist, and
        returns the homomorphism otherwise as a dictionary associating a vertex
        of `H` to a vertex of `G`.

        EXAMPLES:

        Is Petersen's graph 3-colorable::

            sage: P = graphs.PetersenGraph()
            sage: P.has_homomorphism_to(graphs.CompleteGraph(3)) is not False
            True

        An odd cycle admits a homomorphism to a smaller odd cycle, but not to an
        even cycle::

            sage: g = graphs.CycleGraph(9)
            sage: g.has_homomorphism_to(graphs.CycleGraph(5)) is not False
            True
            sage: g.has_homomorphism_to(graphs.CycleGraph(7)) is not False
            True
            sage: g.has_homomorphism_to(graphs.CycleGraph(4)) is not False
            False
        """
        self._scream_if_not_simple()
        from sage.numerical.mip import MixedIntegerLinearProgram, MIPSolverException
        p = MixedIntegerLinearProgram(solver=solver, maximization=False)
        b = p.new_variable(binary=True)

        # Each vertex has an image
        for ug in self:
            p.add_constraint(p.sum(b[ug,uh] for uh in H) == 1)

        nonedges = H.complement().edges(labels=False)
        for ug,vg in self.edges(labels=False):
            # Two adjacent vertices cannot be mapped to the same element
            for uh in H:
                p.add_constraint(b[ug,uh] + b[vg,uh] <= 1)

            # Two adjacent vertices cannot be mapped to no adjacent vertices
            for uh,vh in nonedges:
                p.add_constraint(b[ug,uh] + b[vg,vh] <= 1)
                p.add_constraint(b[ug,vh] + b[vg,uh] <= 1)

        # Minimize the mapping's size
        if core:

            # the value of m is one if the corresponding vertex of h is used.
            m = p.new_variable(nonnegative=True)
            for uh in H:
                for ug in self:
                    p.add_constraint(b[ug,uh] <= m[uh])

            p.set_objective(p.sum(m[vh] for vh in H))

        try:
            p.solve(log = verbose)
            b = p.get_values(b)
            mapping = dict(x[0] for x in b.items() if x[1])
            return mapping

        except MIPSolverException:
            return False

    @doc_index("Clique-related methods")
    def fractional_clique_number(self, solver='PPL', verbose=0,
                                 check_components=True, check_bipartite=True):
        r"""
        Return the fractional clique number of the graph.

        A fractional clique is a nonnegative weight function on the vertices of
        a graph such that the sum of the weights over any independent set is at
        most 1. The fractional clique number is the largest total weight of a
        fractional clique, which is equal to the fractional chromatic number by
        LP-duality.

        ALGORITHM:

        The fractional clique number is computed via the Linear Program for
        fractional chromatic number, see :meth:`fractional_chromatic_number
        <sage.graphs.graph_coloring.fractional_chromatic_number>`

        INPUT:

        - ``solver`` -- (default: ``"PPL"``); specify a Linear Program (LP)
          solver to be used. If set to ``None``, the default one is used. For
          more information on LP solvers and which default solver is used, see
          the method :meth:`solve
          <sage.numerical.mip.MixedIntegerLinearProgram.solve>` of the class
          :class:`MixedIntegerLinearProgram
          <sage.numerical.mip.MixedIntegerLinearProgram>`.

          .. NOTE::

              The default solver used here is ``"PPL"`` which provides exact
              results, i.e. a rational number, although this may be slower that
              using other solvers.

        - ``verbose`` -- integer (default: `0`); sets the level of verbosity of
          the LP solver

        - ``check_components`` -- boolean (default: ``True``); whether the
          method is called on each biconnected component of `G`

        - ``check_bipartite`` -- boolean (default: ``True``); whether the graph
          is checked for bipartiteness. If the graph is bipartite then we can
          avoid creating and solving the LP.

        EXAMPLES:

        The fractional clique number of a `C_7` is `7/3`::

            sage: g = graphs.CycleGraph(7)
            sage: g.fractional_clique_number()
            7/3
        """
        return self.fractional_chromatic_number(solver=solver, verbose=verbose,
                                                check_components=check_components,
                                                check_bipartite=check_bipartite)

    @doc_index("Leftovers")
    def maximum_average_degree(self, value_only=True, solver=None, verbose=0):
        r"""
        Return the Maximum Average Degree (MAD) of the current graph.

        The Maximum Average Degree (MAD) of a graph is defined as the average
        degree of its densest subgraph. More formally, ``Mad(G) =
        \max_{H\subseteq G} Ad(H)``, where `Ad(G)` denotes the average degree of
        `G`.

        This can be computed in polynomial time.

        INPUT:

        - ``value_only`` -- boolean (default: ``True``);

          - If ``value_only=True``, only the numerical value of the `MAD` is
            returned.

          - Else, the subgraph of `G` realizing the `MAD` is returned.

        - ``solver`` -- (default: ``None``); specify a Linear Program (LP)
          solver to be used. If set to ``None``, the default one is used. For
          more information on LP solvers and which default solver is used, see
          the method
          :meth:`solve <sage.numerical.mip.MixedIntegerLinearProgram.solve>`
          of the class
          :class:`MixedIntegerLinearProgram <sage.numerical.mip.MixedIntegerLinearProgram>`.

        - ``verbose`` -- integer (default: ``0``); sets the level of
          verbosity. Set to 0 by default, which means quiet.

        EXAMPLES:

        In any graph, the `Mad` is always larger than the average degree::

            sage: g = graphs.RandomGNP(20,.3)
            sage: mad_g = g.maximum_average_degree()
            sage: g.average_degree() <= mad_g
            True

        Unlike the average degree, the `Mad` of the disjoint union of two graphs
        is the maximum of the `Mad` of each graphs::

            sage: h = graphs.RandomGNP(20,.3)
            sage: mad_h = h.maximum_average_degree()
            sage: (g+h).maximum_average_degree() == max(mad_g, mad_h)
            True

        The subgraph of a regular graph realizing the maximum average degree is
        always the whole graph ::

            sage: g = graphs.CompleteGraph(5)
            sage: mad_g = g.maximum_average_degree(value_only=False)
            sage: g.is_isomorphic(mad_g)
            True

        This also works for complete bipartite graphs ::

            sage: g = graphs.CompleteBipartiteGraph(3,4)
            sage: mad_g = g.maximum_average_degree(value_only=False)
            sage: g.is_isomorphic(mad_g)
            True
        """
        self._scream_if_not_simple()
        g = self
        from sage.numerical.mip import MixedIntegerLinearProgram

        p = MixedIntegerLinearProgram(maximization=True, solver=solver)

        d = p.new_variable(nonnegative=True)
        one = p.new_variable(nonnegative=True)

        for u,v in g.edge_iterator(labels=False):
            fuv = frozenset((u, v))
            p.add_constraint(one[fuv] - 2 * d[u], max=0)
            p.add_constraint(one[fuv] - 2 * d[v], max=0)

        p.add_constraint(p.sum(d[v] for v in g), max=1)

        p.set_objective(p.sum(one[frozenset(uv)]
                              for uv in g.edge_iterator(labels=False)))

        p.solve(log=verbose)

        # Paying attention to numerical error :
        # The zero values could be something like 0.000000000001
        # so I can not write l > 0
        # And the non-zero, though they should be equal to
        # 1/(order of the optimal subgraph) may be a bit lower

        # setting the minimum to 1/(10 * size of the whole graph )
        # should be safe :-)
        m = 1/(10 *Integer(g.order()))
        d_val = p.get_values(d)
        g_mad = g.subgraph(v for v,l in d_val.items() if l > m)

        if value_only:
            return g_mad.average_degree()
        else:
            return g_mad

    @doc_index("Algorithmically hard stuff")
    def independent_set_of_representatives(self, family, solver=None, verbose=0):
        r"""
        Return an independent set of representatives.

        Given a graph `G` and a family `F=\{F_i:i\in [1,...,k]\}` of subsets of
        ``g.vertices()``, an Independent Set of Representatives (ISR) is an
        assignation of a vertex `v_i\in F_i` to each set `F_i` such that `v_i !=
        v_j` if `i<j` (they are representatives) and the set `\cup_{i}v_i` is an
        independent set in `G`.

        It generalizes, for example, graph coloring and graph list coloring.

        (See [ABZ2007]_ for more information.)

        INPUT:

        - ``family`` -- A list of lists defining the family `F` (actually, a
          Family of subsets of ``G.vertices()``).

        - ``solver`` -- (default: ``None``); specify a Linear Program (LP)
          solver to be used. If set to ``None``, the default one is used. For
          more information on LP solvers and which default solver is used, see
          the method
          :meth:`solve <sage.numerical.mip.MixedIntegerLinearProgram.solve>`
          of the class
          :class:`MixedIntegerLinearProgram <sage.numerical.mip.MixedIntegerLinearProgram>`.

        - ``verbose`` -- integer (default: ``0``); sets the level of
          verbosity. Set to 0 by default, which means quiet.

        OUTPUT:

        - A list whose `i^{\mbox{th}}` element is the representative of the
          `i^{\mbox{th}}` element of the ``family`` list. If there is no ISR,
          ``None`` is returned.

        EXAMPLES:

        For a bipartite graph missing one edge, the solution is as expected::

           sage: g = graphs.CompleteBipartiteGraph(3,3)
           sage: g.delete_edge(1,4)
           sage: g.independent_set_of_representatives([[0,1,2],[3,4,5]])
           [1, 4]

        The Petersen Graph is 3-colorable, which can be expressed as an
        independent set of representatives problem : take 3 disjoint copies of
        the Petersen Graph, each one representing one color. Then take as a
        partition of the set of vertices the family defined by the three copies
        of each vertex. The ISR of such a family defines a 3-coloring::

            sage: g = 3 * graphs.PetersenGraph()
            sage: n = g.order()/3
            sage: f = [[i,i+n,i+2*n] for i in range(n)]
            sage: isr = g.independent_set_of_representatives(f)
            sage: c = [floor(i/n) for i in isr]
            sage: color_classes = [[],[],[]]
            sage: for v,i in enumerate(c):
            ....:   color_classes[i].append(v)
            sage: for classs in color_classes:
            ....:   g.subgraph(classs).size() == 0
            True
            True
            True
        """
        from sage.numerical.mip import MixedIntegerLinearProgram
        p = MixedIntegerLinearProgram(solver=solver)

        # Boolean variable indicating whether the vertex is the representative
        # of some set
        vertex_taken = p.new_variable(binary=True)

        # Boolean variable in two dimension whose first element is a vertex and
        # whose second element is one of the sets given as arguments.
        # When true, indicated that the vertex is the representative of the
        # corresponding set
        classss = p.new_variable(binary=True)

        # Associates to the vertices the classes to which they belong
        lists = {v: [] for v in self}
        for i,f in enumerate(family):
            for v in f:
                lists[v].append(i)

            # a classss has exactly one representative
            p.add_constraint(p.sum(classss[v,i] for v in f), max=1, min=1)

        # A vertex represents at most one classss (vertex_taken is binary), and
        # vertex_taken[v]==1 if v is the representative of some classss
        for v in self:
            p.add_constraint(p.sum(classss[v,i] for i in lists[v]) - vertex_taken[v], max=0)

        # Two adjacent vertices can not both be representatives of a set

        for u,v in self.edge_iterator(labels=None):
            p.add_constraint(vertex_taken[u] + vertex_taken[v], max=1)

        p.set_objective(None)

        try:
            p.solve(log=verbose)
        except Exception:
            return None

        classss = p.get_values(classss)

        repr = []
        for i,f in enumerate(family):
            for v in f:
                if classss[v,i] == 1:
                    repr.append(v)
                    break

        return repr

    @doc_index("Algorithmically hard stuff")
    def minor(self, H, solver=None, verbose=0):
        r"""
        Return the vertices of a minor isomorphic to `H` in the current graph.

        We say that a graph `G` has a `H`-minor (or that it has a graph
        isomorphic to `H` as a minor), if for all `h\in H`, there exist disjoint
        sets `S_h \subseteq V(G)` such that once the vertices of each `S_h` have
        been merged to create a new graph `G'`, this new graph contains `H` as a
        subgraph.

        For more information, see the :wikipedia:`Minor_(graph_theory)`.

        INPUT:

        - ``H`` -- The minor to find for in the current graph.

        - ``solver`` -- (default: ``None``); specify a Linear Program (LP) solver
          to be used. If set to ``None``, the default one is used. For more
          information on LP solvers and which default solver is used, see the
          method :meth:`~sage.numerical.mip.MixedIntegerLinearProgram.solve` of
          the class :class:`~sage.numerical.mip.MixedIntegerLinearProgram`.

        - ``verbose`` -- integer (default: ``0``); sets the level of
          verbosity. Set to 0 by default, which means quiet.

        OUTPUT:

        A dictionary associating to each vertex of `H` the set of vertices in
        the current graph representing it.

        ALGORITHM:

        Mixed Integer Linear Programming

        COMPLEXITY:

        Theoretically, when `H` is fixed, testing for the existence of a
        `H`-minor is polynomial. The known algorithms are highly exponential in
        `H`, though.

        .. NOTE::

            This function can be expected to be *very* slow, especially where
            the minor does not exist.

        EXAMPLES:

        Trying to find a minor isomorphic to `K_4` in the `4\times 4` grid::

            sage: g = graphs.GridGraph([4,4])
            sage: h = graphs.CompleteGraph(4)
            sage: L = g.minor(h)
            sage: gg = g.subgraph(flatten(L.values(), max_level = 1))
            sage: _ = [gg.merge_vertices(l) for l in L.values() if len(l)>1]
            sage: gg.is_isomorphic(h)
            True

        We can also try to prove this way that the Petersen graph is not planar,
        as it has a `K_5` minor::

            sage: g = graphs.PetersenGraph()
            sage: K5_minor = g.minor(graphs.CompleteGraph(5))                    # long time

        And even a `K_{3,3}` minor::

            sage: K33_minor = g.minor(graphs.CompleteBipartiteGraph(3,3))        # long time

        (It is much faster to use the linear-time test of planarity in this
        situation, though.)

        As there is no cycle in a tree, looking for a `K_3` minor is useless.
        This function will raise an exception in this case::

            sage: g = graphs.RandomGNP(20,.5)
            sage: g = g.subgraph(edges = g.min_spanning_tree())
            sage: g.is_tree()
            True
            sage: L = g.minor(graphs.CompleteGraph(3))
            Traceback (most recent call last):
            ...
            ValueError: This graph has no minor isomorphic to H !
        """
        self._scream_if_not_simple()
        H._scream_if_not_simple()
        from sage.numerical.mip import MixedIntegerLinearProgram, MIPSolverException
        p = MixedIntegerLinearProgram(solver=solver)

        # We use frozenset((u, v)) to avoid confusion between (u, v) and (v, u)

        # rs = Representative set of a vertex
        # for h in H, v in G is such that rs[h,v] == 1 if and only if v
        # is a representative of h in self
        rs = p.new_variable(binary=True)

        for v in self:
            p.add_constraint(p.sum(rs[h,v] for h in H), max=1)

        # We ensure that the set of representatives of a
        # vertex h contains a tree, and thus is connected

        # edges represents the edges of the tree
        edges = p.new_variable(binary=True)

        # there can be a edge for h between two vertices
        # only if those vertices represent h
        for u,v in self.edge_iterator(labels=None):
            fuv = frozenset((u, v))
            for h in H:
                p.add_constraint(edges[h,fuv] - rs[h,u], max=0)
                p.add_constraint(edges[h,fuv] - rs[h,v], max=0)

        # The number of edges of the tree in h is exactly the cardinal
        # of its representative set minus 1

        for h in H:
            p.add_constraint(  p.sum(edges[h,frozenset(e)] for e in self.edge_iterator(labels=None))
                             - p.sum(rs[h,v] for v in self), min=-1, max=-1)

        # a tree  has no cycle
        epsilon = 1/(5*Integer(self.order()))
        r_edges = p.new_variable(nonnegative=True)

        for h in H:
            for u,v in self.edge_iterator(labels=None):
                p.add_constraint(r_edges[h,(u,v)] + r_edges[h,(v,u)] - edges[h,frozenset((u,v))], min=0)

            for v in self:
                p.add_constraint(p.sum(r_edges[h,(u,v)] for u in self.neighbor_iterator(v)), max=1-epsilon)

        # Once the representative sets are described, we must ensure
        # there are arcs corresponding to those of H between them
        h_edges = p.new_variable(nonnegative=True)

        for h1, h2 in H.edge_iterator(labels=None):

            for v1, v2 in self.edge_iterator(labels=None):
                fv1v2 = frozenset((v1, v2))
                p.add_constraint(h_edges[(h1,h2),fv1v2] - rs[h2,v2], max=0)
                p.add_constraint(h_edges[(h1,h2),fv1v2] - rs[h1,v1], max=0)

                p.add_constraint(h_edges[(h2,h1),fv1v2] - rs[h1,v2], max=0)
                p.add_constraint(h_edges[(h2,h1),fv1v2] - rs[h2,v1], max=0)

            p.add_constraint(p.sum(h_edges[(h1,h2),frozenset(e)] + h_edges[(h2,h1),frozenset(e)]
                                       for e in self.edge_iterator(labels=None)), min=1)

        p.set_objective(None)

        try:
            p.solve(log=verbose)
        except MIPSolverException:
            raise ValueError("This graph has no minor isomorphic to H !")

        rs = p.get_values(rs)

        rs_dict = {}
        for h in H:
            rs_dict[h] = [v for v in self if rs[h,v]==1]

        return rs_dict

    ### Convexity

    @doc_index("Algorithmically hard stuff")
    def convexity_properties(self):
        r"""
        Return a ``ConvexityProperties`` object corresponding to ``self``.

        This object contains the methods related to convexity in graphs (convex
        hull, hull number) and caches useful information so that it becomes
        comparatively cheaper to compute the convex hull of many different sets
        of the same graph.

        .. SEEALSO::

            In order to know what can be done through this object, please refer
            to module :mod:`sage.graphs.convexity_properties`.

        .. NOTE::

            If you want to compute many convex hulls, keep this object in memory
            ! When it is created, it builds a table of useful information to
            compute convex hulls. As a result ::

                sage: g = graphs.PetersenGraph()
                sage: g.convexity_properties().hull([1, 3])
                [1, 2, 3]
                sage: g.convexity_properties().hull([3, 7])
                [2, 3, 7]

            Is a terrible waste of computations, while ::

                sage: g = graphs.PetersenGraph()
                sage: CP = g.convexity_properties()
                sage: CP.hull([1, 3])
                [1, 2, 3]
                sage: CP.hull([3, 7])
                [2, 3, 7]

            Makes perfect sense.
        """
        from sage.graphs.convexity_properties import ConvexityProperties
        return ConvexityProperties(self)

    # Centrality
    @doc_index("Distances")
    def centrality_degree(self, v=None):
        r"""
        Return the degree centrality of a vertex.

        The degree centrality of a vertex `v` is its degree, divided by
        `|V(G)|-1`. For more information, see the :wikipedia:`Centrality`.

        INPUT:

        - ``v`` -- a vertex (default: ``None``); set to ``None`` (default) to
          get a dictionary associating each vertex with its centrality degree.

        .. SEEALSO::

            - :meth:`~sage.graphs.generic_graph.GenericGraph.centrality_closeness`
            - :meth:`~sage.graphs.generic_graph.GenericGraph.centrality_betweenness`

        EXAMPLES::

            sage: (graphs.ChvatalGraph()).centrality_degree()
            {0: 4/11, 1: 4/11, 2: 4/11, 3: 4/11,  4: 4/11,  5: 4/11,
             6: 4/11, 7: 4/11, 8: 4/11, 9: 4/11, 10: 4/11, 11: 4/11}
            sage: D = graphs.DiamondGraph()
            sage: D.centrality_degree()
            {0: 2/3, 1: 1, 2: 1, 3: 2/3}
            sage: D.centrality_degree(v=1)
            1

        TESTS::

            sage: Graph(1).centrality_degree()
            Traceback (most recent call last):
            ...
            ValueError: the centrality degree is not defined on graphs with only one vertex
        """
        from sage.rings.integer import Integer
        n_minus_one = Integer(self.order() - 1)
        if n_minus_one == 0:
            raise ValueError("the centrality degree is not defined "
                             "on graphs with only one vertex")
        if v is None:
            return {v: self.degree(v)/n_minus_one for v in self}
        else:
            return self.degree(v)/n_minus_one

    ### Distances

    @doc_index("Distances")
    def eccentricity(self, v=None, by_weight=False, algorithm=None,
                     weight_function=None, check_weight=True, dist_dict=None,
                     with_labels=False):
        """
        Return the eccentricity of vertex (or vertices) ``v``.

        The eccentricity of a vertex is the maximum distance to any other
        vertex.

        For more information and examples on how to use input variables, see
        :meth:`~GenericGraph.shortest_path_all_pairs`,
        :meth:`~GenericGraph.shortest_path_lengths` and
        :meth:`~GenericGraph.shortest_paths`

        INPUT:

        - ``v`` - either a single vertex or a list of vertices. If it is not
          specified, then it is taken to be all vertices.

        - ``by_weight`` -- boolean (default: ``False``); if ``True``, edge
          weights are taken into account; if False, all edges have weight 1

        - ``algorithm`` -- string (default: ``None``); one of the following
          algorithms:

          - ``'BFS'`` - the computation is done through a BFS centered on each
            vertex successively. Works only if ``by_weight==False``.

          - ``'DHV'`` - the computation is done using the algorithm proposed in
            [Dragan2018]_. Works only if ``self`` has non-negative edge weights
            and ``v is None`` or ``v`` should contain all vertices of ``self``.
            For more information see method
            :func:`sage.graphs.distances_all_pairs.eccentricity` and
            :func:`sage.graphs.base.boost_graph.eccentricity_DHV`.

          - ``'Floyd-Warshall-Cython'`` - a Cython implementation of the
            Floyd-Warshall algorithm. Works only if ``by_weight==False`` and
            ``v is None`` or ``v`` should contain all vertices of ``self``.

          - ``'Floyd-Warshall-Python'`` - a Python implementation of the
            Floyd-Warshall algorithm. Works also with weighted graphs, even with
            negative weights (but no negative cycle is allowed). However, ``v``
            must be ``None`` or ``v`` should contain all vertices of ``self``.

          - ``'Dijkstra_NetworkX'`` - the Dijkstra algorithm, implemented in
            NetworkX. It works with weighted graphs, but no negative weight is
            allowed.

          - ``'Dijkstra_Boost'`` - the Dijkstra algorithm, implemented in Boost
            (works only with positive weights).

          - ``'Johnson_Boost'`` - the Johnson algorithm, implemented in
            Boost (works also with negative weights, if there is no negative
            cycle). Works only if ``v is None`` or ``v`` should contain all
            vertices of ``self``.

          - ``'From_Dictionary'`` - uses the (already computed) distances, that
            are provided by input variable ``dist_dict``.

          - ``None`` (default): Sage chooses the best algorithm:
            ``'From_Dictionary'`` if ``dist_dict`` is not None, ``'BFS'`` for
            unweighted graphs, ``'Dijkstra_Boost'`` if all weights are
            positive, ``'Johnson_Boost'`` otherwise.

        - ``weight_function`` -- function (default: ``None``); a function that
          takes as input an edge ``(u, v, l)`` and outputs its weight. If not
          ``None``, ``by_weight`` is automatically set to ``True``. If ``None``
          and ``by_weight`` is ``True``, we use the edge label ``l`` as a
          weight, if ``l`` is not ``None``, else ``1`` as a weight.

        - ``check_weight`` -- boolean (default: ``True``); if ``True``, we check
          that the ``weight_function`` outputs a number for each edge

        - ``dist_dict`` -- a dictionary (default: ``None``); a dict of dicts of
          distances (used only if ``algorithm=='From_Dictionary'``)

        - ``with_labels`` -- boolean (default: ``False``); whether to return a
          list or a dictionary keyed by vertices.

        EXAMPLES::

            sage: G = graphs.KrackhardtKiteGraph()
            sage: G.eccentricity()
            [4, 4, 4, 4, 4, 3, 3, 2, 3, 4]
            sage: G.vertices()
            [0, 1, 2, 3, 4, 5, 6, 7, 8, 9]
            sage: G.eccentricity(7)
            2
            sage: G.eccentricity([7,8,9])
            [2, 3, 4]
            sage: G.eccentricity([7,8,9], with_labels=True) == {8: 3, 9: 4, 7: 2}
            True
            sage: G = Graph( { 0 : [], 1 : [], 2 : [1] } )
            sage: G.eccentricity()
            [+Infinity, +Infinity, +Infinity]
            sage: G = Graph({0:[]})
            sage: G.eccentricity(with_labels=True)
            {0: 0}
            sage: G = Graph({0:[], 1:[]})
            sage: G.eccentricity(with_labels=True)
            {0: +Infinity, 1: +Infinity}
            sage: G = Graph([(0,1,1), (1,2,1), (0,2,3)])
            sage: G.eccentricity(algorithm = 'BFS')
            [1, 1, 1]
            sage: G.eccentricity(algorithm = 'Floyd-Warshall-Cython')
            [1, 1, 1]
            sage: G.eccentricity(by_weight = True, algorithm = 'Dijkstra_NetworkX')
            [2, 1, 2]
            sage: G.eccentricity(by_weight = True, algorithm = 'Dijkstra_Boost')
            [2, 1, 2]
            sage: G.eccentricity(by_weight = True, algorithm = 'Johnson_Boost')
            [2, 1, 2]
            sage: G.eccentricity(by_weight = True, algorithm = 'Floyd-Warshall-Python')
            [2, 1, 2]
            sage: G.eccentricity(dist_dict = G.shortest_path_all_pairs(by_weight = True)[0])
            [2, 1, 2]
            sage: G.eccentricity(by_weight = False, algorithm = 'DHV')
            [1, 1, 1]
            sage: G.eccentricity(by_weight = True, algorithm = 'DHV')
            [2.0, 1.0, 2.0]

        TESTS:

        A non-implemented algorithm::

            sage: G.eccentricity(algorithm = 'boh')
            Traceback (most recent call last):
            ...
            ValueError: unknown algorithm "boh"

        An algorithm that does not work with edge weights::

            sage: G.eccentricity(by_weight = True, algorithm = 'BFS')
            Traceback (most recent call last):
            ...
            ValueError: algorithm 'BFS' does not work with weights
            sage: G.eccentricity(by_weight = True, algorithm = 'Floyd-Warshall-Cython')
            Traceback (most recent call last):
            ...
            ValueError: algorithm 'Floyd-Warshall-Cython' does not work with weights

        An algorithm that computes the all-pair-shortest-paths when not all
        vertices are needed::

            sage: G.eccentricity(0, algorithm = 'Floyd-Warshall-Cython')
            Traceback (most recent call last):
            ...
            ValueError: algorithm 'Floyd-Warshall-Cython' works only if all eccentricities are needed
            sage: G.eccentricity(0, algorithm = 'Floyd-Warshall-Python')
            Traceback (most recent call last):
            ...
            ValueError: algorithm 'Floyd-Warshall-Python' works only if all eccentricities are needed
            sage: G.eccentricity(0, algorithm = 'Johnson_Boost')
            Traceback (most recent call last):
            ...
            ValueError: algorithm 'Johnson_Boost' works only if all eccentricities are needed
            sage: G.eccentricity(0, algorithm = 'DHV')
            Traceback (most recent call last):
            ...
            ValueError: algorithm 'DHV' works only if all eccentricities are needed
        """
        if weight_function is not None:
            by_weight = True
        elif by_weight:
            def weight_function(e):
                return 1 if e[2] is None else e[2]

        if algorithm is None:
            if dist_dict is not None:
                algorithm = 'From_Dictionary'
            elif not by_weight:
                algorithm = 'BFS'
            else:
                for e in self.edge_iterator():
                    try:
                        if float(weight_function(e)) < 0:
                            algorithm = 'Johnson_Boost'
                            break
                    except (ValueError, TypeError):
                        raise ValueError("the weight function cannot find the"
                                         " weight of " + str(e))
            if algorithm is None:
                algorithm = 'Dijkstra_Boost'

        if v is not None and not isinstance(v, list):
            v = [v]

        if v is None or all(u in v for u in self):
            if v is None:
                v = list(self)
            # If we want to use BFS, we use the Cython routine
            if algorithm == 'BFS':
                if by_weight:
                    raise ValueError("algorithm 'BFS' does not work with weights")
                from sage.graphs.distances_all_pairs import eccentricity
                algo = 'bounds'
                if with_labels:
                    return dict(zip(v, eccentricity(self, algorithm=algo, vertex_list=v)))
                else:
                    return eccentricity(self, algorithm=algo,vertex_list=v)

            if algorithm == 'DHV':
                if by_weight:
                    from sage.graphs.base.boost_graph import eccentricity_DHV
                    if with_labels:
                        return dict(zip(v, eccentricity_DHV(self, vertex_list=v,
                                                            weight_function=weight_function,
                                                            check_weight=check_weight)))
                    else:
                        return eccentricity_DHV(self, vertex_list=v,
                                                weight_function=weight_function,
                                                check_weight=check_weight)
                else:
                    from sage.graphs.distances_all_pairs import eccentricity
                    if with_labels:
                        return dict(zip(v, eccentricity(self, algorithm=algorithm,
                                                        vertex_list=v)))
                    else:
                        return eccentricity(self, algorithm=algorithm, vertex_list=v)

            if algorithm in ['Floyd-Warshall-Python', 'Floyd-Warshall-Cython', 'Johnson_Boost']:
                dist_dict = self.shortest_path_all_pairs(by_weight, algorithm,
                                                         weight_function,
                                                         check_weight)[0]
                algorithm = 'From_Dictionary'

        elif algorithm in ['Floyd-Warshall-Python', 'Floyd-Warshall-Cython', 'Johnson_Boost','DHV']:
            raise ValueError("algorithm '" + algorithm + "' works only if all" +
                             " eccentricities are needed")

        ecc = {}

        from sage.rings.infinity import Infinity

        for u in v:
            if algorithm == 'From_Dictionary':
                length = dist_dict[u]
            else:
                # If algorithm is wrong, the error is raised by the
                # shortest_path_lengths function
                length = self.shortest_path_lengths(u, by_weight=by_weight,
                                                    algorithm=algorithm,
                                                    weight_function=weight_function,
                                                    check_weight=check_weight)

            if len(length) != self.num_verts():
                ecc[u] = Infinity
            else:
                ecc[u] = max(length.values())

        if with_labels:
            return ecc
        else:
            if len(ecc) == 1:
                # return single value
                v, = ecc.values()
                return v
            return [ecc[u] for u in v]

    @doc_index("Distances")
    def radius(self, by_weight=False, algorithm='DHV', weight_function=None,
               check_weight=True):
        r"""
        Return the radius of the graph.

        The radius is defined to be the minimum eccentricity of any vertex,
        where the eccentricity is the maximum distance to any other
        vertex. For more information and examples on how to use input variables,
        see :meth:`~GenericGraph.shortest_paths` and
        :meth:`~Graph.eccentricity`

        INPUT:

        - ``by_weight`` -- boolean (default: ``False``); if ``True``, edge
          weights are taken into account; if False, all edges have weight 1

        - ``algorithm`` -- string (default: ``'DHV'``).

          - ``'DHV'`` - Radius computation is done using the algorithm proposed
            in [Dragan2018]_. Works for graph with non-negative edge weights.
            For more information see method
            :func:`sage.graphs.distances_all_pairs.radius_DHV` and
            :func:`sage.graphs.base.boost_graph.radius_DHV`.

          - see method :meth:`eccentricity` for the list of remaining algorithms

        - ``weight_function`` -- function (default: ``None``); a function that
          takes as input an edge ``(u, v, l)`` and outputs its weight. If not
          ``None``, ``by_weight`` is automatically set to ``True``. If ``None``
          and ``by_weight`` is ``True``, we use the edge label ``l`` as a
          weight, if ``l`` is not ``None``, else ``1`` as a weight.

        - ``check_weight`` -- boolean (default: ``True``); if ``True``, we check
          that the ``weight_function`` outputs a number for each edge

        EXAMPLES:

        The more symmetric a graph is, the smaller (diameter - radius) is::

            sage: G = graphs.BarbellGraph(9, 3)
            sage: G.radius()
            3
            sage: G.diameter()
            6

        ::

            sage: G = graphs.OctahedralGraph()
            sage: G.radius()
            2
            sage: G.diameter()
            2

        TESTS::

            sage: g = Graph()
            sage: g.radius()
            Traceback (most recent call last):
            ...
            ValueError: radius is not defined for the empty graph
        """
        if not self.order():
            raise ValueError("radius is not defined for the empty graph")

        if weight_function is not None:
            by_weight = True

        if by_weight and not weight_function:
            def weight_function(e):
                return 1 if e[2] is None else e[2]

        if not algorithm:
            algorithm = 'DHV'

        if algorithm == 'DHV':
            if by_weight:
                from sage.graphs.base.boost_graph import radius_DHV
                return radius_DHV(self, weight_function=weight_function,
                                  check_weight=check_weight)
            else:
                from sage.graphs.distances_all_pairs import radius_DHV
                return radius_DHV(self)

        return min(self.eccentricity(v=None,by_weight=by_weight,
                                     weight_function=weight_function,
                                     check_weight=check_weight,
                                     algorithm=algorithm))

    @doc_index("Distances")
    def diameter(self, by_weight=False, algorithm=None, weight_function=None,
                 check_weight=True):
        r"""
        Return the diameter of the graph.

        The diameter is defined to be the maximum distance between two vertices.
        It is infinite if the graph is not connected.

        For more information and examples on how to use input variables, see
        :meth:`~GenericGraph.shortest_paths` and
        :meth:`~Graph.eccentricity`

        INPUT:

        - ``by_weight`` -- boolean (default: ``False``); if ``True``, edge
          weights are taken into account; if False, all edges have weight 1

        - ``algorithm`` -- string (default: ``None``); one of the following
          algorithms:

          - ``'BFS'``: the computation is done through a BFS centered on each
            vertex successively. Works only if ``by_weight==False``.

          - ``'Floyd-Warshall-Cython'``: a Cython implementation of the
            Floyd-Warshall algorithm. Works only if ``by_weight==False`` and ``v
            is None``.

          - ``'Floyd-Warshall-Python'``: a Python implementation of the
            Floyd-Warshall algorithm. Works also with weighted graphs, even with
            negative weights (but no negative cycle is allowed). However, ``v``
            must be ``None``.

          - ``'Dijkstra_NetworkX'``: the Dijkstra algorithm, implemented in
            NetworkX. It works with weighted graphs, but no negative weight is
            allowed.

          - ``'DHV'`` - diameter computation is done using the algorithm
            proposed in [Dragan2018]_. Works only for non-negative edge weights.
            For more information see method
            :func:`sage.graphs.distances_all_pairs.diameter_DHV` and
            :func:`sage.graphs.base.boost_graph.diameter_DHV`.

          - ``'standard'``, ``'2sweep'``, ``'multi-sweep'``, ``'iFUB'``:
            these algorithms are implemented in
            :func:`sage.graphs.distances_all_pairs.diameter`
            They work only if ``by_weight==False``. See the function
            documentation for more information.

          - ``'Dijkstra_Boost'``: the Dijkstra algorithm, implemented in Boost
            (works only with positive weights).

          - ``'Johnson_Boost'``: the Johnson algorithm, implemented in
            Boost (works also with negative weights, if there is no negative
            cycle).

          - ``None`` (default): Sage chooses the best algorithm: ``'iFUB'`` for
            unweighted graphs, ``'Dijkstra_Boost'`` if all weights are positive,
            ``'Johnson_Boost'`` otherwise.

        - ``weight_function`` -- function (default: ``None``); a function that
          takes as input an edge ``(u, v, l)`` and outputs its weight. If not
          ``None``, ``by_weight`` is automatically set to ``True``. If ``None``
          and ``by_weight`` is ``True``, we use the edge label ``l`` as a
          weight, if ``l`` is not ``None``, else ``1`` as a weight.

        - ``check_weight`` -- boolean (default: ``True``); if ``True``, we check
          that the ``weight_function`` outputs a number for each edge

        EXAMPLES:

        The more symmetric a graph is, the smaller (diameter - radius) is::

            sage: G = graphs.BarbellGraph(9, 3)
            sage: G.radius()
            3
            sage: G.diameter()
            6

        ::

            sage: G = graphs.OctahedralGraph()
            sage: G.radius()
            2
            sage: G.diameter()
            2

        TESTS::

            sage: g = Graph()
            sage: g.diameter()
            Traceback (most recent call last):
            ...
            ValueError: diameter is not defined for the empty graph
            sage: g = Graph([(1, 2, {'weight': 1})])
            sage: g.diameter(algorithm='iFUB', weight_function=lambda e: e[2]['weight'])
            Traceback (most recent call last):
            ...
            ValueError: algorithm 'iFUB' does not work on weighted graphs
        """
        if not self.order():
            raise ValueError("diameter is not defined for the empty graph")

        if weight_function is not None:
            by_weight = True

        if by_weight and not weight_function:
            def weight_function(e):
                return 1 if e[2] is None else e[2]

        if algorithm is None:
            if by_weight:
                algorithm = 'iFUB'
            else:
                algorithm = 'DHV'
        elif algorithm == 'BFS':
            algorithm = 'standard'

        if algorithm == 'DHV':
            if by_weight:
                from sage.graphs.base.boost_graph import diameter_DHV
                return diameter_DHV(self, weight_function=weight_function,
                                    check_weight=check_weight)
            else:
                from sage.graphs.distances_all_pairs import diameter
                return diameter(self, algorithm=algorithm)

        if algorithm in ['standard', '2sweep', 'multi-sweep', 'iFUB']:
            if by_weight:
                raise ValueError("algorithm '" + algorithm + "' does not work" +
                                 " on weighted graphs")
            from sage.graphs.distances_all_pairs import diameter
            return diameter(self, algorithm=algorithm)

        return max(self.eccentricity(v=list(self), by_weight=by_weight,
                                     weight_function=weight_function,
                                     check_weight=check_weight,
                                     algorithm=algorithm))

    @doc_index("Distances")
    def center(self, by_weight=False, algorithm=None, weight_function=None,
               check_weight=True):
        r"""
        Return the set of vertices in the center of the graph.

        The center is the set of vertices whose eccentricity is equal to the
        radius of the graph, i.e., achieving the minimum eccentricity.

        For more information and examples on how to use input variables,
        see :meth:`~GenericGraph.shortest_paths` and
        :meth:`~Graph.eccentricity`

        INPUT:

        - ``by_weight`` -- boolean (default: ``False``); if ``True``, edge
          weights are taken into account; if False, all edges have weight 1

        - ``algorithm`` -- string (default: ``None``); see method
          :meth:`eccentricity` for the list of available algorithms

        - ``weight_function`` -- function (default: ``None``); a function that
          takes as input an edge ``(u, v, l)`` and outputs its weight. If not
          ``None``, ``by_weight`` is automatically set to ``True``. If ``None``
          and ``by_weight`` is ``True``, we use the edge label ``l`` as a
          weight, if ``l`` is not ``None``, else ``1`` as a weight.

        - ``check_weight`` -- boolean (default: ``True``); if ``True``, we check
          that the ``weight_function`` outputs a number for each edge

        EXAMPLES:

        Is Central African Republic in the center of Africa in graph theoretic
        sense? Yes::

            sage: A = graphs.AfricaMap(continental=True)
            sage: sorted(A.center())
            ['Cameroon', 'Central Africa']

        Some other graphs. Center can be the whole graph::

            sage: G = graphs.DiamondGraph()
            sage: G.center()
            [1, 2]
            sage: P = graphs.PetersenGraph()
            sage: P.subgraph(P.center()) == P
            True
            sage: S = graphs.StarGraph(19)
            sage: S.center()
            [0]

        TESTS::

            sage: G = Graph()
            sage: G.center()
            []
            sage: G.add_vertex()
            0
            sage: G.center()
            [0]
        """
        ecc = self.eccentricity(v=list(self), by_weight=by_weight,
                                weight_function=weight_function,
                                algorithm=algorithm,
                                check_weight=check_weight,
                                with_labels=True)
        try:
            r = min(ecc.values())
        except Exception:
            return []
        return [v for v in self if ecc[v] == r]

    @doc_index("Distances")
    def periphery(self, by_weight=False, algorithm=None, weight_function=None,
                  check_weight=True):
        r"""
        Return the set of vertices in the periphery of the graph.

        The periphery is the set of vertices whose eccentricity is equal to the
        diameter of the graph, i.e., achieving the maximum eccentricity.

        For more information and examples on how to use input variables,
        see :meth:`~GenericGraph.shortest_paths` and
        :meth:`~Graph.eccentricity`

        INPUT:

        - ``by_weight`` -- boolean (default: ``False``); if ``True``, edge
          weights are taken into account; if False, all edges have weight 1

        - ``algorithm`` -- string (default: ``None``); see method
          :meth:`eccentricity` for the list of available algorithms

        - ``weight_function`` -- function (default: ``None``); a function that
          takes as input an edge ``(u, v, l)`` and outputs its weight. If not
          ``None``, ``by_weight`` is automatically set to ``True``. If ``None``
          and ``by_weight`` is ``True``, we use the edge label ``l`` as a
          weight, if ``l`` is not ``None``, else ``1`` as a weight.

        - ``check_weight`` -- boolean (default: ``True``); if ``True``, we check
          that the ``weight_function`` outputs a number for each edge

        EXAMPLES::

            sage: G = graphs.DiamondGraph()
            sage: G.periphery()
            [0, 3]
            sage: P = graphs.PetersenGraph()
            sage: P.subgraph(P.periphery()) == P
            True
            sage: S = graphs.StarGraph(19)
            sage: S.periphery()
            [1, 2, 3, 4, 5, 6, 7, 8, 9, 10, 11, 12, 13, 14, 15, 16, 17, 18, 19]
            sage: G = Graph()
            sage: G.periphery()
            []
            sage: G.add_vertex()
            0
            sage: G.periphery()
            [0]
        """
        ecc = self.eccentricity(v=list(self), by_weight=by_weight,
                                weight_function=weight_function,
                                algorithm=algorithm,
                                check_weight=check_weight,
                                with_labels=True)
        try:
            d = max(ecc.values())
        except Exception:
            return []
        return [v for v in self if ecc[v] == d]

    ### Constructors

    @doc_index("Basic methods")
    def to_directed(self, data_structure=None, sparse=None):
        """
        Return a directed version of the graph.

        A single edge becomes two edges, one in each direction.

        INPUT:

         - ``data_structure`` -- one of ``"sparse"``, ``"static_sparse"``, or
           ``"dense"``. See the documentation of :class:`Graph` or
           :class:`DiGraph`.

         - ``sparse`` -- boolean (default: ``None``); ``sparse=True`` is an
           alias for ``data_structure="sparse"``, and ``sparse=False`` is an
           alias for ``data_structure="dense"``.

        EXAMPLES::

            sage: graphs.PetersenGraph().to_directed()
            Petersen graph: Digraph on 10 vertices

        TESTS:

        Immutable graphs yield immutable graphs::

            sage: Graph([[1, 2]], immutable=True).to_directed()._backend
            <sage.graphs.base.static_sparse_backend.StaticSparseBackend object at ...>

        :trac:`17005`::

            sage: Graph([[1,2]], immutable=True).to_directed()
            Digraph on 2 vertices

        :trac:`22424`::

            sage: G1=graphs.RandomGNP(5,0.5)
            sage: gp1 = G1.graphplot(save_pos=True)
            sage: G2=G1.to_directed()
            sage: G2.delete_vertex(0)
            sage: G2.add_vertex(5)
            sage: gp2 = G2.graphplot()
            sage: gp1 = G1.graphplot()

        Vertex labels will be retained (:trac:`14708`)::

            sage: G = Graph({0: [1, 2], 1: [0]})
            sage: G.set_vertex(0, 'foo')
            sage: D = G.to_directed()
            sage: G.get_vertices()
            {0: 'foo', 1: None, 2: None}
            sage: D.get_vertices()
            {0: 'foo', 1: None, 2: None}
        """
        if sparse is not None:
            if data_structure is not None:
                raise ValueError("The 'sparse' argument is an alias for "
                                 "'data_structure'. Please do not define both.")
            data_structure = "sparse" if sparse else "dense"

        if data_structure is None:
            from sage.graphs.base.dense_graph import DenseGraphBackend
            from sage.graphs.base.sparse_graph import SparseGraphBackend
            if isinstance(self._backend, DenseGraphBackend):
                data_structure = "dense"
            elif isinstance(self._backend, SparseGraphBackend):
                data_structure = "sparse"
            else:
                data_structure = "static_sparse"
        from sage.graphs.all import DiGraph
        D = DiGraph(name           = self.name(),
                    pos            = self.get_pos(),
                    multiedges     = self.allows_multiple_edges(),
                    loops          = self.allows_loops(),
                    data_structure = (data_structure if data_structure!="static_sparse"
                                      else "sparse")) # we need a mutable copy

        D.add_vertices(self.vertex_iterator())
        D.set_vertices(self.get_vertices())
        for u,v,l in self.edge_iterator():
            D.add_edge(u,v,l)
            D.add_edge(v,u,l)
        if hasattr(self, '_embedding'):
            D._embedding = copy(self._embedding)
        D._weighted = self._weighted

        if data_structure == "static_sparse":
            D = D.copy(data_structure=data_structure)

        return D

    @doc_index("Basic methods")
    def to_undirected(self):
        """
        Since the graph is already undirected, simply returns a copy of itself.

        EXAMPLES::

            sage: graphs.PetersenGraph().to_undirected()
            Petersen graph: Graph on 10 vertices
        """
        return self.copy()

    @doc_index("Basic methods")
    def join(self, other, labels="pairs", immutable=None):
        r"""
        Return the join of ``self`` and ``other``.

        INPUT:

        - ``labels`` -- (defaults to 'pairs'); if set to 'pairs', each element
          `v` in the first graph will be named `(0, v)` and each element `u` in
          ``other`` will be named `(1, u)` in the result. If set to 'integers',
          the elements of the result will be relabeled with consecutive
          integers.

        - ``immutable`` -- boolean (default: ``None``); whether to create a
          mutable/immutable join. ``immutable=None`` (default) means that the
          graphs and their join will behave the same way.

        .. SEEALSO::

            * :meth:`~sage.graphs.generic_graph.GenericGraph.union`

            * :meth:`~sage.graphs.generic_graph.GenericGraph.disjoint_union`

        EXAMPLES::

            sage: G = graphs.CycleGraph(3)
            sage: H = Graph(2)
            sage: J = G.join(H); J
            Cycle graph join : Graph on 5 vertices
            sage: J.vertices()
            [(0, 0), (0, 1), (0, 2), (1, 0), (1, 1)]
            sage: J = G.join(H, labels='integers'); J
            Cycle graph join : Graph on 5 vertices
            sage: J.vertices()
            [0, 1, 2, 3, 4]
            sage: J.edges()
            [(0, 1, None), (0, 2, None), (0, 3, None), (0, 4, None), (1, 2, None), (1, 3, None), (1, 4, None), (2, 3, None), (2, 4, None)]

        ::

            sage: G = Graph(3)
            sage: G.name("Graph on 3 vertices")
            sage: H = Graph(2)
            sage: H.name("Graph on 2 vertices")
            sage: J = G.join(H); J
            Graph on 3 vertices join Graph on 2 vertices: Graph on 5 vertices
            sage: J.vertices()
            [(0, 0), (0, 1), (0, 2), (1, 0), (1, 1)]
            sage: J = G.join(H, labels='integers'); J
            Graph on 3 vertices join Graph on 2 vertices: Graph on 5 vertices
            sage: J.edges()
            [(0, 3, None), (0, 4, None), (1, 3, None), (1, 4, None), (2, 3, None), (2, 4, None)]
        """
        G = self.disjoint_union(other, labels=labels, immutable=False)
        if labels == "integers":
            G.add_edges((u, v) for u in range(self.order())
                        for v in range(self.order(), self.order() + other.order()))
        else:
            G.add_edges(((0, u), (1, v)) for u in self for v in other)

        G.name('%s join %s'%(self.name(), other.name()))

        if immutable is None:
            immutable = self.is_immutable() and other.is_immutable()
        if immutable:
            G = G.copy(immutable=True)

        return G

    @doc_index("Leftovers")
    def seidel_adjacency_matrix(self, vertices=None):
        r"""
        Return the Seidel adjacency matrix of ``self``.

        Returns `J-I-2A`, for `A` the (ordinary) :meth:`adjacency matrix
        <sage.graphs.generic_graph.GenericGraph.adjacency_matrix>` of ``self``,
        `I` the identity matrix, and `J` the all-1 matrix.  It is closely
        related to :meth:`twograph`.

        The matrix returned is over the integers. If a different ring is
        desired, use either the :meth:`sage.matrix.matrix0.Matrix.change_ring`
        method or the :func:`matrix` function.

        INPUT:

        - ``vertices`` -- list of vertices (default: ``None``); the ordering of
          the vertices defining how they should appear in the matrix. By
          default, the ordering given by
          :meth:`~sage.graphs.generic_graph.GenericGraph.vertices` is used.

        EXAMPLES::

            sage: G = graphs.CycleGraph(5)
            sage: G = G.disjoint_union(graphs.CompleteGraph(1))
            sage: G.seidel_adjacency_matrix().minpoly()
            x^2 - 5
        """
        return - self.adjacency_matrix(sparse=False, vertices=vertices) \
               + self.complement().adjacency_matrix(sparse=False, vertices=vertices)

    @doc_index("Leftovers")
    def seidel_switching(self, s, inplace=True):
        r"""
        Return the Seidel switching of ``self`` w.r.t. subset of vertices ``s``.

        Returns the graph obtained by Seidel switching of ``self`` with respect
        to the subset of vertices ``s``. This is the graph given by Seidel
        adjacency matrix `DSD`, for `S` the Seidel adjacency matrix of ``self``,
        and `D` the diagonal matrix with -1s at positions corresponding to
        ``s``, and 1s elsewhere.

        INPUT:

         - ``s`` -- a list of vertices of ``self``.

        - ``inplace`` -- boolean (default: ``True``); whether to do the
          modification inplace, or to return a copy of the graph after
          switching.

        EXAMPLES::

            sage: G = graphs.CycleGraph(5)
            sage: G = G.disjoint_union(graphs.CompleteGraph(1))
            sage: G.seidel_switching([(0,1),(1,0),(0,0)])
            sage: G.seidel_adjacency_matrix().minpoly()
            x^2 - 5
            sage: G.is_connected()
            True

        TESTS::

            sage: H = G.seidel_switching([1,4,5],inplace=False)
            sage: G.seidel_switching([1,4,5])
            sage: G == H
            True
        """
        G = self if inplace else copy(self)
        boundary = self.edge_boundary(s)
        G.add_edges(itertools.product(s, set(self).difference(s)))
        G.delete_edges(boundary)
        if not inplace:
            return G

    @doc_index("Leftovers")
    def twograph(self):
        r"""
        Return the two-graph of ``self``

        Returns the :class:`two-graph <sage.combinat.designs.twographs.TwoGraph>`
        with the triples
        `T=\{t \in \binom {V}{3} : \left| \binom {t}{2} \cap E \right| \text{odd} \}`
        where `V` and `E` are vertices and edges of ``self``, respectively.

        EXAMPLES::

            sage: p=graphs.PetersenGraph()
            sage: p.twograph()
            Incidence structure with 10 points and 60 blocks
            sage: p=graphs.chang_graphs()
            sage: T8 = graphs.CompleteGraph(8).line_graph()
            sage: C = T8.seidel_switching([(0,1,None),(2,3,None),(4,5,None),(6,7,None)],inplace=False)
            sage: T8.twograph() == C.twograph()
            True
            sage: T8.is_isomorphic(C)
            False

        TESTS::

            sage: from sage.combinat.designs.twographs import TwoGraph
            sage: p=graphs.PetersenGraph().twograph()
            sage: TwoGraph(p, check=True)
            Incidence structure with 10 points and 60 blocks

        .. SEEALSO::

            - :meth:`~sage.combinat.designs.twographs.TwoGraph.descendant` --
              computes the descendant graph of the two-graph of self at a vertex

            - :func:`~sage.combinat.designs.twographs.twograph_descendant`
              -- ditto, but much faster.
        """
        from sage.combinat.designs.twographs import TwoGraph
        G = self.relabel(range(self.order()), inplace=False)
        T = []

        # Triangles
        for x,y,z in G.subgraph_search_iterator(Graph({1:[2,3], 2:[3]})):
            if x < y and y < z:
                T.append([x, y, z])

        # Triples with just one edge
        for x,y,z in G.subgraph_search_iterator(Graph({1:[2], 3:[]}), induced=True):
            if x < y:
                T.append([x, y, z])

        T = TwoGraph(T)
        T.relabel({i: v for i,v in enumerate(self.vertices())})

        return T

    ### Visualization

    @doc_index("Basic methods")
    def write_to_eps(self, filename, **options):
        r"""
        Write a plot of the graph to ``filename`` in ``eps`` format.

        INPUT:

         - ``filename`` -- a string
         - ``**options`` -- same layout options as :meth:`.layout`

        EXAMPLES::

            sage: P = graphs.PetersenGraph()
            sage: P.write_to_eps(tmp_filename(ext='.eps'))

        It is relatively simple to include this file in a LaTeX document.
        ``\usepackage{graphics}`` must appear in the preamble, and
        ``\includegraphics{filename}`` will include the file. To compile the
        document to ``pdf`` with ``pdflatex`` or ``xelatex`` the file needs
        first to be converted to ``pdf``, for example with ``ps2pdf filename.eps
        filename.pdf``.
        """
        from sage.graphs.print_graphs import print_graph_eps
        pos = self.layout(**options)
        [xmin, xmax, ymin, ymax] = self._layout_bounding_box(pos)
        for v in pos:
            pos[v] = (1.8*(pos[v][0] - xmin)/(xmax - xmin) - 0.9, 1.8*(pos[v][1] - ymin)/(ymax - ymin) - 0.9)
        if filename[-4:] != '.eps':
            filename += '.eps'
        f = open(filename, 'w')
        f.write( print_graph_eps(self.vertices(), self.edge_iterator(), pos) )
        f.close()

    @doc_index("Algorithmically hard stuff")
    def topological_minor(self, H, vertices=False, paths=False, solver=None, verbose=0):
        r"""
        Return a topological `H`-minor from ``self`` if one exists.

        We say that a graph `G` has a topological `H`-minor (or that it has a
        graph isomorphic to `H` as a topological minor), if `G` contains a
        subdivision of a graph isomorphic to `H` (i.e.  obtained from `H`
        through arbitrary subdivision of its edges) as a subgraph.

        For more information, see the :wikipedia:`Minor_(graph_theory)`.

        INPUT:

        - ``H`` -- The topological minor to find in the current graph.

        - ``solver`` -- (default: ``None``); specify a Linear Program (LP)
          solver to be used. If set to ``None``, the default one is used. For
          more information on LP solvers and which default solver is used, see
          the method :meth:`solve
          <sage.numerical.mip.MixedIntegerLinearProgram.solve>` of the class
          :class:`MixedIntegerLinearProgram
          <sage.numerical.mip.MixedIntegerLinearProgram>`.

        - ``verbose`` -- integer (default: ``0``); sets the level of
          verbosity. Set to 0 by default, which means quiet.

        OUTPUT:

        The topological `H`-minor found is returned as a subgraph `M` of
        ``self``, such that the vertex `v` of `M` that represents a vertex `h\in
        H` has ``h`` as a label (see :meth:`get_vertex
        <sage.graphs.generic_graph.GenericGraph.get_vertex>` and
        :meth:`set_vertex <sage.graphs.generic_graph.GenericGraph.set_vertex>`),
        and such that every edge of `M` has as a label the edge of `H` it
        (partially) represents.

        If no topological minor is found, this method returns ``False``.

        ALGORITHM:

        Mixed Integer Linear Programming.

        COMPLEXITY:

        Theoretically, when `H` is fixed, testing for the existence of a
        topological `H`-minor is polynomial. The known algorithms are highly
        exponential in `H`, though.

        .. NOTE::

            This function can be expected to be *very* slow, especially where
            the topological minor does not exist.

            (CPLEX seems to be *much* more efficient than GLPK on this kind of
            problem)

        EXAMPLES:

        Petersen's graph has a topological `K_4`-minor::

            sage: g = graphs.PetersenGraph()
            sage: g.topological_minor(graphs.CompleteGraph(4))
            Subgraph of (Petersen graph): Graph on ...

        And a topological `K_{3,3}`-minor::

            sage: g.topological_minor(graphs.CompleteBipartiteGraph(3,3))
            Subgraph of (Petersen graph): Graph on ...

        And of course, a tree has no topological `C_3`-minor::

            sage: g = graphs.RandomGNP(15,.3)
            sage: g = g.subgraph(edges = g.min_spanning_tree())
            sage: g.topological_minor(graphs.CycleGraph(3))
            False
        """
        self._scream_if_not_simple()
        H._scream_if_not_simple()
        # Useful alias ...
        G = self

        from sage.numerical.mip import MixedIntegerLinearProgram, MIPSolverException
        p = MixedIntegerLinearProgram(solver=solver)

        # This is an existence problem
        p.set_objective(None)

        #######################
        # Vertex representative #
        #######################
        #
        # v_repr[h,g] = 1 if vertex h from H is represented by vertex
        # g from G, 0 otherwise

        v_repr = p.new_variable(binary=True)

        # Exactly one representative per vertex of H
        for h in H:
            p.add_constraint(p.sum(v_repr[h,g] for g in G), min=1, max=1)

        # A vertex of G can only represent one vertex of H
        for g in G:
            p.add_constraint(p.sum(v_repr[h,g] for h in H), max=1)

        ###################
        # Is representent #
        ###################
        #
        # is_repr[v] = 1 if v represents some vertex of H

        is_repr = p.new_variable(binary=True)

        for g in G:
            for h in H:
                p.add_constraint(v_repr[h,g] - is_repr[g], max=0)

        ###################################
        # paths between the representents #
        ###################################
        #
        # For any edge (h1,h2) in H, we have a corresponding path in G
        # between the representatives of h1 and h2. Which means there is
        # a flow of intensity 1 from one to the other.
        # We are then writing a flow problem for each edge of H.
        #
        # The variable flow[(h1,h2),(g1,g2)] indicates the amount of
        # flow on the edge (g1,g2) representing the edge (h1,h2).

        flow = p.new_variable(binary=True)

        # These functions return the balance of flow corresponding to
        # commodity C at vertex v
        def flow_in(C, v):
            return p.sum(flow[C,(v,u)] for u in G.neighbor_iterator(v))

        def flow_out(C, v):
            return p.sum(flow[C,(u,v)] for u in G.neighbor_iterator(v))

        def flow_balance(C, v):
            return flow_in(C,v) - flow_out(C,v)

        for h1,h2 in H.edge_iterator(labels=False):

            for v in G:

                # The flow balance depends on whether the vertex v is a
                # representative of h1 or h2 in G, or a representative of none
                p.add_constraint(flow_balance((h1,h2),v) == v_repr[h1,v] - v_repr[h2,v])

        #############################
        # Internal vertex of a path #
        #############################
        #
        # is_internal[C][g] = 1 if a vertex v from G is located on the
        # path representing the edge (=commodity) C

        is_internal = p.new_variable(binary=True)

        # When is a vertex internal for a commodity ?
        for C in H.edge_iterator(labels=False):
            for g in G:
                p.add_constraint(flow_in(C,g) + flow_out(C,g) - is_internal[C,g], max=1)

        ############################
        # Two paths do not cross ! #
        ############################

        # A vertex can only be internal for one commodity, and zero if
        # the vertex is a representent

        for g in G:
            p.add_constraint(p.sum(is_internal[C,g] for C in H.edge_iterator(labels=False))
                              + is_repr[g], max=1)

        # (The following inequalities are not necessary, but they seem to be of
        # help (the solvers find the answer quicker when they are added)

        # The flow on one edge can go in only one direction. Besides, it can
        # belong to at most one commodity and has a maximum intensity of 1.

        for g1,g2 in G.edge_iterator(labels=None):

            p.add_constraint(   p.sum(flow[C,(g1,g2)] for C in H.edge_iterator(labels=False))
                              + p.sum(flow[C,(g2,g1)] for C in H.edge_iterator(labels=False)),
                                max=1)


        # Now we can solve the problem itself !

        try:
            p.solve(log=verbose)

        except MIPSolverException:
            return False


        minor = G.subgraph(immutable=False)

        is_repr = p.get_values(is_repr)
        v_repr = p.get_values(v_repr)
        flow = p.get_values(flow)

        for u,v in minor.edge_iterator(labels=False):
            used = False
            for C in H.edge_iterator(labels=False):

                if flow[C,(u,v)] + flow[C,(v,u)] > .5:
                    used = True
                    minor.set_edge_label(u, v, C)
                    break
            if not used:
                minor.delete_edge(u, v)

        minor.delete_vertices(v for v in minor if minor.degree(v) == 0)

        for g in minor:
            if is_repr[g] > .5:
                for h in H:
                    if v_repr[h,v] > .5:
                        minor.set_vertex(g, h)
                        break

        return minor

    ### Cliques

    @doc_index("Clique-related methods")
    def cliques_maximal(self, algorithm="native"):
        """
        Return the list of all maximal cliques.

        Each clique is represented by a list of vertices. A clique is an induced
        complete subgraph, and a maximal clique is one not contained in a larger
        one.

        INPUT:

        - ``algorithm`` -- can be set to ``"native"`` (default) to use Sage's
          own implementation, or to ``"NetworkX"`` to use NetworkX'
          implementation of the Bron and Kerbosch Algorithm [BK1973]_.


        .. NOTE::

            This method sorts its output before returning it. If you prefer to
            save the extra time, you can call
            :class:`sage.graphs.independent_sets.IndependentSets` directly.

        .. NOTE::

            Sage's implementation of the enumeration of *maximal* independent
            sets is not much faster than NetworkX' (expect a 2x speedup), which
            is surprising as it is written in Cython. This being said, the
            algorithm from NetworkX appears to be sligthly different from this
            one, and that would be a good thing to explore if one wants to
            improve the implementation.

        ALGORITHM:

        This function is based on NetworkX's implementation of the Bron and
        Kerbosch Algorithm [BK1973]_.

        EXAMPLES::

            sage: graphs.ChvatalGraph().cliques_maximal()
            [[0, 1], [0, 4], [0, 6], [0, 9], [1, 2], [1, 5], [1, 7], [2, 3],
             [2, 6], [2, 8], [3, 4], [3, 7], [3, 9], [4, 5], [4, 8], [5, 10],
             [5, 11], [6, 10], [6, 11], [7, 8], [7, 11], [8, 10], [9, 10], [9, 11]]
            sage: G = Graph({0:[1,2,3], 1:[2], 3:[0,1]})
            sage: G.show(figsize=[2, 2])
            sage: G.cliques_maximal()
            [[0, 1, 2], [0, 1, 3]]
            sage: C = graphs.PetersenGraph()
            sage: C.cliques_maximal()
            [[0, 1], [0, 4], [0, 5], [1, 2], [1, 6], [2, 3], [2, 7], [3, 4],
             [3, 8], [4, 9], [5, 7], [5, 8], [6, 8], [6, 9], [7, 9]]
            sage: C = Graph('DJ{')
            sage: C.cliques_maximal()
            [[0, 4], [1, 2, 3, 4]]

        Comparing the two implementations::

            sage: g = graphs.RandomGNP(20,.7)
            sage: s1 = Set(map(Set, g.cliques_maximal(algorithm="NetworkX")))
            sage: s2 = Set(map(Set, g.cliques_maximal(algorithm="native")))
            sage: s1 == s2
            True
        """
        if algorithm == "native":
            from sage.graphs.independent_sets import IndependentSets
            return list(IndependentSets(self, maximal=True, complement=True))
        elif algorithm == "NetworkX":
            import networkx
            return list(networkx.find_cliques(self.networkx_graph()))
        else:
            raise ValueError("Algorithm must be equal to 'native' or to 'NetworkX'.")

    @doc_index("Clique-related methods")
    def clique_maximum(self,  algorithm="Cliquer", solver=None, verbose=0):
        """
        Return the vertex set of a maximal order complete subgraph.

        INPUT:

        - ``algorithm`` -- the algorithm to be used :

          - If ``algorithm = "Cliquer"`` (default), wraps the C program
            Cliquer [NO2003]_.

          - If ``algorithm = "MILP"``, the problem is solved through a Mixed
            Integer Linear Program.

            (see :class:`~sage.numerical.mip.MixedIntegerLinearProgram`)

          - If ``algorithm = "mcqd"``, uses the MCQD solver
            (`<http://www.sicmm.org/~konc/maxclique/>`_). Note that the MCQD
            package must be installed.

        - ``solver`` -- (default: ``None``); specify a Linear Program (LP)
          solver to be used. If set to ``None``, the default one is used. For
          more information on LP solvers and which default solver is used, see
          the method :meth:`solve
          <sage.numerical.mip.MixedIntegerLinearProgram.solve>` of the class
          :class:`MixedIntegerLinearProgram
          <sage.numerical.mip.MixedIntegerLinearProgram>`.

        - ``verbose`` -- integer (default: ``0``); sets the level of
          verbosity. Set to 0 by default, which means quiet.

        Parameters ``solver`` and ``verbose`` are used only when
        ``algorithm="MILP"``.

        .. NOTE::

            Currently only implemented for undirected graphs. Use to_undirected
            to convert a digraph to an undirected graph.

        ALGORITHM:

        This function is based on Cliquer [NO2003]_.

        EXAMPLES:

        Using Cliquer (default)::

            sage: C = graphs.PetersenGraph()
            sage: C.clique_maximum()
            [7, 9]
            sage: C = Graph('DJ{')
            sage: C.clique_maximum()
            [1, 2, 3, 4]

        Through a Linear Program::

            sage: len(C.clique_maximum(algorithm="MILP"))
            4

        TESTS:

        Wrong algorithm::

            sage: C.clique_maximum(algorithm="BFS")
            Traceback (most recent call last):
            ...
            NotImplementedError: Only 'MILP', 'Cliquer' and 'mcqd' are supported.

        """
        self._scream_if_not_simple(allow_multiple_edges=True)
        if algorithm == "Cliquer":
            from sage.graphs.cliquer import max_clique
            return max_clique(self)
        elif algorithm == "MILP":
            return self.complement().independent_set(algorithm=algorithm, solver=solver, verbosity=verbose)
        elif algorithm == "mcqd":
            try:
                from sage.graphs.mcqd import mcqd
            except ImportError:
                from sage.misc.package import PackageNotFoundError
                raise PackageNotFoundError("mcqd")
            return mcqd(self)
        else:
            raise NotImplementedError("Only 'MILP', 'Cliquer' and 'mcqd' are supported.")

    @doc_index("Clique-related methods")
    def clique_number(self, algorithm="Cliquer", cliques=None, solver=None, verbose=0):
        r"""
        Return the order of the largest clique of the graph

        This is also called as the clique number.

        .. NOTE::

            Currently only implemented for undirected graphs. Use ``to_undirected``
            to convert a digraph to an undirected graph.

        INPUT:

        - ``algorithm`` -- the algorithm to be used :

          - If ``algorithm = "Cliquer"``, wraps the C program Cliquer
            [NO2003]_.

          - If ``algorithm = "networkx"``, uses the NetworkX's implementation of
            the Bron and Kerbosch Algorithm [BK1973]_.

          - If ``algorithm = "MILP"``, the problem is solved through a Mixed
            Integer Linear Program.

            (see :class:`~sage.numerical.mip.MixedIntegerLinearProgram`)

          - If ``algorithm = "mcqd"``, uses the MCQD solver
            (`<http://insilab.org/maxclique/>`_). Note that the MCQD
            package must be installed.

        - ``cliques`` -- an optional list of cliques that can be input if
          already computed. Ignored unless ``algorithm=="networkx"``.

        - ``solver`` -- (default: ``None``); specify a Linear Program (LP)
          solver to be used. If set to ``None``, the default one is used. For
          more information on LP solvers and which default solver is used, see
          the method :meth:`solve
          <sage.numerical.mip.MixedIntegerLinearProgram.solve>` of the class
          :class:`MixedIntegerLinearProgram
          <sage.numerical.mip.MixedIntegerLinearProgram>`.

        - ``verbose`` -- integer (default: ``0``); sets the level of
          verbosity. Set to 0 by default, which means quiet.

        ALGORITHM:

        This function is based on Cliquer [NO2003]_ and [BK1973]_.

        EXAMPLES::

            sage: C = Graph('DJ{')
            sage: C.clique_number()
            4
            sage: G = Graph({0:[1,2,3], 1:[2], 3:[0,1]})
            sage: G.show(figsize=[2,2])
            sage: G.clique_number()
            3

        By definition the clique number of a complete graph is its order::

            sage: all(graphs.CompleteGraph(i).clique_number() == i for i in range(1,15))
            True

        A non-empty graph without edges has a clique number of 1::

            sage: all((i*graphs.CompleteGraph(1)).clique_number() == 1 for i in range(1,15))
            True

        A complete multipartite graph with k parts has clique number k::

            sage: all((i*graphs.CompleteMultipartiteGraph(i*[5])).clique_number() == i for i in range(1,6))
            True

        TESTS::

            sage: g = graphs.PetersenGraph()
            sage: g.clique_number(algorithm="MILP")
            2
            sage: for i in range(10):                                            # optional - mcqd
            ....:     g = graphs.RandomGNP(15,.5)                                # optional - mcqd
            ....:     if g.clique_number() != g.clique_number(algorithm="mcqd"): # optional - mcqd
            ....:         print("This is dead wrong !")                          # optional - mcqd
        """
        self._scream_if_not_simple(allow_loops=False)
        if algorithm == "Cliquer":
            from sage.graphs.cliquer import clique_number
            return clique_number(self)
        elif algorithm == "networkx":
            import networkx
            return networkx.graph_clique_number(self.networkx_graph(), cliques)
        elif algorithm == "MILP":
            return len(self.complement().independent_set(algorithm=algorithm, solver=solver, verbosity=verbose))
        elif algorithm == "mcqd":
            try:
                from sage.graphs.mcqd import mcqd
            except ImportError:
                from sage.misc.package import PackageNotFoundError
                raise PackageNotFoundError("mcqd")
            return len(mcqd(self))
        else:
            raise NotImplementedError("Only 'networkx' 'MILP' 'Cliquer' and 'mcqd' are supported.")

    @doc_index("Clique-related methods")
    def cliques_number_of(self, vertices=None, cliques=None):
        """
        Return a dictionary of the number of maximal cliques containing each
        vertex, keyed by vertex.

        This returns a single value if only one input vertex.

        .. NOTE::

            Currently only implemented for undirected graphs. Use to_undirected
            to convert a digraph to an undirected graph.

        INPUT:

        - ``vertices`` -- the vertices to inspect (default is entire graph)

        - ``cliques`` -- list of cliques (if already computed)


        EXAMPLES::

            sage: C = Graph('DJ{')
            sage: C.cliques_number_of()
            {0: 1, 1: 1, 2: 1, 3: 1, 4: 2}
            sage: E = C.cliques_maximal()
            sage: E
            [[0, 4], [1, 2, 3, 4]]
            sage: C.cliques_number_of(cliques=E)
            {0: 1, 1: 1, 2: 1, 3: 1, 4: 2}
            sage: F = graphs.Grid2dGraph(2,3)
            sage: F.cliques_number_of()
            {(0, 0): 2, (0, 1): 3, (0, 2): 2, (1, 0): 2, (1, 1): 3, (1, 2): 2}
            sage: F.cliques_number_of(vertices=[(0, 1), (1, 2)])
            {(0, 1): 3, (1, 2): 2}
            sage: G = Graph({0:[1,2,3], 1:[2], 3:[0,1]})
            sage: G.show(figsize=[2,2])
            sage: G.cliques_number_of()
            {0: 2, 1: 2, 2: 1, 3: 1}
        """
        import networkx
        return networkx.number_of_cliques(self.networkx_graph(), vertices, cliques)

    @doc_index("Clique-related methods")
    def cliques_get_max_clique_graph(self):
        """
        Return the clique graph.

        Vertices of the result are the maximal cliques of the graph, and edges
        of the result are between maximal cliques with common members in the
        original graph.

        For more information, see the :wikipedia:`Clique_graph`.

        .. NOTE::

            Currently only implemented for undirected graphs. Use to_undirected
            to convert a digraph to an undirected graph.

        EXAMPLES::

            sage: (graphs.ChvatalGraph()).cliques_get_max_clique_graph()
            Graph on 24 vertices
            sage: ((graphs.ChvatalGraph()).cliques_get_max_clique_graph()).show(figsize=[2,2], vertex_size=20, vertex_labels=False)
            sage: G = Graph({0:[1,2,3], 1:[2], 3:[0,1]})
            sage: G.show(figsize=[2,2])
            sage: G.cliques_get_max_clique_graph()
            Graph on 2 vertices
            sage: (G.cliques_get_max_clique_graph()).show(figsize=[2,2])
        """
        import networkx
        return Graph(networkx.make_max_clique_graph(self.networkx_graph(), create_using=networkx.MultiGraph()))

    @doc_index("Clique-related methods")
    def cliques_get_clique_bipartite(self, **kwds):
        """
        Return a bipartite graph constructed such that maximal cliques are the
        right vertices and the left vertices are retained from the given
        graph. Right and left vertices are connected if the bottom vertex
        belongs to the clique represented by a top vertex.

        .. NOTE::

            Currently only implemented for undirected graphs. Use to_undirected
            to convert a digraph to an undirected graph.

        EXAMPLES::

            sage: (graphs.ChvatalGraph()).cliques_get_clique_bipartite()
            Bipartite graph on 36 vertices
            sage: ((graphs.ChvatalGraph()).cliques_get_clique_bipartite()).show(figsize=[2,2], vertex_size=20, vertex_labels=False)
            sage: G = Graph({0:[1,2,3], 1:[2], 3:[0,1]})
            sage: G.show(figsize=[2,2])
            sage: G.cliques_get_clique_bipartite()
            Bipartite graph on 6 vertices
            sage: (G.cliques_get_clique_bipartite()).show(figsize=[2,2])
        """
        from .bipartite_graph import BipartiteGraph
        import networkx
        return BipartiteGraph(networkx.make_clique_bipartite(self.networkx_graph(), **kwds))

    @doc_index("Algorithmically hard stuff")
    def independent_set(self, algorithm="Cliquer", value_only=False, reduction_rules=True, solver=None, verbosity=0):
        r"""
        Return a maximum independent set.

        An independent set of a graph is a set of pairwise non-adjacent
        vertices. A maximum independent set is an independent set of maximum
        cardinality.  It induces an empty subgraph.

        Equivalently, an independent set is defined as the complement of a
        vertex cover.

        For more information, see the
        :wikipedia:`Independent_set_(graph_theory)` and the
        :wikipedia:`Vertex_cover`.

        INPUT:

        - ``algorithm`` -- the algorithm to be used

          * If ``algorithm = "Cliquer"`` (default), the problem is solved
            using Cliquer [NO2003]_.

            (see the :mod:`Cliquer modules <sage.graphs.cliquer>`)

          * If ``algorithm = "MILP"``, the problem is solved through a Mixed
            Integer Linear Program.

            (see :class:`~sage.numerical.mip.MixedIntegerLinearProgram`)

         * If ``algorithm = "mcqd"``, uses the MCQD solver
           (`<http://www.sicmm.org/~konc/maxclique/>`_). Note that the MCQD
           package must be installed.

        - ``value_only`` -- boolean (default: ``False``); if set to ``True``,
          only the size of a maximum independent set is returned. Otherwise,
          a maximum independent set is returned as a list of vertices.

        - ``reduction_rules`` -- (default: ``True``); specify if the reductions
          rules from kernelization must be applied as pre-processing or not.
          See [ACFLSS04]_ for more details. Note that depending on the instance,
          it might be faster to disable reduction rules.

        - ``solver`` -- (default: ``None``); specify a Linear Program (LP)
          solver to be used. If set to ``None``, the default one is used. For
          more information on LP solvers and which default solver is used, see
          the method
          :meth:`~sage.numerical.mip.MixedIntegerLinearProgram.solve`
          of the class
          :class:`~sage.numerical.mip.MixedIntegerLinearProgram`.

        - ``verbosity`` -- non-negative integer (default: ``0``); set the level
          of verbosity you want from the linear program solver. Since the
          problem of computing an independent set is `NP`-complete, its solving
          may take some time depending on the graph. A value of 0 means that
          there will be no message printed by the solver. This option is only
          useful if ``algorithm="MILP"``.

        .. NOTE::

            While Cliquer/MCAD are usually (and by far) the most efficient
            implementations, the MILP formulation sometimes proves faster on
            very "symmetrical" graphs.

        EXAMPLES:

        Using Cliquer::

            sage: C = graphs.PetersenGraph()
            sage: C.independent_set()
            [0, 3, 6, 7]

        As a linear program::

            sage: C = graphs.PetersenGraph()
            sage: len(C.independent_set(algorithm="MILP"))
            4

        .. PLOT::

            g = graphs.PetersenGraph()
            sphinx_plot(g.plot(partition=[g.independent_set()]))
        """
        my_cover = self.vertex_cover(algorithm=algorithm, value_only=value_only,
                                         reduction_rules=reduction_rules,
                                         solver=solver, verbosity=verbosity)
        if value_only:
            return self.order() - my_cover
        else:
            my_cover = set(my_cover)
            return [u for u in self if not u in my_cover]


    @doc_index("Algorithmically hard stuff")
    def vertex_cover(self, algorithm="Cliquer", value_only=False,
                     reduction_rules=True, solver=None, verbosity=0):
        r"""
        Return a minimum vertex cover of self represented by a set of vertices.

        A minimum vertex cover of a graph is a set `S` of vertices such that
        each edge is incident to at least one element of `S`, and such that `S`
        is of minimum cardinality. For more information, see the
        :wikipedia:`Vertex_cover`.

        Equivalently, a vertex cover is defined as the complement of an
        independent set.

        As an optimization problem, it can be expressed as follows:

        .. MATH::

            \mbox{Minimize : }&\sum_{v\in G} b_v\\
            \mbox{Such that : }&\forall (u,v) \in G.edges(), b_u+b_v\geq 1\\
            &\forall x\in G, b_x\mbox{ is a binary variable}

        INPUT:

        - ``algorithm`` -- string (default: ``"Cliquer"``). Indicating which
          algorithm to use. It can be one of those values.

          - ``"Cliquer"`` will compute a minimum vertex cover using the Cliquer
            package.

          - ``"MILP"`` will compute a minimum vertex cover through a mixed
            integer linear program.

          - ``"mcqd"`` will use the MCQD solver
            (`<http://www.sicmm.org/~konc/maxclique/>`_). Note that the MCQD
            package must be installed.

        - ``value_only`` -- boolean (default: ``False``); if set to ``True``,
          only the size of a minimum vertex cover is returned. Otherwise,
          a minimum vertex cover is returned as a list of vertices.

        - ``reduction_rules`` -- (default: ``True``); specify if the reductions
          rules from kernelization must be applied as pre-processing or not.
          See [ACFLSS04]_ for more details. Note that depending on the instance,
          it might be faster to disable reduction rules.

        - ``solver`` -- (default: ``None``); specify a Linear Program (LP)
          solver to be used. If set to ``None``, the default one is used. For
          more information on LP solvers and which default solver is used, see
          the method :meth:`solve
          <sage.numerical.mip.MixedIntegerLinearProgram.solve>` of the class
          :class:`MixedIntegerLinearProgram
          <sage.numerical.mip.MixedIntegerLinearProgram>`.

        - ``verbosity`` -- non-negative integer (default: ``0``); set the level
          of verbosity you want from the linear program solver. Since the
          problem of computing a vertex cover is `NP`-complete, its solving may
          take some time depending on the graph. A value of 0 means that there
          will be no message printed by the solver. This option is only useful
          if ``algorithm="MILP"``.

        EXAMPLES:

        On the Pappus graph::

           sage: g = graphs.PappusGraph()
           sage: g.vertex_cover(value_only=True)
           9

        .. PLOT::

            g = graphs.PappusGraph()
            sphinx_plot(g.plot(partition=[g.vertex_cover()]))

        TESTS:

        The two algorithms should return the same result::

           sage: g = graphs.RandomGNP(10, .5)
           sage: vc1 = g.vertex_cover(algorithm="MILP")
           sage: vc2 = g.vertex_cover(algorithm="Cliquer")
           sage: len(vc1) == len(vc2)
           True

        The cardinality of the vertex cover is unchanged when reduction rules
        are used. First for trees::

           sage: for i in range(20):
           ....:     g = graphs.RandomTree(20)
           ....:     vc1_set = g.vertex_cover()
           ....:     vc1 = len(vc1_set)
           ....:     vc2 = g.vertex_cover(value_only=True, reduction_rules=False)
           ....:     if vc1 != vc2:
           ....:         print("Error :", vc1, vc2)
           ....:         print("With reduction rules :", vc1)
           ....:         print("Without reduction rules :", vc2)
           ....:         break
           ....:     g.delete_vertices(vc1_set)
           ....:     if g.size():
           ....:         print("This thing is not a vertex cover !")

        Then for random GNP graphs::

           sage: for i in range(20):
           ....:     g = graphs.RandomGNP(50, 0.08)
           ....:     vc1_set = g.vertex_cover()
           ....:     vc1 = len(vc1_set)
           ....:     vc2 = g.vertex_cover(value_only=True, reduction_rules=False)
           ....:     if vc1 != vc2:
           ....:         print("Error :", vc1, vc2)
           ....:         print("With reduction rules :", vc1)
           ....:         print("Without reduction rules :", vc2)
           ....:         break
           ....:     g.delete_vertices(vc1_set)
           ....:     if g.size():
           ....:         print("This thing is not a vertex cover !")

        Testing mcqd::

            sage: graphs.PetersenGraph().vertex_cover(algorithm="mcqd", value_only=True) # optional - mcqd
            6

        Given a wrong algorithm::

            sage: graphs.PetersenGraph().vertex_cover(algorithm="guess")
            Traceback (most recent call last):
            ...
            ValueError: the algorithm must be "Cliquer", "MILP" or "mcqd"

        Ticket :trac:`24287` is fixed::

            sage: G = Graph([(0,1)]*5 + [(1,2)]*2, multiedges=True)
            sage: G.vertex_cover(reduction_rules=True, algorithm='MILP')
            [1]
            sage: G.vertex_cover(reduction_rules=False)
            [1]

        Ticket :trac:`25988` is fixed::

            sage: B = BipartiteGraph(graphs.CycleGraph(6))
            sage: B.vertex_cover(algorithm='Cliquer', reduction_rules=True)
            [1, 3, 5]
        """
        self._scream_if_not_simple(allow_multiple_edges=True)
        g = self

        ppset = []
        folded_vertices = []

        ###################
        # Reduction rules #
        ###################

        if reduction_rules:
            # We apply simple reduction rules allowing to identify vertices that
            # belongs to an optimal vertex cover

            # We first take a copy of the graph without multiple edges, if any.
            g = Graph(data=self.edges(), format='list_of_edges',
                          multiedges=self.allows_multiple_edges())
            g.allow_multiple_edges(False)

            degree_at_most_two = {u for u in g if g.degree(u) <= 2}

            while degree_at_most_two:

                u = degree_at_most_two.pop()
                du = g.degree(u)

                if not du:
                    # RULE 1: isolated vertices are not part of the cover. We
                    # simply remove them from the graph. The degree of such
                    # vertices may have been reduced to 0 while applying other
                    # reduction rules
                    g.delete_vertex(u)

                elif du == 1:
                    # RULE 2: If a vertex u has degree 1, we select its neighbor
                    # v and remove both u and v from g.
                    v = next(g.neighbor_iterator(u))
                    ppset.append(v)
                    g.delete_vertex(u)

                    for w in g.neighbor_iterator(v):
                        if g.degree(w) <= 3:
                            # The degree of w will be at most two after the
                            # deletion of v
                            degree_at_most_two.add(w)

                    g.delete_vertex(v)
                    degree_at_most_two.discard(v)

                elif du == 2:
                    v,w  = g.neighbors(u)

                    if g.has_edge(v, w):
                        # RULE 3: If the neighbors v and w of a degree 2 vertex
                        # u are incident, then we select both v and w and remove
                        # u, v, and w from g.
                        ppset.append(v)
                        ppset.append(w)
                        g.delete_vertex(u)
                        neigh = set(g.neighbors(v) + g.neighbors(w)).difference([v, w])
                        g.delete_vertex(v)
                        g.delete_vertex(w)

                        for z in neigh:
                            if g.degree(z) <= 2:
                                degree_at_most_two.add(z)

                    else:
                        # RULE 4, folded vertices: If the neighbors v and w of a
                        # degree 2 vertex u are not incident, then we contract
                        # edges (u, v), (u, w). Then, if the solution contains u,
                        # we replace it with v and w. Otherwise, we let u in the
                        # solution.
                        neigh = set(g.neighbors(v) + g.neighbors(w)).difference([u, v, w])
                        g.delete_vertex(v)
                        g.delete_vertex(w)
                        for z in neigh:
                            g.add_edge(u,z)

                        folded_vertices.append((u, v, w))

                        if g.degree(u) <= 2:
                            degree_at_most_two.add(u)

                    degree_at_most_two.discard(v)
                    degree_at_most_two.discard(w)


                # RULE 5:
                # TODO: add extra reduction rules


        ##################
        # Main Algorithm #
        ##################

        if not g.order():
            # Reduction rules were sufficients to get the solution
            size_cover_g = 0
            cover_g = set()

        elif algorithm == "Cliquer" or algorithm == "mcqd":
            if g.has_multiple_edges() and not reduction_rules:
                g = copy(g)
                g.allow_multiple_edges(False)

            independent = g.complement().clique_maximum(algorithm=algorithm)
            if value_only:
                size_cover_g = g.order() - len(independent)
            else:
                cover_g = set(uu for uu in g if not uu in independent)

        elif algorithm == "MILP":

            from sage.numerical.mip import MixedIntegerLinearProgram
            p = MixedIntegerLinearProgram(maximization=False, solver=solver)
            b = p.new_variable(binary=True)

            # minimizes the number of vertices in the set
            p.set_objective(p.sum(b[v] for v in g))

            # an edge contains at least one vertex of the minimum vertex cover
            for u,v in g.edge_iterator(labels=None):
                p.add_constraint(b[u] + b[v], min=1)

            if value_only:
                size_cover_g = p.solve(objective_only=True, log=verbosity)
            else:
                p.solve(log=verbosity)
                b = p.get_values(b)
                cover_g = set(v for v in g if b[v] == 1)
        else:
            raise ValueError('the algorithm must be "Cliquer", "MILP" or "mcqd"')

        #########################
        # Returning the results #
        #########################

        # We finally reconstruct the solution according the reduction rules
        if value_only:
            return len(ppset) + len(folded_vertices) + size_cover_g
        else:
            # RULES 2 and 3:
            cover_g.update(ppset)
            # RULE 4:
            folded_vertices.reverse()
            for u,v,w in folded_vertices:
                if u in cover_g:
                    cover_g.discard(u)
                    cover_g.add(v)
                    cover_g.add(w)
                else:
                    cover_g.add(u)
            return list(cover_g)

    @doc_index("Connectivity, orientations, trees")
    def ear_decomposition(self):
        r"""
        Return an Ear decomposition of the graph.

        An ear of an undirected graph `G` is a path `P` where the two endpoints
        of the path may coincide (i.e., form a cycle), but where otherwise no
        repetition of edges or vertices is allowed, so every internal vertex of
        `P` has degree two in `P`.

        An ear decomposition of an undirected graph `G` is a partition of its
        set of edges into a sequence of ears, such that the one or two endpoints
        of each ear belong to earlier ears in the sequence and such that the
        internal vertices of each ear do not belong to any earlier ear.

        For more information, see the :wikipedia:`Ear_decomposition`.

        This method implements the linear time algorithm presented in
        [Sch2013]_.

        OUTPUT:

        - A nested list representing the cycles and chains of the ear
          decomposition of the graph.

        EXAMPLES:

        Ear decomposition of an outer planar graph of order 13::

            sage: g = Graph('LlCG{O@?GBOMW?')
            sage: g.ear_decomposition()
            [[0, 3, 2, 1, 0],
             [0, 7, 4, 3],
             [0, 11, 9, 8, 7],
             [1, 12, 2],
             [3, 6, 5, 4],
             [4, 6],
             [7, 10, 8],
             [7, 11],
             [8, 11]]

        Ear decomposition of a biconnected graph::

            sage: g = graphs.CycleGraph(4)
            sage: g.ear_decomposition()
            [[0, 3, 2, 1, 0]]

        Ear decomposition of a connected but not biconnected graph::

            sage: G = Graph()
            sage: G.add_cycle([0,1,2])
            sage: G.add_edge(0,3)
            sage: G.add_cycle([3,4,5,6])
            sage: G.ear_decomposition()
            [[0, 2, 1, 0], [3, 6, 5, 4, 3]]

        The ear decomposition of a multigraph with loops is the same as the ear
        decomposition of the underlying simple graph::

            sage: g = graphs.BullGraph()
            sage: g.allow_multiple_edges(True)
            sage: g.add_edges(g.edges())
            sage: g.allow_loops(True)
            sage: u = g.random_vertex()
            sage: g.add_edge(u, u)
            sage: g
            Bull graph: Looped multi-graph on 5 vertices
            sage: h = g.to_simple()
            sage: g.ear_decomposition() == h.ear_decomposition()
            True

        TESTS::

            sage: g=Graph()
            sage: g
            Graph on 0 vertices
            sage: g.ear_decomposition()
            Traceback (most recent call last):
            ...
            ValueError: ear decomposition is defined for graphs of order at least 3

        """
        # Ear decomposition of a graph of order < 3 is [].
        if self.order() < 3:
            raise ValueError("ear decomposition is defined for graphs of order at least 3")

        # List to store the order in which dfs visits vertices.
        dfs_order = []

        # Boolean dict to mark vertices as visited or unvisited during
        # Dfs traversal in graph.
        seen = set()

        # Boolean dict to mark vertices as visited or unvisited in
        # Dfs tree traversal.
        traversed = set()

        # Dictionary to store parent vertex of all the visited vertices.
        # Initialized for the first vertex to be visited.
        parent = {next(self.vertex_iterator()): None}

        # List to store visit_time of vertices in Dfs traversal.
        value = {}

        # List to store all the chains and cycles of the input graph G.
        chains = []

        # DFS() : Function that performs depth first search on input graph G and
        #         stores DFS tree in parent array format.
        def DFS(v):
            """
            Depth first search step from vertex v.
            """
            # make v are visited, update its time of visited and value
            seen.add(v)
            dfs_order.append(v)

            # Traverse though all the neighbor vertices of v
            for u in self.neighbor_iterator(v):
                # if any neighbor is not visited, enter
                if u not in seen:
                    # Set the parent of u in DFS tree as v and continue
                    # exploration
                    parent[u] = v
                    DFS(u)

        # Traverse() : Function that use G-T (non-tree edges) to find cycles
        #              and chains by traversing in DFS tree.
        def traverse(start, pointer):
            # Make the firt end of non-tree edge visited
            traversed.add(start)
            chain = [start]

            # Traverse DFS Tree of G and print all the not visited vertices
            # Appending all the vertices in chain
            while True:
                chain.append(pointer)
                if pointer in traversed:
                    break
                traversed.add(pointer)
                pointer = parent[pointer]
            chains.append(chain)

        # Perform ear decomposition on each connected component of input graph.
        for v in self:
            if v not in seen:
              # Start the depth first search from first vertex
                DFS(v)
                value = {u:i for i,u in enumerate(dfs_order)}

                # Traverse all the non Tree edges, according to DFS order
                for u in dfs_order:
                    for neighbor in self.neighbor_iterator(u):
                        if value[u] < value[neighbor] and u != parent[neighbor]:
                            traverse(u, neighbor)

                dfs_order = []

        return chains

    @doc_index("Clique-related methods")
    def cliques_vertex_clique_number(self, algorithm="cliquer", vertices=None,
                                     cliques=None):
        """
        Return a dictionary of sizes of the largest maximal cliques containing
        each vertex, keyed by vertex.

        Returns a single value if only one input vertex.

        .. NOTE::

            Currently only implemented for undirected graphs. Use to_undirected
            to convert a digraph to an undirected graph.

        INPUT:

         - ``algorithm`` -- either ``cliquer`` or ``networkx``

           - ``cliquer`` -- This wraps the C program Cliquer [NO2003]_.

           - ``networkx`` -- This function is based on NetworkX's implementation
             of the Bron and Kerbosch Algorithm [BK1973]_.

        - ``vertices`` -- the vertices to inspect (default is entire graph).
          Ignored unless ``algorithm=='networkx'``.

        - ``cliques`` -- list of cliques (if already computed).  Ignored unless
          ``algorithm=='networkx'``.

        EXAMPLES::

            sage: C = Graph('DJ{')
            sage: C.cliques_vertex_clique_number()
            {0: 2, 1: 4, 2: 4, 3: 4, 4: 4}
            sage: E = C.cliques_maximal()
            sage: E
            [[0, 4], [1, 2, 3, 4]]
            sage: C.cliques_vertex_clique_number(cliques=E,algorithm="networkx")
            {0: 2, 1: 4, 2: 4, 3: 4, 4: 4}
            sage: F = graphs.Grid2dGraph(2,3)
            sage: F.cliques_vertex_clique_number(algorithm="networkx")
            {(0, 0): 2, (0, 1): 2, (0, 2): 2, (1, 0): 2, (1, 1): 2, (1, 2): 2}
            sage: F.cliques_vertex_clique_number(vertices=[(0, 1), (1, 2)])
            {(0, 1): 2, (1, 2): 2}
            sage: G = Graph({0:[1,2,3], 1:[2], 3:[0,1]})
            sage: G.show(figsize=[2,2])
            sage: G.cliques_vertex_clique_number()
            {0: 3, 1: 3, 2: 3, 3: 3}
        """
        if algorithm == "cliquer":
            from sage.graphs.cliquer import clique_number
            if vertices is None:
                vertices = self
            value = {}
            for v in vertices:
                value[v] = 1 + clique_number(self.subgraph(self.neighbors(v)))
                self.subgraph(self.neighbors(v)).plot()
            return value
        elif algorithm == "networkx":
            import networkx
            return networkx.node_clique_number(self.networkx_graph(), vertices, cliques)
        else:
            raise NotImplementedError("Only 'networkx' and 'cliquer' are supported.")

    @doc_index("Clique-related methods")
    def cliques_containing_vertex(self, vertices=None, cliques=None):
        """
        Return the cliques containing each vertex, represented as a dictionary
        of lists of lists, keyed by vertex.

        Returns a single list if only one input vertex.

        .. NOTE::

            Currently only implemented for undirected graphs. Use to_undirected
            to convert a digraph to an undirected graph.

        INPUT:

        - ``vertices`` -- the vertices to inspect (default is entire graph)

        - ``cliques`` -- list of cliques (if already computed)

        EXAMPLES::

            sage: C = Graph('DJ{')
            sage: C.cliques_containing_vertex()
            {0: [[4, 0]], 1: [[4, 1, 2, 3]], 2: [[4, 1, 2, 3]], 3: [[4, 1, 2, 3]], 4: [[4, 0], [4, 1, 2, 3]]}
            sage: E = C.cliques_maximal()
            sage: E
            [[0, 4], [1, 2, 3, 4]]
            sage: C.cliques_containing_vertex(cliques=E)
            {0: [[0, 4]], 1: [[1, 2, 3, 4]], 2: [[1, 2, 3, 4]], 3: [[1, 2, 3, 4]], 4: [[0, 4], [1, 2, 3, 4]]}

            sage: G = Graph({0:[1,2,3], 1:[2], 3:[0,1]})
            sage: G.show(figsize=[2,2])
            sage: G.cliques_containing_vertex()
            {0: [[0, 1, 2], [0, 1, 3]], 1: [[0, 1, 2], [0, 1, 3]], 2: [[0, 1, 2]], 3: [[0, 1, 3]]}

        Since each clique of a 2 dimensional grid corresponds to an edge, the
        number of cliques in which a vertex is involved equals its degree::

            sage: F = graphs.Grid2dGraph(2,3)
            sage: d = F.cliques_containing_vertex()
            sage: all(F.degree(u) == len(cliques) for u,cliques in d.items())
            True
            sage: F.cliques_containing_vertex(vertices=[(0, 1)])
            {(0, 1): [[(0, 1), (0, 0)], [(0, 1), (0, 2)], [(0, 1), (1, 1)]]}

        """
        import networkx
        return networkx.cliques_containing_node(self.networkx_graph(), vertices, cliques)

    @doc_index("Clique-related methods")
    def clique_complex(self):
        """
        Return the clique complex of self.

        This is the largest simplicial complex on the vertices of self whose
        1-skeleton is self.

        This is only makes sense for undirected simple graphs.

        EXAMPLES::

            sage: g = Graph({0:[1,2],1:[2],4:[]})
            sage: g.clique_complex()
            Simplicial complex with vertex set (0, 1, 2, 4) and facets {(4,), (0, 1, 2)}

            sage: h = Graph({0:[1,2,3,4],1:[2,3,4],2:[3]})
            sage: x = h.clique_complex()
            sage: x
            Simplicial complex with vertex set (0, 1, 2, 3, 4) and facets {(0, 1, 4), (0, 1, 2, 3)}
            sage: i = x.graph()
            sage: i==h
            True
            sage: x==i.clique_complex()
            True

        """
        if self.is_directed() or self.has_loops() or self.has_multiple_edges():
            raise ValueError("Self must be an undirected simple graph to have a clique complex.")
        import sage.homology.simplicial_complex
        C = sage.homology.simplicial_complex.SimplicialComplex(self.cliques_maximal(), maximality_check=True)
        C._graph = self
        return C

    @doc_index("Clique-related methods")
    def clique_polynomial(self, t=None):
        r"""
        Return the clique polynomial of self.

        This is the polynomial where the coefficient of `t^n` is the number of
        cliques in the graph with `n` vertices. The constant term of the clique
        polynomial is always taken to be one.

        EXAMPLES::

            sage: g = Graph()
            sage: g.clique_polynomial()
            1
            sage: g = Graph({0:[1]})
            sage: g.clique_polynomial()
            t^2 + 2*t + 1
            sage: g = graphs.CycleGraph(4)
            sage: g.clique_polynomial()
            4*t^2 + 4*t + 1

        """
        if t is None:
            R = PolynomialRing(ZZ, 't')
            t = R.gen()
        number_of = [0]*(self.order() + 1)
        for x in IndependentSets(self, complement=True):
            number_of[len(x)] += 1
        return sum(coeff*t**i for i,coeff in enumerate(number_of) if coeff)

    ### Miscellaneous

    @doc_index("Leftovers")
    def cores(self, k=None, with_labels=False):
        r"""
        Return the core number for each vertex in an ordered list.

        (for homomorphisms cores, see the :meth:`Graph.has_homomorphism_to`
        method)

        DEFINITIONS:

        * *K-cores* in graph theory were introduced by Seidman in 1983 and by
          Bollobas in 1984 as a method of (destructively) simplifying graph
          topology to aid in analysis and visualization. They have been more
          recently defined as the following by Batagelj et al:

          *Given a graph `G` with vertices set `V` and edges set `E`, the
          `k`-core of `G` is the graph obtained from `G` by recursively removing
          the vertices with degree less than `k`, for as long as there are any.*

          This operation can be useful to filter or to study some properties of
          the graphs. For instance, when you compute the 2-core of graph G, you
          are cutting all the vertices which are in a tree part of graph.  (A
          tree is a graph with no loops). See the :wikipedia:`K-core`.

          [PSW1996]_ defines a `k`-core of `G` as the largest subgraph (it is
          unique) of `G` with minimum degree at least `k`.

        * Core number of a vertex

          The core number of a vertex `v` is the largest integer `k` such that
          `v` belongs to the `k`-core of `G`.

        * Degeneracy

          The *degeneracy* of a graph `G`, usually denoted `\delta^*(G)`, is the
          smallest integer `k` such that the graph `G` can be reduced to the
          empty graph by iteratively removing vertices of degree `\leq k`.
          Equivalently, `\delta^*(G)=k` if `k` is the smallest integer such that
          the `k`-core of `G` is empty.

        IMPLEMENTATION:

        This implementation is based on the NetworkX implementation of the
        algorithm described in [BZ2003]_.

        INPUT:

        - ``k`` -- integer (default: ``None``);

            * If ``k = None`` (default), returns the core number for each vertex.

            * If ``k`` is an integer, returns a pair ``(ordering, core)``, where
              ``core`` is the list of vertices in the `k`-core of ``self``, and
              ``ordering`` is an elimination order for the other vertices such
              that each vertex is of degree strictly less than `k` when it is to
              be eliminated from the graph.

        - ``with_labels`` -- boolean (default: ``False``); when set to
          ``False``, and ``k = None``, the method returns a list whose `i` th
          element is the core number of the `i` th vertex. When set to ``True``,
          the method returns a dictionary whose keys are vertices, and whose
          values are the corresponding core numbers.

        .. SEEALSO::

           * Graph cores is also a notion related to graph homomorphisms. For
             this second meaning, see :meth:`Graph.has_homomorphism_to`.

        EXAMPLES::

            sage: (graphs.FruchtGraph()).cores()
            [3, 3, 3, 3, 3, 3, 3, 3, 3, 3, 3, 3]
            sage: (graphs.FruchtGraph()).cores(with_labels=True)
            {0: 3, 1: 3, 2: 3, 3: 3, 4: 3, 5: 3, 6: 3, 7: 3, 8: 3, 9: 3, 10: 3, 11: 3}
            sage: set_random_seed(0)
            sage: a = random_matrix(ZZ, 20, x=2, sparse=True, density=.1)
            sage: b = Graph(20)
            sage: b.add_edges(a.nonzero_positions(), loops=False)
            sage: cores = b.cores(with_labels=True); cores
            {0: 3, 1: 3, 2: 3, 3: 3, 4: 2, 5: 2, 6: 3, 7: 1, 8: 3, 9: 3, 10: 3, 11: 3, 12: 3, 13: 3, 14: 2, 15: 3, 16: 3, 17: 3, 18: 3, 19: 3}
            sage: [v for v,c in cores.items() if c >= 2] # the vertices in the 2-core
            [0, 1, 2, 3, 4, 5, 6, 8, 9, 10, 11, 12, 13, 14, 15, 16, 17, 18, 19]

        Checking the 2-core of a random lobster is indeed the empty set::

            sage: g = graphs.RandomLobster(20, .5, .5)
            sage: ordering, core = g.cores(2)
            sage: len(core) == 0
            True
        """
        self._scream_if_not_simple()
        # compute the degrees of each vertex
        degrees = self.degree(labels=True)

        # Sort vertices by degree. Store in a list and keep track of where a
        # specific degree starts (effectively, the list is sorted by bins).
        verts = sorted(degrees.keys(), key=lambda x: degrees[x])
        bin_boundaries = [0]
        curr_degree = 0
        for i,v in enumerate(verts):
            if degrees[v] > curr_degree:
                bin_boundaries.extend([i] * (degrees[v] - curr_degree))
                curr_degree = degrees[v]
        vert_pos = {v: pos for pos,v in enumerate(verts)}
        # Set up initial guesses for core and lists of neighbors.
        core = degrees
        nbrs = {v: set(self.neighbors(v)) for v in self}
        # form vertex core building up from smallest
        for v in verts:

            # If all the vertices have a degree larger than k, we can return our
            # answer if k is not None
            if k is not None and core[v] >= k:
                return verts[:vert_pos[v]], verts[vert_pos[v]:]

            for u in nbrs[v]:
                if core[u] > core[v]:
                    nbrs[u].remove(v)

                    # Cleverly move u to the end of the next smallest bin (i.e.,
                    # subtract one from the degree of u). We do this by swapping
                    # u with the first vertex in the bin that contains u, then
                    # incrementing the bin boundary for the bin that contains u.
                    pos = vert_pos[u]
                    bin_start = bin_boundaries[core[u]]
                    vert_pos[u] = bin_start
                    vert_pos[verts[bin_start]] = pos
                    verts[bin_start],verts[pos] = verts[pos],verts[bin_start]
                    bin_boundaries[core[u]] += 1
                    core[u] -= 1

        if k is not None:
            return verts, []

        if with_labels:
            return core
        else:
            return list(core.values())

    @doc_index("Leftovers")
    def modular_decomposition(self, algorithm='habib', style='tuple'):
        r"""
        Return the modular decomposition of the current graph.

        A module of an undirected graph is a subset of vertices such that every
        vertex outside the module is either connected to all members of the
        module or to none of them. Every graph that has a nontrivial module can
        be partitioned into modules, and the increasingly fine partitions into
        modules form a tree. The ``modular_decomposition`` function returns
        that tree.

        INPUT:

        - ``algorithm`` -- string (default: ``'habib'``); specifies the
          algorithm to use among:

          - ``'tedder'`` -- linear time algorithm of [TCHP2008]_

          - ``'habib'`` -- `O(n^3)` algorithm of [HM1979]_. This algorithm is
            much simpler and so possibly less prone to errors.

        - ``style`` -- string (default: ``'tuple'``); specifies the output
          format:

          - ``'tuple'`` -- as nested tuples.

          - ``'tree'`` -- as :class:`~sage.combinat.rooted_tree.LabelledRootedTree`.

        OUTPUT:

        A pair of two values (recursively encoding the decomposition) :

        * The type of the current module :

          * ``"PARALLEL"``
          * ``"PRIME"``
          * ``"SERIES"``

        * The list of submodules (as list of pairs ``(type, list)``,
          recursively...) or the vertex's name if the module is a singleton.

        Crash course on modular decomposition:

        A module `M` of a graph `G` is a proper subset of its vertices such
        that for all `u \in V(G)-M, v,w\in M` the relation `u \sim v
        \Leftrightarrow u \sim w` holds, where `\sim` denotes the adjacency
        relation in `G`. Equivalently, `M \subset V(G)` is a module if all its
        vertices have the same adjacency relations with each vertex outside of
        the module (vertex by vertex).

        Hence, for a set like a module, it is very easy to encode the
        information of the adjacencies between the vertices inside and outside
        the module -- we can actually add a new vertex `v_M` to our graph
        representing our module `M`, and let `v_M` be adjacent to `u\in V(G)-M`
        if and only if some `v\in M` (and hence all the vertices contained in
        the module) is adjacent to `u`. We can now independently (and
        recursively) study the structure of our module `M` and the new graph
        `G-M+\{v_M\}`, without any loss of information.

        Here are two very simple modules :

        * A connected component `C` (or the union of some --but not all-- of
          them) of a disconnected graph `G`, for instance, is a module, as no
          vertex of `C` has a neighbor outside of it.

        * An anticomponent `C` (or the union of some --but not all-- of them) of
          an non-anticonnected graph `G`, for the same reason (it is just the
          complement of the previous graph !).

        These modules being of special interest, the disjoint union of graphs is
        called a Parallel composition, and the complement of a disjoint union is
        called a Series composition. A graph whose only modules are singletons
        is called Prime.

        For more information on modular decomposition, in particular for an
        explanation of the terms "Parallel," "Prime" and "Series," see the
        :wikipedia:`Modular_decomposition`.

        You may also be interested in the survey from Michel Habib and
        Christophe Paul entitled "A survey on Algorithmic aspects of modular
        decomposition" [HP2010]_.

        EXAMPLES:

        The Bull Graph is prime::

            sage: graphs.BullGraph().modular_decomposition()
            (PRIME, [1, 2, 0, 3, 4])

        The Petersen Graph too::

            sage: graphs.PetersenGraph().modular_decomposition()
            (PRIME, [1, 4, 5, 0, 2, 6, 3, 7, 8, 9])

        This a clique on 5 vertices with 2 pendant edges, though, has a more
        interesting decomposition::

            sage: g = graphs.CompleteGraph(5)
            sage: g.add_edge(0,5)
            sage: g.add_edge(0,6)
            sage: g.modular_decomposition(algorithm='habib')
            (SERIES, [(PARALLEL, [(SERIES, [1, 2, 3, 4]), 5, 6]), 0])

        We get an equivalent tree when we use the algorithm of [TCHP2008]_::

            sage: g.modular_decomposition(algorithm='tedder')
            (SERIES, [(PARALLEL, [(SERIES, [4, 3, 2, 1]), 5, 6]), 0])

        We can choose output to be a
        :class:`~sage.combinat.rooted_tree.LabelledRootedTree`::

            sage: g.modular_decomposition(style='tree')
            SERIES[0[], PARALLEL[5[], 6[], SERIES[1[], 2[], 3[], 4[]]]]
            sage: ascii_art(g.modular_decomposition(style='tree'))
              __SERIES
             /      /
            0   ___PARALLEL
               / /     /
              5 6   __SERIES
                   / / / /
                  1 2 3 4

        ALGORITHM:

        When ``algorithm='tedder'`` this function uses python implementation of
        algorithm published by Marc Tedder, Derek Corneil, Michel Habib and
        Christophe Paul [TCHP2008]_. When ``algorithm='habib'`` this function
        uses the algorithm of M. Habib and M. Maurer [HM1979]_.

        .. SEEALSO::

            - :meth:`is_prime` -- Tests whether a graph is prime.

            - :class:`~sage.combinat.rooted_tree.LabelledRootedTree`.

        TESTS:

        Empty graph::

            sage: graphs.EmptyGraph().modular_decomposition(algorithm='habib')
            ()
            sage: graphs.EmptyGraph().modular_decomposition(algorithm='tedder')
            ()
            sage: graphs.EmptyGraph().modular_decomposition(algorithm='habib', style='tree')
            None[]
            sage: graphs.EmptyGraph().modular_decomposition(algorithm='tedder', style='tree')
            None[]

        Singleton Vertex::

            sage: Graph(1).modular_decomposition(algorithm='habib')
            (PRIME, [0])
            sage: Graph(1).modular_decomposition(algorithm='tedder')
            (PRIME, [0])
            sage: Graph(1).modular_decomposition(algorithm='habib', style='tree')
            PRIME[0[]]
            sage: Graph(1).modular_decomposition(algorithm='tedder', style='tree')
            PRIME[0[]]

        Vertices may be arbitrary --- check that :trac:`24898` is fixed::

            sage: Graph({(1,2):[(2,3)],(2,3):[(1,2)]}).modular_decomposition()
            (SERIES, [(1, 2), (2, 3)])

        Unknown algorithm::

            sage: graphs.PathGraph(2).modular_decomposition(algorithm='abc')
            Traceback (most recent call last):
            ...
            ValueError: algorithm must be 'habib' or 'tedder'

        Unknown style::

            sage: graphs.PathGraph(2).modular_decomposition(style='xyz')
            Traceback (most recent call last):
            ...
            ValueError: style must be 'tuple' or 'tree'
        """
        from sage.graphs.graph_decompositions.modular_decomposition import (modular_decomposition,
                                                                            NodeType,
                                                                            habib_maurer_algorithm,
                                                                            create_prime_node,
                                                                            create_normal_node)

        self._scream_if_not_simple()

        if not self.order():
            D = None
        elif self.order() == 1:
            D = create_prime_node()
            D.children.append(create_normal_node(self.vertices()[0]))
        else:
            if algorithm == 'habib':
                D = habib_maurer_algorithm(self)
            elif algorithm == 'tedder':
                D = modular_decomposition(self)
            else:
                raise ValueError("algorithm must be 'habib' or 'tedder'")

        if style == 'tuple':
            if D is None:
                return tuple()
            def relabel(x):
                if x.node_type == NodeType.NORMAL:
                    return x.children[0]
                else:
                    return x.node_type, [relabel(y) for y in x.children]
            return relabel(D)
        elif style == 'tree':
            from sage.combinat.rooted_tree import LabelledRootedTree
            if D is None:
                return LabelledRootedTree([])
            def to_tree(x):
                if x.node_type == NodeType.NORMAL:
                    return LabelledRootedTree([], label=x.children[0])
                else:
                    return LabelledRootedTree([to_tree(y) for y in x.children], label=x.node_type)
            return to_tree(D)
        else:
            raise ValueError("style must be 'tuple' or 'tree'")

    @doc_index("Graph properties")
    def is_polyhedral(self):
        """
        Check whether the graph is the graph of the polyhedron.

        By a theorem of Steinitz (Satz 43, p. 77 of [St1922]_), graphs of
        three-dimensional polyhedra are exactly the simple 3-vertex-connected
        planar graphs.

        EXAMPLES::

            sage: C = graphs.CubeGraph(3)
            sage: C.is_polyhedral()
            True
            sage: K33=graphs.CompleteBipartiteGraph(3, 3)
            sage: K33.is_polyhedral()
            False
            sage: graphs.CycleGraph(17).is_polyhedral()
            False
            sage: [i for i in range(9) if graphs.CompleteGraph(i).is_polyhedral()]
            [4]

        .. SEEALSO::

            * :meth:`~sage.graphs.generic_graph.GenericGraph.vertex_connectivity`
            * :meth:`~sage.graphs.generic_graph.GenericGraph.is_planar`
            * :meth:`is_circumscribable`
            * :meth:`is_inscribable`
            * :wikipedia:`Polyhedral_graph`

        TESTS::

            sage: G = Graph([[1, 2, 3, 4], [[1, 2], [1,1]]], loops=True)
            sage: G.is_polyhedral()
            False

            sage: G = Graph([[1, 2, 3], [[1, 2], [3, 1], [1, 2], [2, 3]]], multiedges=True)
            sage: G.is_polyhedral()
            False

        """
        return (not self.has_loops()
                and not self.has_multiple_edges()
                and self.vertex_connectivity(k=3)
                and self.is_planar())

    @doc_index("Graph properties")
    def is_circumscribable(self, solver="ppl", verbose=0):
        """
        Test whether the graph is the graph of a circumscribed polyhedron.

        A polyhedron is circumscribed if all of its facets are tangent to a
        sphere. By a theorem of Rivin ([HRS1993]_), this can be checked by
        solving a linear program that assigns weights between 0 and 1/2 on each
        edge of the polyhedron, so that the weights on any face add to exactly
        one and the weights on any non-facial cycle add to more than one.  If
        and only if this can be done, the polyhedron can be circumscribed.

        INPUT:

        - ``solver`` -- (default: ``"ppl"``); specify a Linear Program (LP)
          solver to be used. If set to ``None``, the default one is used. For
          more information on LP solvers and which default solver is used, see
          the method :meth:`solve
          <sage.numerical.mip.MixedIntegerLinearProgram.solve>` of the class
          :class:`MixedIntegerLinearProgram
          <sage.numerical.mip.MixedIntegerLinearProgram>`.

        - ``verbose`` -- integer (default: ``0``); sets the level of
          verbosity. Set to 0 by default, which means quiet.

        EXAMPLES::

            sage: C = graphs.CubeGraph(3)
            sage: C.is_circumscribable()
            True

            sage: O = graphs.OctahedralGraph()
            sage: O.is_circumscribable()
            True

            sage: TT = polytopes.truncated_tetrahedron().graph()
            sage: TT.is_circumscribable()
            False

        Stellating in a face of the octahedral graph is not circumscribable::

            sage: f = set(flatten(choice(O.faces())))
            sage: O.add_edges([[6, i] for i in f])
            sage: O.is_circumscribable()
            False

        .. SEEALSO::

            * :meth:`is_polyhedral`
            * :meth:`is_inscribable`

        TESTS::

            sage: G = graphs.CompleteGraph(5)
            sage: G.is_circumscribable()
            Traceback (most recent call last):
            ...
            NotImplementedError: this method only works for polyhedral graphs

        .. TODO::

            Allow the use of other, inexact but faster solvers.
        """
        if not self.is_polyhedral():
            raise NotImplementedError('this method only works for polyhedral graphs')

        from sage.numerical.mip import MixedIntegerLinearProgram
        from sage.numerical.mip import MIPSolverException
        # For a description of the algorithm see paper by Rivin and:
        # https://www.ics.uci.edu/~eppstein/junkyard/uninscribable/
        # In order to simulate strict inequalities in the following LP, we
        # introduce a variable c[0] and maximize it. If it is positive, then
        # the LP has a solution, such that all inequalities are strict
        # after removing the auxiliary variable c[0].
        M = MixedIntegerLinearProgram(maximization=True, solver=solver)
        e_var = M.new_variable(nonnegative=True)
        c = M.new_variable()
        M.set_min(c[0], -1)
        M.set_max(c[0], 1)
        M.set_objective(c[0])

        for e in self.edge_iterator(labels=0):
            fe = frozenset(e)
            M.set_max(e_var[fe], ZZ(1)/ZZ(2))
            M.add_constraint(e_var[fe] - c[0], min=0)
            M.add_constraint(e_var[fe] + c[0], max=ZZ(1)/ZZ(2))

        # The faces are completely determined by the graph structure:
        # for polyhedral graph, there is only one way to choose the faces.
        # We add an equality constraint for each face.
        efaces = self.faces()
        vfaces = set(frozenset([e[0] for e in face]) for face in efaces)
        for edges in efaces:
            M.add_constraint(M.sum(e_var[frozenset(e)] for e in edges) == 1)

        # In order to generate all simple cycles of G, which are not faces,
        # we use the "all_simple_cycles" method of directed graphs, generating
        # each cycle twice (in both directions). The set below make sure only
        # one direction gives rise to an (in)equality
        D = self.to_directed()
        inequality_constraints = set()
        for cycle in D.all_simple_cycles():
            if len(cycle) > 3:
                scycle = frozenset(cycle)
                if scycle not in vfaces:
                    edges = (frozenset((cycle[i], cycle[i+1])) for i in range(len(cycle)-1))
                    inequality_constraints.add(frozenset(edges))

        for ieq in inequality_constraints:
            M.add_constraint(M.sum(e_var[fe] for fe in ieq) - c[0] >= 1)

        try:
            solution = M.solve(log=verbose)
        except MIPSolverException as msg:
            if str(msg) == "PPL : There is no feasible solution":
                return False
        return solution > 0

    @doc_index("Graph properties")
    def is_inscribable(self, solver="ppl", verbose=0):
        """
        Test whether the graph is the graph of an inscribed polyhedron.

        A polyhedron is inscribed if all of its vertices are on a sphere.
        This is dual to the notion of circumscribed polyhedron: A Polyhedron is
        inscribed if and only if its polar dual is circumscribed and hence a
        graph is inscribable if and only if its planar dual is circumscribable.

        INPUT:

        - ``solver`` -- (default: ``"ppl"``); specify a Linear Program (LP)
          solver to be used. If set to ``None``, the default one is used. For
          more information on LP solvers and which default solver is used, see
          the method :meth:`solve
          <sage.numerical.mip.MixedIntegerLinearProgram.solve>` of the class
          :class:`MixedIntegerLinearProgram
          <sage.numerical.mip.MixedIntegerLinearProgram>`.

        - ``verbose`` -- integer (default: ``0``); sets the level of
          verbosity. Set to 0 by default, which means quiet.

        EXAMPLES::

            sage: H = graphs.HerschelGraph()
            sage: H.is_inscribable()               # long time (> 1 sec)
            False
            sage: H.planar_dual().is_inscribable() # long time (> 1 sec)
            True

            sage: C = graphs.CubeGraph(3)
            sage: C.is_inscribable()
            True

        Cutting off a vertex from the cube yields an uninscribable graph::

            sage: C = graphs.CubeGraph(3)
            sage: v = next(C.vertex_iterator())
            sage: triangle = [_ + v for _ in C.neighbors(v)]
            sage: C.add_edges(Combinations(triangle, 2))
            sage: C.add_edges(zip(triangle, C.neighbors(v)))
            sage: C.delete_vertex(v)
            sage: C.is_inscribable()
            False

        Breaking a face of the cube yields an uninscribable graph::

            sage: C = graphs.CubeGraph(3)
            sage: face = choice(C.faces())
            sage: C.add_edge([face[0][0], face[2][0]])
            sage: C.is_inscribable()
            False


        .. SEEALSO::

            * :meth:`is_polyhedral`
            * :meth:`is_circumscribable`

        TESTS::

            sage: G = graphs.CompleteBipartiteGraph(3,3)
            sage: G.is_inscribable()
            Traceback (most recent call last):
            ...
            NotImplementedError: this method only works for polyhedral graphs
        """
        if not self.is_polyhedral():
            raise NotImplementedError('this method only works for polyhedral graphs')
        return self.planar_dual().is_circumscribable(solver=solver, verbose=verbose)

    @doc_index("Graph properties")
    def is_prime(self, algorithm='habib'):
        r"""
        Test whether the current graph is prime.

        INPUT:

        - ``algorithm`` -- (default: ``'tedder'``) specifies the algorithm to
          use among:

          - ``'tedder'`` -- Use the linear algorithm of [TCHP2008]_.

          - ``'habib'`` -- Use the $O(n^3)$ algorithm of [HM1979]_. This is
            probably slower, but is much simpler and so possibly less error
            prone.

        A graph is prime if all its modules are trivial (i.e. empty, all of the
        graph or singletons) -- see :meth:`modular_decomposition`.

        EXAMPLES:

        The Petersen Graph and the Bull Graph are both prime::

            sage: graphs.PetersenGraph().is_prime()
            True
            sage: graphs.BullGraph().is_prime()
            True

        Though quite obviously, the disjoint union of them is not::

            sage: (graphs.PetersenGraph() + graphs.BullGraph()).is_prime()
            False

        TESTS::

            sage: graphs.EmptyGraph().is_prime()
            True
        """
        from sage.graphs.graph_decompositions.modular_decomposition import NodeType

        if self.order() <= 1:
            return True

        D = self.modular_decomposition(algorithm=algorithm)

        return D[0] == NodeType.PRIME and len(D[1]) == self.order()

    def _gomory_hu_tree(self, vertices, algorithm=None):
        r"""
        Return a Gomory-Hu tree associated to self.

        This function is the private counterpart of ``gomory_hu_tree()``, with
        the difference that it has an optional argument needed for recursive
        computations, which the user is not interested in defining himself.

        See the documentation of ``gomory_hu_tree()`` for more information.

        INPUT:

        - ``vertices`` -- a set of "real" vertices, as opposed to the fakes one
          introduced during the computations. This variable is useful for the
          algorithm and for recursion purposes.

        - ``algorithm`` -- select the algorithm used by the :meth:`edge_cut`
          method. Refer to its documentation for allowed values and default
          behaviour.

        EXAMPLES:

        This function is actually tested in ``gomory_hu_tree()``, this example
        is only present to have a doctest coverage of 100%::

            sage: g = graphs.PetersenGraph()
            sage: t = g._gomory_hu_tree(frozenset(g.vertices()))
        """
        self._scream_if_not_simple()

        # Small case, not really a problem ;-)
        if len(vertices) == 1:
            g = Graph()
            g.add_vertices(vertices)
            return g

        # Take any two vertices (u,v)
        it = iter(vertices)
        u,v = next(it),next(it)

        # Compute a uv min-edge-cut.
        #
        # The graph is split into U,V with u \in U and v\in V.
        flow,edges,[U,V] = self.edge_cut(u, v, use_edge_labels=True, vertices=True, algorithm=algorithm)

        # One graph for each part of the previous one
        gU,gV = self.subgraph(U, immutable=False), self.subgraph(V, immutable=False)

        # A fake vertex fU (resp. fV) to represent U (resp. V)
        fU = frozenset(U)
        fV = frozenset(V)

        # Each edge (uu,vv) with uu \in U and vv\in V yields:
        # - an edge (uu,fV) in gU
        # - an edge (vv,fU) in gV
        #
        # If the same edge is added several times their capacities add up.

        from sage.rings.real_mpfr import RR
        for uu,vv,capacity in edges:
            capacity = capacity if capacity in RR else 1

            # Assume uu is in gU
            if uu in V:
                uu,vv = vv,uu

            # Create the new edges if necessary
            if not gU.has_edge(uu, fV):
                gU.add_edge(uu, fV, 0)
            if not gV.has_edge(vv, fU):
                gV.add_edge(vv, fU, 0)

            # update the capacities
            gU.set_edge_label(uu, fV, gU.edge_label(uu, fV) + capacity)
            gV.set_edge_label(vv, fU, gV.edge_label(vv, fU) + capacity)

        # Recursion on each side
        gU_tree = gU._gomory_hu_tree(vertices & frozenset(gU), algorithm=algorithm)
        gV_tree = gV._gomory_hu_tree(vertices & frozenset(gV), algorithm=algorithm)

        # Union of the two partial trees
        g = gU_tree.union(gV_tree)

        # An edge to connect them, with the appropriate label
        g.add_edge(u, v, flow)

        return g

    @doc_index("Connectivity, orientations, trees")
    def gomory_hu_tree(self, algorithm=None):
        r"""
        Return a Gomory-Hu tree of self.

        Given a tree `T` with labeled edges representing capacities, it is very
        easy to determine the maximum flow between any pair of vertices :
        it is the minimal label on the edges of the unique path between them.

        Given a graph `G`, a Gomory-Hu tree `T` of `G` is a tree with the same
        set of vertices, and such that the maximum flow between any two vertices
        is the same in `G` as in `T`. See the :wikipedia:`Gomory–Hu_tree`. Note
        that, in general, a graph admits more than one Gomory-Hu tree.

        See also 15.4 (Gomory-Hu trees) from [Sch2003]_.

        INPUT:

        - ``algorithm`` -- select the algorithm used by the :meth:`edge_cut`
          method. Refer to its documentation for allowed values and default
          behaviour.

        OUTPUT:

        A graph with labeled edges

        EXAMPLES:

        Taking the Petersen graph::

            sage: g = graphs.PetersenGraph()
            sage: t = g.gomory_hu_tree()

        Obviously, this graph is a tree::

            sage: t.is_tree()
            True

        Note that if the original graph is not connected, then the Gomory-Hu
        tree is in fact a forest::

            sage: (2*g).gomory_hu_tree().is_forest()
            True
            sage: (2*g).gomory_hu_tree().is_connected()
            False

        On the other hand, such a tree has lost nothing of the initial graph
        connectedness::

            sage: all(t.flow(u,v) == g.flow(u,v) for u,v in Subsets(g.vertices(), 2))
            True

        Just to make sure, we can check that the same is true for two vertices
        in a random graph::

            sage: g = graphs.RandomGNP(20,.3)
            sage: t = g.gomory_hu_tree()
            sage: g.flow(0,1) == t.flow(0,1)
            True

        And also the min cut::

            sage: g.edge_connectivity() == min(t.edge_labels())
            True

        TESTS:

        :trac:`16475`::

            sage: G = graphs.PetersenGraph()
            sage: for u,v in G.edge_iterator(labels=False):
            ....:     G.set_edge_label(u, v, 1)
            sage: for u, v in [(0, 1), (0, 4), (0, 5), (1, 2), (1, 6), (3, 4), (5, 7), (5, 8)]:
            ....:     G.set_edge_label(u, v, 2)
            sage: T = G.gomory_hu_tree()
            sage: from itertools import combinations
            sage: for u,v in combinations(G,2):
            ....:     assert T.flow(u,v,use_edge_labels=True) == G.flow(u,v,use_edge_labels=True)

            sage: graphs.EmptyGraph().gomory_hu_tree()
            Graph on 0 vertices
        """
        if not self.order():
            return Graph()
        if not self.is_connected():
            g = Graph()
            for cc in self.connected_components_subgraphs():
                g = g.union(cc._gomory_hu_tree(frozenset(cc.vertex_iterator()), algorithm=algorithm))
        else:
            g = self._gomory_hu_tree(frozenset(self.vertex_iterator()), algorithm=algorithm)

        if self.get_pos() is not None:
            g.set_pos(dict(self.get_pos()))
        return g

    @doc_index("Leftovers")
    def two_factor_petersen(self, solver=None, verbose=0):
        r"""
        Return a decomposition of the graph into 2-factors.

        Petersen's 2-factor decomposition theorem asserts that any `2r`-regular
        graph `G` can be decomposed into 2-factors.  Equivalently, it means that
        the edges of any `2r`-regular graphs can be partitionned in `r` sets
        `C_1,\dots,C_r` such that for all `i`, the set `C_i` is a disjoint union
        of cycles (a 2-regular graph).

        As any graph of maximal degree `\Delta` can be completed into a regular
        graph of degree `2\lceil\frac\Delta 2\rceil`, this result also means
        that the edges of any graph of degree `\Delta` can be partitionned in
        `r=2\lceil\frac\Delta 2\rceil` sets `C_1,\dots,C_r` such that for all
        `i`, the set `C_i` is a graph of maximal degree `2` (a disjoint union of
        paths and cycles).

        INPUT:

        - ``solver`` -- (default: ``None``); specify a Linear Program (LP)
          solver to be used. If set to ``None``, the default one is used. For
          more information on LP solvers and which default solver is used, see
          the method :meth:`solve
          <sage.numerical.mip.MixedIntegerLinearProgram.solve>` of the class
          :class:`MixedIntegerLinearProgram
          <sage.numerical.mip.MixedIntegerLinearProgram>`.

        - ``verbose`` -- integer (default: ``0``); sets the level of
          verbosity. Set to 0 by default, which means quiet.

        EXAMPLES:

        The Complete Graph on `7` vertices is a `6`-regular graph, so it can be
        edge-partitionned into `2`-regular graphs::

            sage: g = graphs.CompleteGraph(7)
            sage: classes = g.two_factor_petersen()
            sage: for c in classes:
            ....:     gg = Graph()
            ....:     gg.add_edges(c)
            ....:     print(max(gg.degree())<=2)
            True
            True
            True
            sage: Set(set(classes[0]) | set(classes[1]) | set(classes[2])).cardinality() == g.size()
            True

        ::

            sage: g = graphs.CirculantGraph(24, [7, 11])
            sage: cl = g.two_factor_petersen()
            sage: g.plot(edge_colors={'black':cl[0], 'red':cl[1]})
            Graphics object consisting of 73 graphics primitives

        """
        self._scream_if_not_simple()
        d = self.eulerian_orientation()

        # This new graph is bipartite, and built the following way :
        #
        # To each vertex v of the digraph are associated two vertices,
        # a sink (-1,v) and a source (1,v)
        # Any edge (u,v) in the digraph is then added as ((-1,u),(1,v))

        g = Graph()
        g.add_edges(((-1, u), (1, v)) for u, v in d.edge_iterator(labels=None))

        # This new bipartite graph is now edge_colored
        from sage.graphs.graph_coloring import edge_coloring
        classes = edge_coloring(g, solver=solver, verbose=verbose)

        # The edges in the classes are of the form ((-1,u),(1,v))
        # and have to be translated back to (u,v)
        classes_b = []
        for c in classes:
            classes_b.append([(u,v) for ((uu,u),(vv,v)) in c])

        return classes_b

    @doc_index("Leftovers")
    def kirchhoff_symanzik_polynomial(self, name='t'):
        r"""
        Return the Kirchhoff-Symanzik polynomial of a graph.

        This is a polynomial in variables `t_e` (each of them representing an
        edge of the graph `G`) defined as a sum over all spanning trees:

        .. MATH::

            \Psi_G(t) = \sum_{\substack{T\subseteq V \\ \text{a spanning tree}}} \prod_{e \not\in E(T)} t_e

        This is also called the first Symanzik polynomial or the Kirchhoff
        polynomial.

        INPUT:

        - ``name`` -- name of the variables (default: ``'t'``)

        OUTPUT:

        - a polynomial with integer coefficients

        ALGORITHM:

            This is computed here using a determinant, as explained in Section
            3.1 of [Mar2009a]_.

            As an intermediate step, one computes a cycle basis `\mathcal C` of
            `G` and a rectangular `|\mathcal C| \times |E(G)|` matrix with
            entries in `\{-1,0,1\}`, which describes which edge belong to which
            cycle of `\mathcal C` and their respective orientations.

            More precisely, after fixing an arbitrary orientation for each edge
            `e\in E(G)` and each cycle `C\in\mathcal C`, one gets a sign for
            every incident pair (edge, cycle) which is `1` if the orientation
            coincide and `-1` otherwise.

        EXAMPLES:

        For the cycle of length 5::

            sage: G = graphs.CycleGraph(5)
            sage: G.kirchhoff_symanzik_polynomial()
            t0 + t1 + t2 + t3 + t4

        One can use another letter for variables::

            sage: G.kirchhoff_symanzik_polynomial(name='u')
            u0 + u1 + u2 + u3 + u4

        For the 'coffee bean' graph::

            sage: G = Graph([(0,1,'a'),(0,1,'b'),(0,1,'c')], multiedges=True)
            sage: G.kirchhoff_symanzik_polynomial()
            t0*t1 + t0*t2 + t1*t2

        For the 'parachute' graph::

            sage: G = Graph([(0,2,'a'),(0,2,'b'),(0,1,'c'),(1,2,'d')], multiedges=True)
            sage: G.kirchhoff_symanzik_polynomial()
            t0*t1 + t0*t2 + t1*t2 + t1*t3 + t2*t3

        For the complete graph with 4 vertices::

            sage: G = graphs.CompleteGraph(4)
            sage: G.kirchhoff_symanzik_polynomial()
            t0*t1*t3 + t0*t2*t3 + t1*t2*t3 + t0*t1*t4 + t0*t2*t4 + t1*t2*t4
            + t1*t3*t4 + t2*t3*t4 + t0*t1*t5 + t0*t2*t5 + t1*t2*t5 + t0*t3*t5
            + t2*t3*t5 + t0*t4*t5 + t1*t4*t5 + t3*t4*t5

        REFERENCES:

        [Bro2011]_
        """
        from sage.matrix.constructor import matrix
        from sage.rings.integer_ring import ZZ
        from sage.rings.polynomial.polynomial_ring_constructor import PolynomialRing

        # The order of the vertices in each tuple matters, so use a list
        edges = list(self.edges(sort=False))
        cycles = self.cycle_basis(output='edge')

        edge2int = {e: j for j, e in enumerate(edges)}
        circuit_mtrx = matrix(ZZ, self.size(), len(cycles))
        for i, cycle in enumerate(cycles):
            for edge in cycle:
                if edge in edges:
                    circuit_mtrx[edge2int[edge], i] = +1
                else:
                    circuit_mtrx[edge2int[(edge[1], edge[0], edge[2])], i] = -1

        D = matrix.diagonal(PolynomialRing(ZZ, name, self.size()).gens())
        return (circuit_mtrx.transpose() * D * circuit_mtrx).determinant()

    @doc_index("Leftovers")
    def magnitude_function(self):
        r"""
        Return the magnitude function of the graph as a rational function.

        This is defined as the sum of all coefficients in the inverse of the
        matrix `Z` whose coefficient `Z_{i,j}` indexed by a pair of vertices
        `(i,j)` is `q^d(i,j)` where `d` is the distance function in the graph.

        By convention, if the distance from `i` to `j` is infinite (for two
        vertices not path connected) then `Z_{i,j}=0`.

        The value of the magnitude function at `q=0` is the cardinality of the
        graph. The magnitude function of a disjoint union is the sum of the
        magnitudes functions of the connected components. The magnitude function
        of a Cartesian product is the product of the magnitudes functions of the
        factors.

        EXAMPLES::

            sage: g = Graph({1:[], 2:[]})
            sage: g.magnitude_function()
            2

            sage: g = graphs.CycleGraph(4)
            sage: g.magnitude_function()
            4/(q^2 + 2*q + 1)

            sage: g = graphs.CycleGraph(5)
            sage: m = g.magnitude_function(); m
            5/(2*q^2 + 2*q + 1)

        One can expand the magnitude as a power series in `q` as follows::

            sage: q = QQ[['q']].gen()
            sage: m(q)
            5 - 10*q + 10*q^2 - 20*q^4 + 40*q^5 - 40*q^6 + ...

        One can also use the substitution `q = exp(-t)` to obtain the magnitude
        function as a function of `t`::

            sage: g = graphs.CycleGraph(6)
            sage: m = g.magnitude_function()
            sage: t = var('t')
            sage: m(exp(-t))
            6/(2*e^(-t) + 2*e^(-2*t) + e^(-3*t) + 1)

        TESTS::

            sage: g = Graph()
            sage: g.magnitude_function()
            0

            sage: g = Graph({1:[]})
            sage: g.magnitude_function()
            1

            sage: g = graphs.PathGraph(4)
            sage: g.magnitude_function()
            (-2*q + 4)/(q + 1)

        REFERENCES:

        .. [Lein] Tom Leinster, *The magnitude of metric spaces*.
           Doc. Math. 18 (2013), 857-905.
        """
        from sage.matrix.constructor import matrix
        from sage.rings.polynomial.polynomial_ring_constructor import PolynomialRing
        from sage.graphs.distances_all_pairs import distances_all_pairs

        ring = PolynomialRing(ZZ, 'q')
        q = ring.gen()
        N = self.order()
        if not N:
            return ring.zero()
        dist = distances_all_pairs(self)
        vertices = list(self)
        Z = matrix(ring, N, N, ring.zero())
        for i in range(N):
            Z[i, i] = ring.one()
        for i in range(N):
            for j in range(i):
                dij = dist[vertices[i]][vertices[j]]
                if dij in ZZ:
                    Z[i, j] = Z[j, i] = q ** dij
                else:
                    Z[i, j] = Z[j, i] = ring.zero()
        return sum(sum(u) for u in ~Z)

    @doc_index("Leftovers")
    def ihara_zeta_function_inverse(self):
        """
        Compute the inverse of the Ihara zeta function of the graph.

        This is a polynomial in one variable with integer coefficients. The
        Ihara zeta function itself is the inverse of this polynomial.

        See the :wikipedia:`Ihara zeta function` for more information.

        ALGORITHM:

        This is computed here as the (reversed) characteristic polynomial of a
        square matrix of size twice the number of edges, related to the
        adjacency matrix of the line graph, see for example Proposition 9 in
        [SS2008]_ and Def. 4.1 in [Ter2011]_.

        The graph is first replaced by its 2-core, as this does not change the
        Ihara zeta function.

        EXAMPLES::

            sage: G = graphs.CompleteGraph(4)
            sage: factor(G.ihara_zeta_function_inverse())
            (2*t - 1) * (t + 1)^2 * (t - 1)^3 * (2*t^2 + t + 1)^3

            sage: G = graphs.CompleteGraph(5)
            sage: factor(G.ihara_zeta_function_inverse())
            (-1) * (3*t - 1) * (t + 1)^5 * (t - 1)^6 * (3*t^2 + t + 1)^4

            sage: G = graphs.PetersenGraph()
            sage: factor(G.ihara_zeta_function_inverse())
            (-1) * (2*t - 1) * (t + 1)^5 * (t - 1)^6 * (2*t^2 + 2*t + 1)^4
            * (2*t^2 - t + 1)^5

            sage: G = graphs.RandomTree(10)
            sage: G.ihara_zeta_function_inverse()
            1

        REFERENCES:

        [HST2001]_
        """
        from sage.matrix.constructor import matrix

        H = self.subgraph(vertices=self.cores(k=2)[1])
        E = list(H.edges(sort=False))
        m = len(E)
        # compute (Hashimoto) edge matrix T
        T = matrix(ZZ, 2 * m, 2 * m, 0)
        for i in range(m):
            for j in range(m):
                if i != j:
                    if E[i][1] == E[j][0]:  # same orientation
                        T[2 * i, 2 * j] = 1
                        T[2 * j + 1, 2 * i + 1] = 1
                    elif E[i][1] == E[j][1]:  # opposite orientation (towards)
                        T[2 * i, 2 * j + 1] = 1
                        T[2 * j, 2 * i + 1] = 1
                    elif E[i][0] == E[j][0]:  # opposite orientation (away)
                        T[2 * i + 1, 2 * j] = 1
                        T[2 * j + 1, 2 * i] = 1
        return T.charpoly('t').reverse()

    @doc_index("Leftovers")
    def perfect_matchings(self, labels=False):
        r"""
        Return an iterator over all perfect matchings of the graph.

        ALGORITHM:

        Choose a vertex `v`, then recurse through all edges incident to `v`,
        removing one edge at a time whenever an edge is added to a matching.

        INPUT:

        - ``labels`` -- boolean (default: ``False``); when ``True``, the edges
          in each perfect matching are triples (containing the label as the
          third element), otherwise the edges are pairs.

        .. SEEALSO::

            :meth:`matching`

        EXAMPLES::

            sage: G=graphs.GridGraph([2,3])
            sage: for m in G.perfect_matchings():
            ....:     print(sorted(m))
            [((0, 0), (0, 1)), ((0, 2), (1, 2)), ((1, 0), (1, 1))]
            [((0, 0), (1, 0)), ((0, 1), (0, 2)), ((1, 1), (1, 2))]
            [((0, 0), (1, 0)), ((0, 1), (1, 1)), ((0, 2), (1, 2))]

            sage: G = graphs.CompleteGraph(4)
            sage: for m in G.perfect_matchings(labels=True):
            ....:     print(sorted(m))
            [(0, 1, None), (2, 3, None)]
            [(0, 2, None), (1, 3, None)]
            [(0, 3, None), (1, 2, None)]

            sage: G = Graph([[1,-1,'a'], [2,-2, 'b'], [1,-2,'x'], [2,-1,'y']])
            sage: sorted(sorted(m) for m in G.perfect_matchings(labels=True))
            [[(-2, 1, 'x'), (-1, 2, 'y')], [(-2, 2, 'b'), (-1, 1, 'a')]]

            sage: G = graphs.CompleteGraph(8)
            sage: mpc = G.matching_polynomial().coefficients(sparse=False)[0]
            sage: len(list(G.perfect_matchings())) == mpc
            True

            sage: G = graphs.PetersenGraph().copy(immutable=True)
            sage: list(G.perfect_matchings())
            [[(0, 1), (2, 3), (4, 9), (5, 7), (6, 8)],
             [(0, 1), (2, 7), (3, 4), (5, 8), (6, 9)],
             [(0, 4), (1, 2), (3, 8), (5, 7), (6, 9)],
             [(0, 4), (1, 6), (2, 3), (5, 8), (7, 9)],
             [(0, 5), (1, 2), (3, 4), (6, 8), (7, 9)],
             [(0, 5), (1, 6), (2, 7), (3, 8), (4, 9)]]

            sage: list(Graph().perfect_matchings())
            [[]]

            sage: G = graphs.CompleteGraph(5)
            sage: list(G.perfect_matchings())
            []
        """
        if not self:
            yield []
            return
        # if every connected component has an even number of vertices
        if not any(len(cc) % 2 for cc in self.connected_components()):
            v = next(self.vertex_iterator())
            for e in self.edges_incident(v, labels=labels):
                Gp = self.copy(immutable=False)
                Gp.delete_vertices([e[0], e[1]])
                for mat in Gp.perfect_matchings(labels):
                    yield [e] + mat

    @doc_index("Leftovers")
    def has_perfect_matching(self, algorithm="Edmonds", solver=None, verbose=0):
        r"""
        Return whether this graph has a perfect matching.
        INPUT:

        - ``algorithm`` -- string (default: ``"Edmonds"``)

          - ``"Edmonds"`` uses Edmonds' algorithm as implemented in NetworkX to
            find a matching of maximal cardinality, then check whether this
            cardinality is half the number of vertices of the graph.

          - ``"LP_matching"`` uses a Linear Program to find a matching of
            maximal cardinality, then check whether this cardinality is half the
            number of vertices of the graph.

          - ``"LP"`` uses a Linear Program formulation of the perfect matching
            problem: put a binary variable ``b[e]`` on each edge `e`, and for
            each vertex `v`, require that the sum of the values of the edges
            incident to `v` is 1.

        - ``solver`` -- (default: ``None``); specify a Linear Program (LP)
          solver to be used; if set to ``None``, the default one is used

        - ``verbose`` -- integer (default: ``0``); sets the level of verbosity:
          set to 0 by default, which means quiet (only useful when
          ``algorithm == "LP_matching"`` or ``algorithm == "LP"``)

        For more information on LP solvers and which default solver is used, see
        the method :meth:`solve
        <sage.numerical.mip.MixedIntegerLinearProgram.solve>` of the class
        :class:`MixedIntegerLinearProgram
        <sage.numerical.mip.MixedIntegerLinearProgram>`.

        OUTPUT:

        A boolean.

        EXAMPLES::

            sage: graphs.PetersenGraph().has_perfect_matching()
            True
            sage: graphs.WheelGraph(6).has_perfect_matching()
            True
            sage: graphs.WheelGraph(5).has_perfect_matching()
            False
            sage: graphs.PetersenGraph().has_perfect_matching(algorithm="LP_matching")
            True
            sage: graphs.WheelGraph(6).has_perfect_matching(algorithm="LP_matching")
            True
            sage: graphs.WheelGraph(5).has_perfect_matching(algorithm="LP_matching")
            False
            sage: graphs.PetersenGraph().has_perfect_matching(algorithm="LP_matching")
            True
            sage: graphs.WheelGraph(6).has_perfect_matching(algorithm="LP_matching")
            True
            sage: graphs.WheelGraph(5).has_perfect_matching(algorithm="LP_matching")
            False

        TESTS::

            sage: G = graphs.EmptyGraph()
            sage: all(G.has_perfect_matching(algorithm=algo) for algo in ['Edmonds', 'LP_matching', 'LP'])
            True

        Be careful with isolated vertices::

            sage: G = graphs.PetersenGraph()
            sage: G.add_vertex(11)
            sage: any(G.has_perfect_matching(algorithm=algo) for algo in ['Edmonds', 'LP_matching', 'LP'])
            False
        """
        if self.order() % 2:
            return False
        if algorithm == "Edmonds":
            return len(self) == 2*self.matching(value_only=True,
                                                use_edge_labels=False,
                                                algorithm="Edmonds")
        elif algorithm == "LP_matching":
            return len(self) == 2*self.matching(value_only=True,
                                                use_edge_labels=False,
                                                algorithm="LP",
                                                solver=solver,
                                                verbose=verbose)
        elif algorithm == "LP":
            from sage.numerical.mip import MixedIntegerLinearProgram, MIPSolverException
            p = MixedIntegerLinearProgram(solver=solver)
            b = p.new_variable(binary=True)
            for v in self:
                edges = self.edges_incident(v, labels=False)
                if not edges:
                    return False
                p.add_constraint(p.sum(b[frozenset(e)] for e in edges) == 1)
            try:
                p.solve(log=verbose)
                return True
            except MIPSolverException:
                return False
        else:
            raise ValueError('algorithm must be set to "Edmonds", "LP_matching" or "LP"')

    @doc_index("Leftovers")
    def effective_resistance(self, i, j):
        r"""
        Return the effective resistance between nodes `i` and `j`.

        The resistance distance between vertices `i` and `j` of a simple
        connected graph `G` is defined as the effective resistance between the
        two vertices on an electrical network constructed from `G` replacing
        each edge of the graph by a unit (1 ohm) resistor.

        See the :wikipedia:`Resistance_distance` for more information.

        INPUT:

        - ``i``, ``j`` -- vertices of the graph

        OUTPUT: rational number denoting resistance between nodes `i` and `j`

        EXAMPLES:

        Effective resistances in a straight linear 2-tree on 6 vertices ::

            sage: G = Graph([(0,1),(0,2),(1,2),(1,3),(3,5),(2,4),(2,3),(3,4),(4,5)])
            sage: G.effective_resistance(0,1)
            34/55
            sage: G.effective_resistance(0,3)
            49/55
            sage: G.effective_resistance(1,4)
            9/11
            sage: G.effective_resistance(0,5)
            15/11

        Effective resistances in a fan on 6 vertices ::

            sage: H = Graph([(0,1),(0,2),(0,3),(0,4),(0,5),(0,6),(1,2),(2,3),(3,4),(4,5)])
            sage: H.effective_resistance(1,5)
            6/5
            sage: H.effective_resistance(1,3)
            49/55

        .. SEEALSO::

            * :meth:`effective_resistance_matrix` --
              a similar method giving a matrix full of all effective
              resistances between all nodes

            * :meth:`least_effective_resistance` --
              gives node pairs with least effective resistances

            * See :wikipedia:`Resistance_distance` for more details.

        TESTS::

            sage: G = graphs.CompleteGraph(4)
            sage: all(G.effective_resistance(u, v) == 1/2 for u,v in G.edge_iterator(labels=False))
            True
            sage: Graph(1).effective_resistance(0,0)
            0
            sage: G = Graph([(0,1),(1,2)])
            sage: G.effective_resistance(0,2)
            2
            sage: G = Graph([(0,1),(1,2),(2,0)])
            sage: G.effective_resistance(0,2)
            2/3
            sage: G = Graph([(0,1),(0,2),(0,3),(0,4),(0,5),(1,2),(2,3),(3,4),(4,5),(5,1)])
            sage: r = G.effective_resistance(0,3)
            sage: r == fibonacci(2*(5-3)+1)*fibonacci(2*3-1)/fibonacci(2*5)
            True
        """
        from sage.matrix.constructor import matrix
        if i not in self:
            raise ValueError("vertex ({0}) is not a vertex of the graph".format(repr(i)))
        elif j not in self:
            raise ValueError("vertex ({0}) is not a vertex of the graph".format(repr(j)))

        if i == j :
            return 0

        self._scream_if_not_simple()
        if not self.is_connected():
            raise ValueError('the Graph is not a connected graph')

        vert = list(self)
        i1 = vert.index(i)
        i2 = vert.index(j)
        n = self.order()
        L = self.laplacian_matrix(vertices=vert)
        M = L.pseudoinverse()
        Id = matrix.identity(n)
        sigma = matrix(Id[i1] - Id[i2])
        diff = sigma * M * sigma.transpose()

        return diff[0, 0]

    @doc_index("Leftovers")
    def effective_resistance_matrix(self, vertices=None, nonedgesonly=True):
        r"""
        Return a matrix whose (`i` , `j`) entry gives the effective resistance
        between vertices `i` and `j`.

        The resistance distance between vertices `i` and `j` of a simple
        connected graph `G` is defined as the effective resistance between the
        two vertices on an electrical network constructed from `G` replacing
        each edge of the graph by a unit (1 ohm) resistor.

        INPUT:

        - ``nonedgesonly`` -- boolean (default: ``True``); if ``True`` assign
          zero resistance to pairs of adjacent vertices.

        - ``vertices`` -- list (default: ``None``); the ordering of the
          vertices defining how they should appear in the matrix. By default,
          the ordering given by :meth:`GenericGraph.vertices` is used.

        OUTPUT: matrix

        EXAMPLES:

        The effective resistance matrix  for a straight linear 2-tree counting
        only non-adjacent vertex pairs ::

            sage: G = Graph([(0,1),(0,2),(1,2),(1,3),(3,5),(2,4),(2,3),(3,4),(4,5)])
            sage: G.effective_resistance_matrix()
            [    0     0     0 49/55 59/55 15/11]
            [    0     0     0     0  9/11 59/55]
            [    0     0     0     0     0 49/55]
            [49/55     0     0     0     0     0]
            [59/55  9/11     0     0     0     0]
            [15/11 59/55 49/55     0     0     0]

        The same effective resistance matrix, this time including adjacent
        vertices ::

            sage: G.effective_resistance_matrix(nonedgesonly=False)
            [    0 34/55 34/55 49/55 59/55 15/11]
            [34/55     0 26/55 31/55  9/11 59/55]
            [34/55 26/55     0  5/11 31/55 49/55]
            [49/55 31/55  5/11     0 26/55 34/55]
            [59/55  9/11 31/55 26/55     0 34/55]
            [15/11 59/55 49/55 34/55 34/55     0]

        This example illustrates the common neighbors matrix  for a fan on 6
        vertices counting only non-adjacent vertex pairs ::

            sage: H = Graph([(0,1),(0,2),(0,3),(0,4),(0,5),(0,6),(1,2),(2,3),(3,4),(4,5)])
            sage: H.effective_resistance_matrix()
            [    0     0     0     0     0     0     0]
            [    0     0     0 49/55 56/55   6/5 89/55]
            [    0     0     0     0   4/5 56/55 81/55]
            [    0 49/55     0     0     0 49/55 16/11]
            [    0 56/55   4/5     0     0     0 81/55]
            [    0   6/5 56/55 49/55     0     0 89/55]
            [    0 89/55 81/55 16/11 81/55 89/55     0]

        .. SEEALSO::

            * :meth:`least_effective_resistance` --
              gives node pairs with least effective resistances

            * :meth:`effective_resistance` --
              computes effective resistance for a single node pair

            * See :wikipedia:`Resistance_Distance` for more details.

        TESTS::

            sage: graphs.CompleteGraph(4).effective_resistance_matrix()
            [0 0 0 0]
            [0 0 0 0]
            [0 0 0 0]
            [0 0 0 0]

            sage: G = Graph(multiedges=True, sparse=True)
            sage: G.add_edges([(0, 1)] * 3)
            sage: G.effective_resistance_matrix()
            Traceback (most recent call last):
            ...
            ValueError: This method is not known to work on graphs with
            multiedges. Perhaps this method can be updated to handle them, but
            in the meantime if you want to use it please disallow multiedges
            using allow_multiple_edges().

            sage: graphs.CompleteGraph(4).effective_resistance_matrix(nonedgesonly=False)
            [  0 1/2 1/2 1/2]
            [1/2   0 1/2 1/2]
            [1/2 1/2   0 1/2]
            [1/2 1/2 1/2   0]
            sage: Graph(1).effective_resistance_matrix()
            [0]
            sage: Graph().effective_resistance_matrix()
            Traceback (most recent call last):
            ...
            ValueError: unable to compute effective resistance for an empty Graph object
            sage: G = Graph([(0,1),(1,2),(2,3),(3,0),(0,2)])
            sage: G.effective_resistance_matrix()
            [0 0 0 0]
            [0 0 0 1]
            [0 0 0 0]
            [0 1 0 0]
            sage: G = Graph([(0,1),(0,2),(0,3),(0,4),(0,5),(1,2),(2,3),(3,4),(4,5),(5,1)])
            sage: r = G.effective_resistance_matrix(nonedgesonly=False)[0,3]
            sage: r == fibonacci(2*(5-3)+1)*fibonacci(2*3-1)/fibonacci(2*5)
            True
        """
        from sage.matrix.constructor import matrix
        from sage.rings.rational_field import QQ

        n = self.order()
        if not n:
            raise ValueError('unable to compute effective resistance for an empty Graph object')
        if vertices is None:
            vertices = self.vertices()
        self._scream_if_not_simple()
        if not self.is_connected():
            raise ValueError('the Graph is not a connected graph')

        L = self.laplacian_matrix(vertices=vertices)
        M = L.pseudoinverse()
        d = matrix(M.diagonal()).transpose()
        onesvec = matrix(QQ, n, 1, lambda i, j: 1)
        S = d * onesvec.transpose() + onesvec * d.transpose() - 2 * M
        onesmat = matrix(QQ, n, n, lambda i, j: 1)
        if nonedgesonly:
            B = onesmat - self.adjacency_matrix(vertices=vertices) - matrix.identity(n)
            S = S.elementwise_product(B)

        return S

    @doc_index("Leftovers")
    def least_effective_resistance(self, nonedgesonly=True):
        r"""
        Return a list of pairs of nodes with the least effective resistance.

        The resistance distance between vertices `i` and `j` of a simple
        connected graph `G` is defined as the effective resistance between the
        two vertices on an electrical network constructed from `G` replacing
        each edge of the graph by a unit (1 ohm) resistor.

        INPUT:

        - ``nonedgesonly`` -- Boolean (default: `True`); if true, assign zero
          resistance to pairs of adjacent vertices

        OUTPUT: list

        EXAMPLES:

        Pairs of non-adjacent nodes with least effective resistance in a
        straight linear 2-tree on 6 vertices::

            sage: G = Graph([(0,1),(0,2),(1,2),(1,3),(3,5),(2,4),(2,3),(3,4),(4,5)])
            sage: G.least_effective_resistance()
            [(1, 4)]

        Pairs of (adjacent or non-adjacent) nodes with least effective
        resistance in a straight linear 2-tree on 6 vertices ::

            sage: G.least_effective_resistance(nonedgesonly = False)
            [(2, 3)]

        Pairs of non-adjacent nodes with least effective resistance in a fan on
        6 vertices counting only non-adjacent vertex pairs ::

            sage: H = Graph([(0,1),(0,2),(0,3),(0,4),(0,5),(0,6),(1,2),(2,3),(3,4),(4,5)])
            sage: H.least_effective_resistance()
            [(2, 4)]

        .. SEEALSO::

            * :meth:`effective_resistance_matrix` --
              a similar method giving a matrix full of all effective
              resistances

            * :meth:`effective_resistance` --
              compuetes effective resistance for a single node pair

            * See :wikipedia:`Resistance_distance` for more details.


        TESTS::

            sage: graphs.CompleteGraph(4).least_effective_resistance()
            []
            sage: graphs.CompleteGraph(4).least_effective_resistance(nonedgesonly=False)
            [(0, 1), (0, 2), (0, 3), (1, 2), (1, 3), (2, 3)]
            sage: Graph(1).least_effective_resistance()
            []
            sage: G = Graph([(0,1),(1,2),(2,3),(3,0),(0,2)])
            sage: G.least_effective_resistance()
            [(1, 3)]
        """
        n = self.order()
        if not n:
            raise ValueError('unable to compute least resistance on empty Graph')
        self._scream_if_not_simple()
        if not self.is_connected():
            raise ValueError('the Graph is not a connected graph')
        if nonedgesonly and self.is_clique():
            return []
        verts = list(self)
        verttoidx = {u: i for i, u in enumerate(verts)}
        S = self.effective_resistance_matrix(vertices=verts, nonedgesonly=nonedgesonly)
        if nonedgesonly:
            edges = self.complement().edges(labels=False)
        else:
            edges = [(verts[i], verts[j]) for i in range(n) for j in range(i + 1, n)]

        rmin = min(S[(verttoidx[e[0]], verttoidx[e[1]])] for e in edges)
        return [e for e in edges if S[(verttoidx[e[0]], verttoidx[e[1]])] == rmin]

    @doc_index("Leftovers")
    def common_neighbors_matrix(self, vertices=None, nonedgesonly=True):
        r"""
        Return a matrix of numbers of common neighbors between each pairs.

        The `(i , j)` entry of the matrix gives the number of common
        neighbors between vertices `i` and `j`.

        This method is only valid for simple (no loops, no multiple edges)
        graphs.

        INPUT:

        - ``nonedgesonly``-- boolean (default: ``True``); if ``True``, assigns
          `0` value to adjacent vertices.

        - ``vertices`` -- list (default: ``None``); the ordering of the
          vertices defining how they should appear in the matrix. By default,
          the ordering given by :meth:`GenericGraph.vertices` is used.

        OUTPUT: matrix

        EXAMPLES:

        The common neighbors matrix  for a straight linear 2-tree counting
        only non-adjacent vertex pairs ::

            sage: G1 = Graph()
            sage: G1.add_edges([(0,1),(0,2),(1,2),(1,3),(3,5),(2,4),(2,3),(3,4),(4,5)])
            sage: G1.common_neighbors_matrix(nonedgesonly = True)
            [0 0 0 2 1 0]
            [0 0 0 0 2 1]
            [0 0 0 0 0 2]
            [2 0 0 0 0 0]
            [1 2 0 0 0 0]
            [0 1 2 0 0 0]

        We now show the common neighbors matrix which includes adjacent
        vertices ::

            sage: G1.common_neighbors_matrix(nonedgesonly = False)
            [0 1 1 2 1 0]
            [1 0 2 1 2 1]
            [1 2 0 2 1 2]
            [2 1 2 0 2 1]
            [1 2 1 2 0 1]
            [0 1 2 1 1 0]

        The common neighbors matrix  for a fan on 6 vertices counting only
        non-adjacent vertex pairs ::

            sage: H = Graph([(0,1),(0,2),(0,3),(0,4),(0,5),(0,6),(1,2),(2,3),(3,4),(4,5)])
            sage: H.common_neighbors_matrix()
            [0 0 0 0 0 0 0]
            [0 0 0 2 1 1 1]
            [0 0 0 0 2 1 1]
            [0 2 0 0 0 2 1]
            [0 1 2 0 0 0 1]
            [0 1 1 2 0 0 1]
            [0 1 1 1 1 1 0]

        It is an error to input anything other than a simple graph::

            sage: G = Graph([(0,0)],loops=True)
            sage: G.common_neighbors_matrix()
            Traceback (most recent call last):
            ...
            ValueError: This method is not known to work on graphs with loops.
            Perhaps this method can be updated to handle them, but in the
            meantime if you want to use it please disallow loops using
            allow_loops().

        .. SEEALSO::

            * :meth:`most_common_neighbors` --
              returns node pairs with most shared neighbors

        TESTS::

            sage: G = graphs.CompleteGraph(4)
            sage: M = G.common_neighbors_matrix()
            sage: M.is_zero()
            True
            sage: Graph(1).common_neighbors_matrix()
            [0]
            sage: Graph().common_neighbors_matrix()
            []
            sage: G = Graph([(0,1),(1,2),(2,3),(3,0),(0,2)])
            sage: G.common_neighbors_matrix()
            [0 0 0 0]
            [0 0 0 2]
            [0 0 0 0]
            [0 2 0 0]
        """
        self._scream_if_not_simple()
        if vertices is None:
            vertices = self.vertices()
        A = self.adjacency_matrix(vertices=vertices)
        M = A**2
        for v in range(self.order()):
            M[v, v] = 0
            if nonedgesonly:
                for w in range(v + 1, self.order()):
                    if A[v, w]:
                        M[v, w] = M[w, v] = 0
        return M

    @doc_index("Leftovers")
    def most_common_neighbors(self, nonedgesonly=True):
        r"""
        Return vertex pairs with maximal number of common neighbors.

        This method is only valid for simple (no loops, no multiple edges)
        graphs with order `\geq 2`

        INPUT:

        - ``nonedgesonly``-- boolean (default: ``True``); if ``True``, assigns
          `0` value to adjacent vertices.

        OUTPUT: list of tuples of edge pairs

        EXAMPLES:

        The maximum common neighbor (non-adjacent) pairs for a straight
        linear 2-tree ::

            sage: G1 = Graph([(0,1),(0,2),(1,2),(1,3),(3,5),(2,4),(2,3),(3,4),(4,5)])
            sage: G1.most_common_neighbors()
            [(0, 3), (1, 4), (2, 5)]

        If we include non-adjacent pairs ::

            sage: G1.most_common_neighbors(nonedgesonly = False)
            [(0, 3), (1, 2), (1, 4), (2, 3), (2, 5), (3, 4)]

        The common neighbors matrix  for a fan on 6 vertices counting only
        non-adjacent vertex pairs ::

            sage: H = Graph([(0,1),(0,2),(0,3),(0,4),(0,5),(0,6),(1,2),(2,3),(3,4),(4,5)])
            sage: H.most_common_neighbors()
            [(1, 3), (2, 4), (3, 5)]

        .. SEEALSO::

            * :meth:`common_neighbors_matrix` --
              a similar method giving a matrix of number of common neighbors

        TESTS::

            sage: G=graphs.CompleteGraph(4)
            sage: G.most_common_neighbors()
            []
            sage: G.most_common_neighbors(nonedgesonly=False)
            [(0, 1), (0, 2), (0, 3), (1, 2), (1, 3), (2, 3)]
            sage: Graph(1).most_common_neighbors()
            Traceback (most recent call last):
            ...
            ValueError: this method is defined for graphs with at least 2 vertices
            sage: Graph().most_common_neighbors()
            Traceback (most recent call last):
            ...
            ValueError: this method is defined for graphs with at least 2 vertices
            sage: G = Graph([(0,1),(1,2),(2,3),(3,0),(0,2)])
            sage: G.most_common_neighbors()
            [(1, 3)]
            sage: G.most_common_neighbors(nonedgesonly=False)
            [(0, 2), (1, 3)]
        """
        self._scream_if_not_simple()
        if self.num_verts() < 2:
            raise ValueError('this method is defined for graphs with at least 2 vertices')
        verts = list(self)
        M = self.common_neighbors_matrix(vertices=verts, nonedgesonly=nonedgesonly)
        output = []
        coefficients = M.coefficients()
        if coefficients:
            maximum = max(coefficients)
            for v in range(self.num_verts()):
                for w in range(v + 1, self.num_verts()):
                    if M[v, w] == maximum:
                        output.append((verts[v], verts[w]))
        return output

    @doc_index("Leftovers")
    def arboricity(self, certificate=False):
        r"""
        Return the arboricity of the graph and an optional certificate.

        The arboricity is the minimum number of forests that covers the
        graph.

        See :wikipedia:`Arboricity`

        INPUT:

        - ``certificate`` -- boolean (default: ``False``); whether to return
          a certificate.

        OUTPUT:

        When ``certificate = True``, then the function returns `(a, F)`
        where `a` is the arboricity and `F` is a list of `a` disjoint forests
        that partitions the edge set of `g`. The forests are represented as
        subgraphs of the original graph.

        If ``certificate = False``, the function returns just a integer
        indicating the arboricity.

        ALGORITHM:

        Represent the graph as a graphical matroid, then apply matroid
        :meth:`sage.matroid.partition` algorithm from the matroids module.

        EXAMPLES::

            sage: G = graphs.PetersenGraph()
            sage: a,F = G.arboricity(True)
            sage: a
            2
            sage: all([f.is_forest() for f in F])
            True
            sage: len(set.union(*[set(f.edges()) for f in F])) == G.size()
            True

        TESTS::

            sage: g = Graph()
            sage: g.arboricity(True)
            (0, [])
        """
        from sage.matroids.constructor import Matroid
        P = Matroid(self).partition()
        if certificate:
          return (len(P), [self.subgraph(edges=forest) for forest in P])
        else:
          return len(P)

<<<<<<< HEAD
    @doc_index("Graph properties")
    def is_antipodal(self):
        r"""
        Check whether this graph is antipodal.

        A graph `G` of diameter `d` is said to be antipodal if its distance-`d`
        graph is a disjoint union of cliques.

        EXAMPLES::

            sage: G = graphs.JohnsonGraph(10, 5)
            sage: G.is_antipodal()
            True
            sage: H = G.folded_graph()
            sage: H.is_antipodal()
            False

        REFERENCES:

        See [BCN1989]_ p. 438 or [Sam2012]_ for this definition of antipodal
        graphs.

        TESTS::

            sage: G = graphs.PetersenGraph()
            sage: G.is_antipodal()
            False
            sage: G = graphs.HammingGraph(7, 2)
            sage: G.is_antipodal()
            True
            sage: G = Graph([(0,1), (2, 3)])
            sage: G.is_antipodal()
            False
            sage: G = Graph(4)
            sage: G.is_antipodal()
            True
            sage: graphs.CompleteGraph(5).is_antipodal()
            True
            sage: G = Graph()
            sage: G.is_antipodal()
            Traceback (most recent call last):
            ...
            ValueError: diameter is not defined for the empty graph
            sage: G = Graph(1)
            sage: G.is_antipodal()
            True
        """
        G = self.antipodal_graph()

        vertexSet = set(G)
        while vertexSet:
            v = vertexSet.pop()

            # all neighbours of v should be in the same clique as v
            clique = set(G.neighbor_iterator(v, closed=True))
            for u in clique:
                if set(G.neighbor_iterator(u, closed=True)) != clique:
                    return False

            vertexSet.difference_update(clique)

        return True

    @doc_index("Leftovers")
    def folded_graph(self, check=False):
        r"""
        Return the antipodal fold of this graph.

        Given an antipodal graph `G` let `G_d` be its distance-`d` graph.
        Then the folded graph of `G` has a vertex for each maximal clique
        of `G_d` and two cliques are adjacent if there is an edge in `G`
        connecting the two.

        .. SEEALSO::

            :meth:`sage.graphs.graph.is_antipodal`

        INPUT:

        - ``check`` -- boolean (default: ``False``); whether to check if the
          graph is antipodal. If ``check`` is ``True`` and the graph is not
          antipodal, then return ``False``.

        OUTPUT:

        This function returns a new graph and ``self`` is not touched.

        .. NOTE::

            The input is expected to be an antipodal graph.
            You can check that a graph is antipodal using
            :meth:`sage.graphs.graph.is_antipodal`.

        EXAMPLES::

            sage: G = graphs.JohnsonGraph(10, 5)
            sage: H = G.folded_graph(); H
            Folded Johnson graph with parameters 10,5: Graph on 126 vertices
            sage: Gd = G.distance_graph(G.diameter())
            sage: all(i == 1 for i in Gd.degree())
            True
            sage: H.is_distance_regular(True)
            ([25, 16, None], [None, 1, 4])

        This method doesn't check if the graph is antipodal::

            sage: G = graphs.PetersenGraph()
            sage: G.is_antipodal()
            False
            sage: G.folded_graph()  # some garbage
            Folded Petersen graph: Graph on 2 vertices
            sage: G.folded_graph(check=True)
            False

        REFERENCES:

        See [BCN1989]_ p. 438 or [Sam2012]_ for this definition of folded graph.

        TESTS::

            sage: G = Graph(5)
            sage: G.folded_graph()
            Folded Graph: Graph on 1 vertex
            sage: G = graphs.CompleteGraph(5)
            sage: G.folded_graph()
            Folded Complete graph: Graph on 1 vertex
            sage: G = Graph()
            sage: G.folded_graph()
            Traceback (most recent call last):
            ...
            ValueError: diameter is not defined for the empty graph
            sage: G = Graph(1)
            sage: G.folded_graph()
            Folded Graph: Graph on 1 vertex
        """
        G = self.antipodal_graph()

        vertices = set(G)
        newVertices = []
        while vertices:
            v = vertices.pop()
            clique = frozenset(G.neighbor_iterator(v, closed=True))

            if check:
                for u in clique:
                    if frozenset(G.neighbor_iterator(u, closed=True)) != clique:
                        return False

            newVertices.append(clique)
            vertices.difference_update(clique)

        # now newVertices is a map {0, ..., numCliques-1} -> antipodal classes
        numCliques = len(newVertices)
        edges = []
        for i, j in itertools.combinations(range(numCliques), 2):
            if any(self.has_edge(u, v) for u, v in
                   itertools.product(newVertices[i], newVertices[j])):
                edges.append((i, j))

        H = Graph([range(numCliques), edges], format='vertices_and_edges')
        name = self.name() if self.name() != "" else "Graph"
        H.name(f"Folded {name}")
        return H

    @doc_index("Leftovers")
    def antipodal_graph(self):
        r"""
        Return the antipodal graph of ``self``.

        The antipodal graph of a graph `G` has the same vertex set of `G` and
        two vertices are adjacent if their distance in `G` is equal to the
        diameter of `G`.

        OUTPUT:

        A new graph. ``self`` is not touched.

        EXAMPLES::

            sage: G = graphs.JohnsonGraph(10, 5)
            sage: G.antipodal_graph()
            Antipodal graph of Johnson graph with parameters 10,5: Graph on 252 vertices
            sage: G = graphs.HammingGraph(8, 2)
            sage: G.antipodal_graph()
            Antipodal graph of Hamming Graph with parameters 8,2: Graph on 256 vertices

        The antipodal graph of a disconnected graph is its complement::

            sage: G = Graph(5)
            sage: H = G.antipodal_graph()
            sage: H.is_isomorphic(G.complement())
            True

        TESTS::

            sage: G = Graph([(0, 1), (2, 3)])
            sage: H = G.antipodal_graph()
            sage: H.is_isomorphic(Graph([(0, 2), (0, 3), (1, 2), (1, 3)]))
            True
            sage: G = Graph()
            sage: G.antipodal_graph()
            Traceback (most recent call last):
            ...
            ValueError: diameter is not defined for the empty graph
            sage: G = Graph(1)
            sage: G.antipodal_graph()
            Antipodal graph of Graph: Looped graph on 1 vertex
        """
        H = self.distance_graph(self.diameter())

        name = self.name() if self.name() != "" else "Graph"
        H.name(f"Antipodal graph of {name}")
        return H

=======
>>>>>>> 8aa546b5
    @doc_index("Basic methods")
    def bipartite_double(self, extended=False):
        r"""
        Return the (extended) bipartite double of this graph.

        The bipartite double of a graph `G` has vertex set
        `\{ (v,0), (v,1) : v \in G\}` and for any edge `(u, v)` in `G`
        it has edges `((u,0),(v,1))` and `((u,1),(v,0))`.
        Note that this is the tensor product of `G` with `K_2`.

        The extended bipartite double of `G` is the bipartite double of
        `G` after added all edges `((v,0),(v,1))` for all vertices `v`.

        INPUT:

        - ``extended`` -- boolean (default: ``False``); Whether to return the
          extended bipartite double, or only the bipartite double (default)

        OUTPUT:

        A graph; ``self`` is left untouched.

        EXAMPLES::

            sage: G = graphs.PetersenGraph()
            sage: H = G.bipartite_double()
            sage: G == graphs.PetersenGraph()  # G is left invariant
            True
            sage: H.order() == 2 * G.order()
            True
            sage: H.size() == 2 * G.size()
            True
            sage: H.is_bipartite()
            True
            sage: H.bipartite_sets() == (set([(v, 0) for v in G]),
            ....: set([(v, 1) for v in G]))
            True
            sage: H.is_isomorphic(G.tensor_product(graphs.CompleteGraph(2)))
            True

        Behaviour with disconnected graphs::

            sage: G1 = graphs.PetersenGraph()
            sage: G2 = graphs.HoffmanGraph()
            sage: G = G1.disjoint_union(G2)
            sage: H = G.bipartite_double()
            sage: H1 = G1.bipartite_double()
            sage: H2 = G2.bipartite_double()
            sage: H.is_isomorphic(H1.disjoint_union(H2))
            True

        .. SEEALSO::

            :wikipedia:`Bipartite_double_cover`,
            `WolframAlpha Bipartite Double
            <https://mathworld.wolfram.com/BipartiteDoubleGraph.html>`_,
            [VDKT2016]_ p. 20 for the extended bipartite double.

        TESTS::

            sage: G = graphs.PetersenGraph()
            sage: H = G.bipartite_double(True)
            sage: G == graphs.PetersenGraph()  # G is left invariant
            True
            sage: H.order() == 2 * G.order()
            True
            sage: H.size() == 2 * G.size() + G.order()
            True
            sage: H.is_bipartite()
            True
            sage: H.bipartite_sets() == (set([(v, 0) for v in G]),
            ....: set([(v, 1) for v in G]))
            True
            sage: H.is_isomorphic(G.tensor_product(graphs.CompleteGraph(2)))
            False

        Test edge cases::

            sage: G = Graph()
            sage: H = G.bipartite_double()
            sage: H.size() + H.order()
            0
            sage: H = G.bipartite_double(True)
            sage: H.size() + H.order()
            0
            sage: G = Graph(1)
            sage: H = G.bipartite_double()
            sage: H.size() == 0 and H.order() == 2
            True
            sage: H = G.bipartite_double(True)
            sage: H.is_isomorphic(Graph([(0, 1)]))
            True
        """
        G = self.tensor_product(Graph([(0, 1)]))

        if extended:
            G.add_edges(((v, 0), (v, 1)) for v in self)

        prefix = "Extended " if extended else ""
        G.name("%sBipartite Double of %s"%(prefix, self.name()))
        return G

    # Aliases to functions defined in other modules
    from sage.graphs.weakly_chordal import is_long_hole_free, is_long_antihole_free, is_weakly_chordal
    from sage.graphs.asteroidal_triples import is_asteroidal_triple_free
    from sage.graphs.chrompoly import chromatic_polynomial
    from sage.graphs.graph_decompositions.rankwidth import rank_decomposition
    from sage.graphs.graph_decompositions.vertex_separation import pathwidth
    from sage.graphs.graph_decompositions.clique_separators import atoms_and_clique_separators
    from sage.graphs.matchpoly import matching_polynomial
    from sage.graphs.cliquer import all_max_clique as cliques_maximum
    from sage.graphs.cliquer import all_cliques
    from sage.graphs.spanning_tree import random_spanning_tree
    from sage.graphs.graph_decompositions.graph_products import is_cartesian_product
    from sage.graphs.distances_all_pairs import is_distance_regular
    from sage.graphs.base.static_dense_graph import is_strongly_regular
    from sage.graphs.line_graph import is_line_graph
    from sage.graphs.tutte_polynomial import tutte_polynomial
    from sage.graphs.lovasz_theta import lovasz_theta
    from sage.graphs.partial_cube import is_partial_cube
    from sage.graphs.orientations import strong_orientations_iterator, random_orientation
    from sage.graphs.connectivity import bridges, cleave, spqr_tree
    from sage.graphs.connectivity import is_triconnected
    from sage.graphs.comparability import is_comparability
    from sage.graphs.comparability import is_permutation
    from sage.graphs.domination import is_dominating
    from sage.graphs.domination import is_redundant
    from sage.graphs.domination import private_neighbors
    from sage.graphs.domination import minimal_dominating_sets
    from sage.graphs.traversals import (lex_M, maximum_cardinality_search,
                                        maximum_cardinality_search_M)
    from sage.graphs.isoperimetric_inequalities import cheeger_constant, edge_isoperimetric_number, vertex_isoperimetric_number
    from sage.graphs.graph_coloring import fractional_chromatic_number
    from sage.graphs.graph_coloring import fractional_chromatic_index

_additional_categories = {
    "is_long_hole_free"         : "Graph properties",
    "is_long_antihole_free"     : "Graph properties",
    "is_weakly_chordal"         : "Graph properties",
    "is_asteroidal_triple_free" : "Graph properties",
    "chromatic_polynomial"      : "Coloring",
    "rank_decomposition"        : "Algorithmically hard stuff",
    "pathwidth"                 : "Algorithmically hard stuff",
    "matching_polynomial"       : "Algorithmically hard stuff",
    "all_max_clique"            : "Clique-related methods",
    "cliques_maximum"           : "Clique-related methods",
    "all_cliques"               : "Clique-related methods",
    "atoms_and_clique_separators" : "Clique-related methods",
    "random_spanning_tree"      : "Connectivity, orientations, trees",
    "is_cartesian_product"      : "Graph properties",
    "is_distance_regular"       : "Graph properties",
    "is_strongly_regular"       : "Graph properties",
    "is_line_graph"             : "Graph properties",
    "is_partial_cube"           : "Graph properties",
    "is_comparability"          : "Graph properties",
    "is_permutation"            : "Graph properties",
    "tutte_polynomial"          : "Algorithmically hard stuff",
    "lovasz_theta"              : "Leftovers",
    "strong_orientations_iterator" : "Connectivity, orientations, trees",
    "random_orientation"        : "Connectivity, orientations, trees",
    "bridges"                   : "Connectivity, orientations, trees",
    "cleave"                    : "Connectivity, orientations, trees",
    "spqr_tree"                 : "Connectivity, orientations, trees",
    "is_triconnected"           : "Connectivity, orientations, trees",
    "is_dominating"             : "Domination",
    "is_redundant"              : "Domination",
    "private_neighbors"         : "Domination",
    "minimal_dominating_sets"   : "Domination",
    "lex_M"                     : "Traversals",
    "maximum_cardinality_search" : "Traversals",
    "maximum_cardinality_search_M" : "Traversals",
    "cheeger_constant"          : "Expansion properties",
    "edge_isoperimetric_number" : "Expansion properties",
    "vertex_isoperimetric_number" : "Expansion properties",
    "fractional_chromatic_number" : "Coloring",
    "fractional_chromatic_index" : "Coloring"
    }

__doc__ = __doc__.replace("{INDEX_OF_METHODS}",gen_thematic_rest_table_index(Graph,_additional_categories))<|MERGE_RESOLUTION|>--- conflicted
+++ resolved
@@ -9340,7 +9340,6 @@
         else:
           return len(P)
 
-<<<<<<< HEAD
     @doc_index("Graph properties")
     def is_antipodal(self):
         r"""
@@ -9555,8 +9554,6 @@
         H.name(f"Antipodal graph of {name}")
         return H
 
-=======
->>>>>>> 8aa546b5
     @doc_index("Basic methods")
     def bipartite_double(self, extended=False):
         r"""
