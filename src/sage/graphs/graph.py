r"""
Graph Theory

This module implements many graph theoretic operations and concepts.

AUTHORS:
    -- Robert L. Miller (2006-10-22): initial version
    -- William Stein (2006-12-05): Editing
    -- Robert L. Miller (2007-01-13): refactoring, adjusting for
        NetworkX-0.33, fixed plotting bugs
                        (2007-01-23): basic tutorial, edge labels, loops,
                                      multiple edges and arcs
                        (2007-02-07): graph6 and sparse6 formats, matrix input
    -- Emily Kirkmann (2007-02-11): added graph_border option to plot and show
    -- Robert L. Miller (2007-02-12): vertex color-maps, graph boundaries,
        graph6 helper functions in Cython
                        SAGE Days 3 (2007-02-17--21): 3d plotting in Tachyon
                        (2007-02-25): display a partition
                        (2007-02-28): associate arbitrary objects to vertices,
        edge and arc label display (in 2d), edge coloring
                        (2007-03-21): Automorphism group, isomorphism check,
        canonical label
                        (2007-06-07--09): NetworkX function wrapping
    -- Michael W. Hansen (2007-06-09): Topological sort generation
    -- Emily Kirkman, Robert L. Miller SAGE Days 4: Finished wrapping NetworkX
    -- Emily Kirkman (2007-07-21): Genus (including circular planar, all
        embeddings and all planar embeddings), all paths, interior paths
    -- Bobby Moretti (2007-08-12): fixed up plotting of graphs with
       edge colors differentiated by label
    -- Jason Grout (2007-09-25): Added functions, bug fixes, and
       general enhancements
    -- Robert L. Miller (Sage Days 7): Edge labeled graph isomorphism
    -- Tom Boothby (Sage Days 7): Miscellaneous awesomeness

\subsection{Graph Format}

\subsubsection{The \sage Graph Class: NetworkX plus}

            \sage graphs are actually NetworkX graphs, wrapped in a \sage class.
            In fact, any graph can produce its underlying NetworkX graph. For example,

                sage: import networkx
                sage: G = graphs.PetersenGraph()
                sage: N = G.networkx_graph()
                sage: isinstance(N, networkx.graph.Graph)
                True

            The NetworkX graph is essentially a dictionary of dictionaries:

                sage: N.adj
                {0: {1: None, 4: None, 5: None}, 1: {0: None, 2: None, 6: None}, 2: {1: None, 3: None, 7: None}, 3: {8: None, 2: None, 4: None}, 4: {0: None, 9: None, 3: None}, 5: {0: None, 8: None, 7: None}, 6: {8: None, 1: None, 9: None}, 7: {9: None, 2: None, 5: None}, 8: {3: None, 5: None, 6: None}, 9: {4: None, 6: None, 7: None}}

            Each dictionary key is a vertex label, and each key in the following
            dictionary is a neighbor of that vertex. In undirected graphs, there
            is redundancy: for example, the dictionary containing the entry
            \verb|1: {2: None}| implies it must contain \verb|{2: {1: None}|.
            The innermost entry of \var{None} is related to edge labeling
            (see section \ref{Graph:labels}).

            \subsubsection{Supported formats}


            \sage Graphs can be created from a wide range of inputs. A few examples are
            covered here.

            \begin{itemize}

                \item NetworkX dictionary format:

                sage: d = {0: [1,4,5], 1: [2,6], 2: [3,7], 3: [4,8], 4: [9], \
                      5: [7, 8], 6: [8,9], 7: [9]}
                sage: G = Graph(d); G
                Graph on 10 vertices
                sage: G.plot().show()    # or G.show()

                \item A NetworkX graph:

                sage: K = networkx.complete_bipartite_graph(12,7)
                sage: G = Graph(K)
                sage: G.degree()
                [7, 7, 7, 7, 7, 7, 7, 7, 7, 7, 7, 7, 12, 12, 12, 12, 12, 12, 12]

                \item graph6 or sparse6 format:

                sage: s = ':I`AKGsaOs`cI]Gb~'
                sage: G = Graph(s); G
                Looped multi-graph on 10 vertices
                sage: G.plot().show()    # or G.show()

                Note that the \verb+\+ character is an escape character in Python, and
                also a character used by graph6 strings:

                sage: G = Graph('Ihe\n@GUA')
                Traceback (most recent call last):
                ...
                RuntimeError: The string (Ihe) seems corrupt: for n = 10, the string is too short.

                In Python, the escaped character \verb+\+ is represented by \verb+\\+:

                sage: G = Graph('Ihe\\n@GUA')
                sage: G.plot().show()    # or G.show()

                \item adjacency matrix: In an adjacency matrix, each column and each row represent
                a vertex. If a 1 shows up in row $i$, column $j$, there is an edge $(i,j)$.

                sage: M = Matrix([(0,1,0,0,1,1,0,0,0,0),(1,0,1,0,0,0,1,0,0,0), \
                (0,1,0,1,0,0,0,1,0,0), (0,0,1,0,1,0,0,0,1,0),(1,0,0,1,0,0,0,0,0,1), \
                (1,0,0,0,0,0,0,1,1,0), (0,1,0,0,0,0,0,0,1,1),(0,0,1,0,0,1,0,0,0,1), \
                (0,0,0,1,0,1,1,0,0,0), (0,0,0,0,1,0,1,1,0,0)])
                sage: M
                [0 1 0 0 1 1 0 0 0 0]
                [1 0 1 0 0 0 1 0 0 0]
                [0 1 0 1 0 0 0 1 0 0]
                [0 0 1 0 1 0 0 0 1 0]
                [1 0 0 1 0 0 0 0 0 1]
                [1 0 0 0 0 0 0 1 1 0]
                [0 1 0 0 0 0 0 0 1 1]
                [0 0 1 0 0 1 0 0 0 1]
                [0 0 0 1 0 1 1 0 0 0]
                [0 0 0 0 1 0 1 1 0 0]
                sage: G = Graph(M); G
                Graph on 10 vertices
                sage: G.plot().show()    # or G.show()

                \item incidence matrix: In an incidence matrix, each row represents a vertex
                and each column reprensents an edge.

                sage: M = Matrix([(-1,0,0,0,1,0,0,0,0,0,-1,0,0,0,0), \
                (1,-1,0,0,0,0,0,0,0,0,0,-1,0,0,0),(0,1,-1,0,0,0,0,0,0,0,0,0,-1,0,0), \
                (0,0,1,-1,0,0,0,0,0,0,0,0,0,-1,0),(0,0,0,1,-1,0,0,0,0,0,0,0,0,0,-1), \
                (0,0,0,0,0,-1,0,0,0,1,1,0,0,0,0),(0,0,0,0,0,0,0,1,-1,0,0,1,0,0,0), \
                (0,0,0,0,0,1,-1,0,0,0,0,0,1,0,0),(0,0,0,0,0,0,0,0,1,-1,0,0,0,1,0), \
                (0,0,0,0,0,0,1,-1,0,0,0,0,0,0,1)])
                sage: M
                [-1  0  0  0  1  0  0  0  0  0 -1  0  0  0  0]
                [ 1 -1  0  0  0  0  0  0  0  0  0 -1  0  0  0]
                [ 0  1 -1  0  0  0  0  0  0  0  0  0 -1  0  0]
                [ 0  0  1 -1  0  0  0  0  0  0  0  0  0 -1  0]
                [ 0  0  0  1 -1  0  0  0  0  0  0  0  0  0 -1]
                [ 0  0  0  0  0 -1  0  0  0  1  1  0  0  0  0]
                [ 0  0  0  0  0  0  0  1 -1  0  0  1  0  0  0]
                [ 0  0  0  0  0  1 -1  0  0  0  0  0  1  0  0]
                [ 0  0  0  0  0  0  0  0  1 -1  0  0  0  1  0]
                [ 0  0  0  0  0  0  1 -1  0  0  0  0  0  0  1]
                sage: G = Graph(M); G
                Graph on 10 vertices
                sage: G.plot().show()    # or G.show()

        \end{itemize}

        \subsection{Generators}

        If you wish to iterate through all the isomorphism types of graphs,
        type, for example:

            sage: for g in graphs(4):
            ...     print g.spectrum()
            [0.0, 0.0, 0.0, 0.0]
            ...
            [-1.0, -1.0, -1.0, 3.0]

        For some commonly used graphs to play with, type

            sage: graphs.[tab]          # not tested

        and hit \kbd{tab}. Most of these graphs come with their own custom plot, so you
        can see how people usually visualize these graphs.

            sage: G = graphs.PetersenGraph()
            sage: G.plot().show()    # or G.show()
            sage: G.degree_histogram()
            [0, 0, 0, 10]
            sage: G.adjacency_matrix()
            [0 1 0 0 1 1 0 0 0 0]
            [1 0 1 0 0 0 1 0 0 0]
            [0 1 0 1 0 0 0 1 0 0]
            [0 0 1 0 1 0 0 0 1 0]
            [1 0 0 1 0 0 0 0 0 1]
            [1 0 0 0 0 0 0 1 1 0]
            [0 1 0 0 0 0 0 0 1 1]
            [0 0 1 0 0 1 0 0 0 1]
            [0 0 0 1 0 1 1 0 0 0]
            [0 0 0 0 1 0 1 1 0 0]

            sage: S = G.subgraph([0,1,2,3])
            sage: S.plot().show()    # or S.show()
            sage: S.density()
            1/2

            sage: G = GraphDatabase()
            sage: L = G.get_list(num_vertices=7, diameter=5)
            sage: graphs_list.show_graphs(L)

        \subsection{Labels}\label{Graph:labels}

        Each vertex can have any hashable object as a label. These are things like
        strings, numbers, and tuples. Each edge is given a default label of \code{None}, but
        if specified, edges can have any label at all. Edges between vertices $u$ and $v$ are
        represented typically as \verb|(u, v, l)|, where \var{l} is the label for the edge.

        Note that vertex labels themselves cannot be mutable items:

            sage: M = Matrix( [[0,0],[0,0]] )
            sage: G = Graph({ 0 : { M : None } })
            Traceback (most recent call last):
            ...
            TypeError: mutable matrices are unhashable

        However, if one wants to define a dictionary, with the same keys and arbitrary objects
        for entries, one can make that association:

            sage: d = {0 : graphs.DodecahedralGraph(), 1 : graphs.FlowerSnark(), \
                  2 : graphs.MoebiusKantorGraph(), 3 : graphs.PetersenGraph() }
            sage: d[2]
            Moebius-Kantor Graph: Graph on 16 vertices
            sage: T = graphs.TetrahedralGraph()
            sage: T.vertices()
            [0, 1, 2, 3]
            sage: T.set_vertices(d)
            sage: T.get_vertex(1)
            Flower Snark: Graph on 20 vertices

        \subsection{Database}

        There is a database available for searching for graphs that satisfy a certain set
        of parameters, including number of vertices and edges, density, maximum and minimum
        degree, diameter, radius, and connectivity. If you wish to search a database of
        graphs by parameter, type

            sage: graphs_query.[tab]             # not tested

        and hit \kbd{tab}.

            sage: graphs_query = GraphDatabase()
            sage: L = graphs_query.get_list(num_vertices=7, diameter=5)
            sage: graphs_list.show_graphs(L)

        \subsection{Visualization}

        To see a graph $G$ you are working with, right now there are two main options.
        You can view the graph in two dimensions via matplotlib with \method{show()}.

            sage: G = graphs.RandomGNP(15,.3)
            sage: G.show()

        Or you can view it in three dimensions via Tachyon with \method{show3d()}.

            sage: G.show3d()

            \note{Many functions are passed directly on to NetworkX.
              In these cases, the documentation is based on the
              NetworkX docs.}

"""

#*****************************************************************************
#      Copyright (C) 2006 - 2007 Robert L. Miller <rlmillster@gmail.com>
#
# Distributed  under  the  terms  of  the  GNU  General  Public  License (GPL)
#                         http://www.gnu.org/licenses/
#*****************************************************************************

from random import random
from sage.structure.sage_object import SageObject
from sage.plot.plot import Graphics, GraphicPrimitive_NetworkXGraph
import sage.graphs.graph_fast as graph_fast
from sage.rings.integer import Integer
from sage.rings.integer_ring import ZZ
<<<<<<< HEAD
from sage.graphs.graph_coloring import chromatic_number, chromatic_polynomial
=======
from sage.rings.rational import Rational
>>>>>>> e930fa8a

class GenericGraph(SageObject):
    """
    Base class for graphs and digraphs.

    """

    # Nice defaults for plotting arrays of graphs (see sage.misc.functional.show)
    graphics_array_defaults =  {'layout': 'circular', 'vertex_size':50, 'vertex_labels':False, 'graph_border':True}

    def __cmp__(self, other):
        """
        Comparison of self and other. For equality, must be in the same class,
        have the same settings for loops and multiedges, output the same
        vertex list (in order) and the same adjacency matrix.

        Note that this is _not_ an isomorphism test.

        Note that the less-than and greater-than value returned here
        reflects an arbitrary enumeration set up on all GenericGraphs, under
        which, in decreasing priority, DiGraphs are "larger" than Graphs, then
        multigraphs are "larger" than non, then looped graphs are "larger"
        than non, vertex lists are lexicographically compared, then edges are
        compared, according to whether we are paying attention to multiple
        edges, or edge weightings or not.

        EXAMPLES:
            sage: G = graphs.EmptyGraph()
            sage: H = Graph()
            sage: G == H
            True
            sage: G.to_directed() == H.to_directed()
            True
            sage: G = graphs.RandomGNP(8,.9999)
            sage: H = graphs.CompleteGraph(8)
            sage: G == H # (quasi-) random output (most often true)
            True
            sage: G = Graph( {0:[1,2,3,4,5,6,7]} )
            sage: H = Graph( {1:[0], 2:[0], 3:[0], 4:[0], 5:[0], 6:[0], 7:[0]} )
            sage: G == H
            True
            sage: G.loops(True)
            sage: G == H
            False
            sage: G = graphs.RandomGNP(9,.3).to_directed()
            sage: H = graphs.RandomGNP(9,.3).to_directed()
            sage: G == H # random output (most often false)
            False
            sage: G = Graph(multiedges=True)
            sage: G.add_edge(0,1)
            sage: H = G.copy()
            sage: H.add_edge(0,1)
            sage: G == H
            False

        """
        weighted = ( self._weighted and other._weighted )
        # inputs must be (di)graphs:
        if not isinstance(other, GenericGraph):
            raise TypeError("Cannot compare graph to non-graph (%s)."%str(other))
        # DiGraphs are "larger" than Graphs:
        g1_is_graph = isinstance(self, Graph)
        g2_is_graph = isinstance(other, Graph)
        if g1_is_graph and not g2_is_graph: return -1
        if not g1_is_graph and g2_is_graph: return 1
        # Multigraphs are "larger" than not:
        g1_m_e = self.multiple_edges()
        g2_m_e = other.multiple_edges()
        if g1_m_e and not g2_m_e:
            return 1
        if not g1_m_e and g2_m_e:
            return -1
        # Looped graphs are "larger" than not:
        g1_l = self.loops()
        g2_l = other.loops()
        if g1_l and not g2_l:
            return 1
        if not g1_l and g2_l:
            return -1
        # Next, we compare sorted vertex lists:
        v1 = self.vertices()
        v2 = other.vertices()
        compare_verts = cmp(v1, v2)
        if compare_verts != 0:
            return compare_verts
        # Finally, we are prepared to check edges:
        if not (g1_m_e or weighted):
            for i in v1:
                for j in v2:
                    compare_edges = cmp(self.has_edge(i,j), other.has_edge(i,j))
                    if compare_edges != 0:
                        return compare_edges
            return 0
        elif not weighted:
            nxgd1 = self._nxg.adj
            nxgd2 = other._nxg.adj
            for i in v1:
                for j in v2:
                    if nxgd1[i].has_key(j):
                        edges1 = nxgd1[i][j]
                    else:
                        edges1 = []
                    if nxgd2[i].has_key(j):
                        edges2 = nxgd2[i][j]
                    else:
                        edges2 = []
                    compare_edges = cmp(len(edges1),len(edges2))
                    if compare_edges != 0:
                        return compare_edges
            return 0
        else:
            nxgd1 = self._nxg.adj
            nxgd2 = other._nxg.adj
            for i in v1:
                for j in v2:
                    if nxgd1[i].has_key(j):
                        edges1 = nxgd1[i][j]
                    else:
                        edges1 = []
                    if nxgd2[i].has_key(j):
                        edges2 = nxgd2[i][j]
                    else:
                        edges2 = []
                    compare_edges = cmp(sorted(edges1, reverse=True),sorted(edges2, reverse=True))
                    if compare_edges != 0:
                        return compare_edges
            return 0

    def __contains__(self, vertex):
        """
        Return True if vertex is one of the vertices of this graph, i.e.,
        is equal to one of the vertices.

        INPUT:
            vertex -- an integer

        OUTPUT:
            bool -- True or False

        EXAMPLES:
            sage: g = Graph({0:[1,2,3], 2:[5]}); g
            Graph on 5 vertices
            sage: 2 in g
            True
            sage: 10 in g
            False

        """
        return vertex in self._nxg

    def __getitem__(self,vertex):
        """
        G[vertex] returns the neighbors (in & out if digraph) of vertex.

        """
        return self.neighbors(vertex)

    def __iter__(self):
        """
        Return an iterator over the vertices which allows \code{for v in G} syntax.

        """
        return self.vertex_iterator()

    def __len__(self):
        """
        len(G) returns the number of vertices in G.

        """
        return len(self._nxg.adj)

    def __str__(self):
        """
        str(G) returns the name of the graph, unless the name is the empty string, in
        which case it returns the default representation.

        """
        if self._nxg.name != '':
            return self._nxg.name
        else:
            return repr(self)

    def __hash__(self):
        """
        Since graphs are mutable, they should not be hashable, so we return a type error.

        EXAMPLES:
            sage: hash(Graph())
            Traceback (most recent call last):
            ...
            TypeError: graphs are mutable, and thus not hashable
        """
        raise TypeError, "graphs are mutable, and thus not hashable"

    def _latex_(self):
        """
        To include a graph in LaTeX document, see function
        Graph.write_to_eps().

        """
        raise NotImplementedError('To include a graph in LaTeX document, see function Graph.write_to_eps().')

    def copy(self):
        """
        Creates a copy of the graph.

        EXAMPLES:
            sage: g=Graph({0:[0,1,1,2]},loops=True,multiedges=True)
            sage: g==g.copy()
            True
            sage: g=DiGraph({0:[0,1,1,2],1:[0,1]},loops=True,multiedges=True)
            sage: g==g.copy()
            True

        Note that vertex associations are also kept:
            sage: d = {0 : graphs.DodecahedralGraph(), 1 : graphs.FlowerSnark(), 2 : graphs.MoebiusKantorGraph(), 3 : graphs.PetersenGraph() }
            sage: T = graphs.TetrahedralGraph()
            sage: T.set_vertices(d)
            sage: T2 = T.copy()
            sage: T2.get_vertex(0)
            Dodecahedron: Graph on 20 vertices

        Notice that the copy is at least as deep as the objects:
            sage: T2.get_vertex(0) is T.get_vertex(0)
            False
            sage: T2.get_vertex(0)._nxg is T.get_vertex(0)._nxg
            False

        """
        if self.is_directed():
            G = DiGraph(self._nxg.copy(), name=self._nxg.name, pos=self._pos, boundary=self._boundary)
        else:
            G = Graph(self._nxg.copy(), name=self._nxg.name, pos=self._pos, boundary=self._boundary)
        if hasattr(self, '_assoc'):
            from copy import copy
            G._assoc = {}
            for v in self._assoc:
                try:
                    G._assoc[v] = self._assoc[v].copy()
                except:
                    G._assoc[v] = copy(self._assoc[v])
        return G

    def _matrix_(self, R=None):
        """

        Returns the adjacency matrix of the graph over the specified ring.

        EXAMPLES:
            sage: G = graphs.CompleteBipartiteGraph(2,3)
            sage: m = matrix(G); m.parent()
            Full MatrixSpace of 5 by 5 sparse matrices over Integer Ring
            sage: m
            [0 0 1 1 1]
            [0 0 1 1 1]
            [1 1 0 0 0]
            [1 1 0 0 0]
            [1 1 0 0 0]
            sage: factor(m.charpoly())
            x^3 * (x^2 - 6)
        """
        if R is None:
            return self.am()
        else:
            return self.am().change_ring(R)

    def networkx_graph(self):
        """
        Creates a new NetworkX graph from the SAGE graph.

        EXAMPLE:
            sage: G = graphs.TetrahedralGraph()
            sage: N = G.networkx_graph()
            sage: type(N)
            <class 'networkx.xgraph.XGraph'>

        Note that this returns a copy of the actual internal object,
        not the actual internal networkX object.

            sage: G = graphs.TetrahedralGraph()
            sage: N = G.networkx_graph()
            sage: G._nxg is N
            False

        """
        return self._nxg.copy()

    def networkx_info(self, vertex=None):
        """
        Returns NetworkX information about the graph or the given vertex.

        """
        self._nxg.info(vertex)

    def get_pos(self):
        """
        Returns the position dictionary, a dictionary specifying the coordinates
        of each vertex.
        """
        return self._pos

    def set_pos(self, pos):
        """
        Sets the position dictionary, a dictionary specifying the
        coordinates of each vertex.
        """
        self._pos = pos

    ### General properties

    def name(self, new=None):
        """
        Returns the name of the (di)graph.

        INPUT:
        new -- if not None, then this becomes the new name of the (di)graph.
        set_to_none -- if True, removes any name

        EXAMPLE:
            sage: d = {0: [1,4,5], 1: [2,6], 2: [3,7], 3: [4,8], 4: [9], 5: [7, 8], 6: [8,9], 7: [9]}
            sage: G = Graph(d); G
            Graph on 10 vertices
            sage: G.name("Petersen Graph"); G
            'Petersen Graph'
            Petersen Graph: Graph on 10 vertices
            sage: G.name(new=""); G
            Graph on 10 vertices
            sage: G.name()

        """
        if new is None:
            if self._nxg.name != '':
                return self._nxg.name
            else:
                return None

        if not isinstance(new, str):
            raise TypeError, "New name must be a string."

        self._nxg.name = new
        if new != '':
            return self._nxg.name
        else:
            return None

    def loops(self, new=None):
        """
        Returns whether loops are permitted in the graph.

        INPUT:
        new -- boolean, changes whether loops are permitted in the graph.

        EXAMPLE:
            sage: G = Graph(); G
            Graph on 0 vertices
            sage: G.loops(True)

            sage: D = DiGraph(); D
            Digraph on 0 vertices
            sage: D.loops()
            False
            sage: D.loops(True)
            sage: D.loops()
            True

        """
        if new is not None:
            if new:
                self._nxg.allow_selfloops()
            else:
                self._nxg.ban_selfloops()
        else: return self._nxg.selfloops

    def multiple_edges(self, new=None):
        """
        Returns whether multiple edges are permitted in the (di)graph.

        INPUT:
        new -- boolean. If specified, changes whether multiple edges are
        permitted in the graph.

        EXAMPLE:
            sage: G = Graph(multiedges=True); G
            Multi-graph on 0 vertices
            sage: G.multiple_edges(False); G
            Graph on 0 vertices
            sage: D = DiGraph(multiedges=True); D
            Multi-digraph on 0 vertices
            sage: D.multiple_edges(False); D
            Digraph on 0 vertices

        """
        if new is not None:
            if new:
                self._nxg.allow_multiedges()
            else:
                self._nxg.ban_multiedges()
        else: return self._nxg.multiedges

    def weighted(self, new=None):
        """
        Returns whether the (di)graph is to be considered as a weighted (di)graph.

        Note that edge weightings can still exist for (di)graphs G where
        G.weighted() is False, but equality is tested differently.

        EXAMPLE:
        Here we have two graphs with different labels, but weighted is False
        for both, so we just check for the presence of edges:
            sage: G = Graph({0:{1:'a'}})
            sage: H = Graph({0:{1:'b'}})
            sage: G == H
            True

        Now one is weighted and the other is not, so the comparison is done as
        if neither is weighted:
            sage: G.weighted(True)
            sage: H.weighted()
            False
            sage: G == H
            True

        However, if both are weighted, then we finally compare 'a' to 'b'.
            sage: H.weighted(True)
            sage: G == H
            False

        """
        if new is not None:
            if new:
                self._weighted = new
        else:
            return self._weighted

    def density(self):
        """
        Returns the density (number of edges divided by number of possible
        edges).

        In the case of a multigraph, raises an error, since there is an
        infinite number of possible edges.

        EXAMPLE:
            sage: d = {0: [1,4,5], 1: [2,6], 2: [3,7], 3: [4,8], 4: [9], 5: [7, 8], 6: [8,9], 7: [9]}
            sage: G = Graph(d); G.density()
            1/3
            sage: G = Graph({0:[1,2], 1:[0] }); G.density()
            2/3
            sage: G = DiGraph({0:[1,2], 1:[0] }); G.density()
            1/2

        Note that there are more possible edges on a looped graph:
            sage: G.loops(True)
            sage: G.density()
            1/3

        """
        if self.multiple_edges():
            raise TypeError("Density is not well-defined for multigraphs.")
        from sage.rings.rational import Rational
        n = self.order()
        if self.loops():
            if self.is_directed():
                return Rational(self.size())/Rational(n**2)
            else:
                return Rational(self.size())/Rational((n**2 + n)/2)
        else:
            if self.is_directed():
                return Rational(self.size())/Rational((n**2 - n))
            else:
                return Rational(self.size())/Rational((n**2 - n)/2)

    def to_simple(self):
        """
        Returns a simple version of itself (i.e., undirected and loops
        and multiple edges are removed).

        EXAMPLE:
            sage: G = DiGraph(loops=True,multiedges=True)
            sage: G.add_edges( [ (0,0), (1,1), (2,2), (2,3), (2,3), (3,2) ] )
            sage: G.edges(labels=False)
            [(0, 0), (1, 1), (2, 2), (2, 3), (2, 3), (3, 2)]
            sage: H=G.to_simple()
            sage: H.edges(labels=False)
            [(2, 3)]
            sage: H.is_directed()
            False
            sage: H.loops()
            False
            sage: H.multiple_edges()
            False

        """
        g=self.to_undirected()
        g.loops(False)
        g.multiple_edges(False)
        return g


    def order(self):
        """
        Returns the number of vertices.

        """
        return self._nxg.order()

    def size(self):
        """
        Returns the number of edges.

        """
        return self._nxg.size()

    ### Vertex handlers

    def has_vertex(self, vertex):
        """
        Indicates whether vertex is a vertex of the graph.

        EXAMPLE:
            sage: graphs.PetersenGraph().has_vertex(99)
            False

        """
        return self._nxg.has_node(vertex)

    def add_vertex(self, name=None):
        """
        Creates an isolated vertex.  If the vertex already exists, then nothing is done.

        INPUT:
        n -- Name of the new vertex. If no name is specified, then the vertex
        will be represented by the least integer not already representing a
        vertex. Name must be an immutable object.

        As it is implemented now, if a graph $G$ has a large number of
        vertices with numeric labels, then G.add_vertex() could
        potentially be slow.

        EXAMPLES:
            sage: G = Graph(); G.add_vertex(); G
            Graph on 1 vertex

            sage: D = DiGraph(); D.add_vertex(); D
            Digraph on 1 vertex

        """
        if name is None: # then find an integer to use as a key
            i = 0
            while self.has_vertex(i):
                i=i+1
            self._nxg.add_node(i)
        else:
            self._nxg.add_node(name)

    def add_vertices(self, vertices):
        """
        Add vertices to the (di)graph from an iterable container of vertices.
        Vertices that already exist in the graph will not be added again.

        EXAMPLES:
            sage: d = {0: [1,4,5], 1: [2,6], 2: [3,7], 3: [4,8], 4: [9], 5: [7,8], 6: [8,9], 7: [9]}
            sage: G = Graph(d)
            sage: G.add_vertices([10,11,12])
            sage: G.vertices()
            [0, 1, 2, 3, 4, 5, 6, 7, 8, 9, 10, 11, 12]
            sage: G.add_vertices(graphs.CycleGraph(25).vertices())
            sage: G.vertices()
            [0, 1, 2, 3, 4, 5, 6, 7, 8, 9, 10, 11, 12, 13, 14, 15, 16, 17, 18, 19, 20, 21, 22, 23, 24]

        """
        self._nxg.add_nodes_from(vertices)

    def delete_vertex(self, vertex):
        """
        Deletes vertex, removing all incident edges.  Deleting a non-existant
        vertex will raise an exception.

        EXAMPLES:
            sage: G = graphs.WheelGraph(9)
            sage: G.delete_vertex(0); G.show()

            sage: D = DiGraph({0:[1,2,3,4,5],1:[2],2:[3],3:[4],4:[5],5:[1]})
            sage: D.delete_vertex(0); D
            Digraph on 5 vertices
            sage: D.vertices()
            [1, 2, 3, 4, 5]
            sage: D.delete_vertex(0)
            Traceback (most recent call last):
            ...
            NetworkXError: node 0 not in graph

        """
        self._nxg.delete_node(vertex)

    def delete_vertices(self, vertices):
        """
        Remove vertices from the (di)graph taken from an iterable container of
        vertices.  Deleting a non-existant vertex will raise an exception.

        EXAMPLE:
            sage: D = DiGraph({0:[1,2,3,4,5],1:[2],2:[3],3:[4],4:[5],5:[1]})
            sage: D.delete_vertices([1,2,3,4,5]); D
            Digraph on 1 vertex
            sage: D.vertices()
            [0]
            sage: D.delete_vertices([1])
            Traceback (most recent call last):
            ...
            NetworkXError: node 1 not in graph

        """
        self._nxg.delete_nodes_from(vertices)

    def get_boundary(self):
        return self._boundary

    def set_boundary(self, boundary):
        if isinstance(boundary,list):
            self._boundary = boundary

    def vertex_boundary(self, vertices1, vertices2=None):
        """
        Returns a list of all vertices in the external boundary of vertices1,
        intersected with vertices2. If vertices2 is None, then vertices2 is the
        complement of vertices1.  This is much faster if vertices1 is smaller than
        vertices2.

        The external boundary of a set of vertices is the union of the
        neighborhoods of each vertex in the set.  Note that in this
        implementation, since vertices2 defaults to the complement of
        vertices1, if a vertex $v$ has a loop, then vertex_boundary(v)
        will not contain $v$.

        EXAMPLE:
            sage: G = graphs.CubeGraph(4)
            sage: l = ['0111', '0000', '0001', '0011', '0010', '0101', '0100', '1111', '1101', '1011', '1001']
            sage: G.vertex_boundary(['0000', '1111'], l)
            ['0010', '0100', '0001', '0111', '1011', '1101']

        """
        return self._nxg.node_boundary(vertices1, vertices2)

    def set_vertices(self, vertex_dict):
        """
        Associate arbitrary objects with each vertex, via an association dictionary.

        INPUT:
            vertex_dict -- the association dictionary

        EXAMPLES:
            sage: d = {0 : graphs.DodecahedralGraph(), 1 : graphs.FlowerSnark(), 2 : graphs.MoebiusKantorGraph(), 3 : graphs.PetersenGraph() }
            sage: d[2]
            Moebius-Kantor Graph: Graph on 16 vertices
            sage: T = graphs.TetrahedralGraph()
            sage: T.vertices()
            [0, 1, 2, 3]
            sage: T.set_vertices(d)
            sage: T.get_vertex(1)
            Flower Snark: Graph on 20 vertices

        """
        try:
            for v in vertex_dict:
                self._assoc[v] = vertex_dict[v]
        except:
            self._assoc = {}
            for v in vertex_dict:
                self._assoc[v] = vertex_dict[v]

    def set_vertex(self, vertex, object):
        """
        Associate an arbitrary object with a vertex.

        INPUT:
            vertex -- which vertex
            object -- object to associate to vertex

        EXAMPLE:
            sage: T = graphs.TetrahedralGraph()
            sage: T.vertices()
            [0, 1, 2, 3]
            sage: T.set_vertex(1, graphs.FlowerSnark())
            sage: T.get_vertex(1)
            Flower Snark: Graph on 20 vertices

        """
        try:
            self._assoc[vertex] = object
        except:
            self._assoc = {}
            self._assoc[vertex] = object

    def get_vertex(self, vertex):
        """
        Retrieve the object associated with a given vertex.

        INPUT:
            vertex -- the given vertex

        EXAMPLES:
            sage: d = {0 : graphs.DodecahedralGraph(), 1 : graphs.FlowerSnark(), 2 : graphs.MoebiusKantorGraph(), 3 : graphs.PetersenGraph() }
            sage: d[2]
            Moebius-Kantor Graph: Graph on 16 vertices
            sage: T = graphs.TetrahedralGraph()
            sage: T.vertices()
            [0, 1, 2, 3]
            sage: T.set_vertices(d)
            sage: T.get_vertex(1)
            Flower Snark: Graph on 20 vertices

        """
        try:
            return self._assoc[vertex]
        except:
            return None

    def get_vertices(self, verts=None):
        """
        Return a dictionary of the objects associated to each vertex.

        INPUT:
            verts -- iterable container of vertices

        EXAMPLES:
            sage: d = {0 : graphs.DodecahedralGraph(), 1 : graphs.FlowerSnark(), 2 : graphs.MoebiusKantorGraph(), 3 : graphs.PetersenGraph() }
            sage: T = graphs.TetrahedralGraph()
            sage: T.set_vertices(d)
            sage: T.get_vertices([1,2])
            {1: Flower Snark: Graph on 20 vertices,
             2: Moebius-Kantor Graph: Graph on 16 vertices}

        """
        if verts is None:
            verts = self.vertices()
        output = {}
        for v in verts:
            try:
                output[v] = self._assoc[v]
            except:
                output[v] = None
        return output

    def set_edge_label(self, u, v, l):
        """
        Set the edge label of a given edge.

        NOTE:
            There can be only one edge from u to v for this to make sense.
        Otherwise, an error is raised.

        INPUT:
            u, v -- the vertices (and direction if digraph) of the edge
            l -- the new label

        EXAMPLE:
            sage: SD = DiGraph( { 1:[18,2], 2:[5,3], 3:[4,6], 4:[7,2], 5:[4], 6:[13,12], 7:[18,8,10], 8:[6,9,10], 9:[6], 10:[11,13], 11:[12], 12:[13], 13:[17,14], 14:[16,15], 15:[2], 16:[13], 17:[15,13], 18:[13] } )
            sage: SD.set_edge_label(1, 18, 'discrete')
            sage: SD.set_edge_label(4, 7, 'discrete')
            sage: SD.set_edge_label(2, 5, 'h = 0')
            sage: SD.set_edge_label(7, 18, 'h = 0')
            sage: SD.set_edge_label(7, 10, 'aut')
            sage: SD.set_edge_label(8, 10, 'aut')
            sage: SD.set_edge_label(8, 9, 'label')
            sage: SD.set_edge_label(8, 6, 'no label')
            sage: SD.set_edge_label(13, 17, 'k > h')
            sage: SD.set_edge_label(13, 14, 'k = h')
            sage: SD.set_edge_label(17, 15, 'v_k finite')
            sage: SD.set_edge_label(14, 15, 'v_k m.c.r.')
            sage: posn = {1:[ 3,-3],  2:[0,2],  3:[0, 13],  4:[3,9],  5:[3,3],  6:[16, 13], 7:[6,1],  8:[6,6],  9:[6,11], 10:[9,1], 11:[10,6], 12:[13,6], 13:[16,2], 14:[10,-6], 15:[0,-10], 16:[14,-6], 17:[16,-10], 18:[6,-4]}
            sage: SD.plot(pos=posn, vertex_size=400, vertex_colors={'#FFFFFF':range(1,19)}, edge_labels=True).show()

            sage: G = graphs.HeawoodGraph()
            sage: for u,v,l in G.edges():
            ...    G.set_edge_label(u,v,'(' + str(u) + ',' + str(v) + ')')
            sage: G.edges()
                [(0, 1, '(0,1)'),
                 (0, 5, '(0,5)'),
                 (0, 13, '(0,13)'),
                 ...
                 (11, 12, '(11,12)'),
                 (12, 13, '(12,13)')]

            sage: g = Graph({0: [0,1,1,2]}, loops=True, multiedges=True)
            sage: g.set_edge_label(0,0,'test')
            sage: g.edges()
            [(0, 0, 'test'), (0, 1, None), (0, 1, None), (0, 2, None)]
            sage: g.add_edge(0,0,'test2')
            sage: g.set_edge_label(0,0,'test3')
            Traceback (most recent call last):
            ...
            RuntimeError: Cannot set edge label, since there are multiple edges from 0 to 0.

        """
        if self.has_edge(u, v):
            if self.multiple_edges():
                if len(self._nxg.adj[u][v]) > 1:
                    raise RuntimeError("Cannot set edge label, since there are multiple edges from %s to %s."%(u,v))
                if self.is_directed():
                    self._nxg.adj[u][v] = [l]
                else:
                    self._nxg.adj[u][v] = [l]
                    self._nxg.adj[v][u] = [l]
            else:
                if self.is_directed():
                    self._nxg.adj[u][v] = l
                else:
                    self._nxg.adj[u][v] = l
                    self._nxg.adj[v][u] = l

    def loop_vertices(self):
        """
        Returns a list of vertices with loops.

        EXAMPLE:
            sage: G = Graph({0 : [0], 1: [1,2,3], 2: [3]}, loops=True)
            sage: G.loop_vertices()
            [0, 1]

        """
        return self._nxg.nodes_with_selfloops()

    def has_edge(self, u, v=None, label=None):
        r"""
        Returns True if (u, v) is an edge, False otherwise.

        INPUT:
        The following forms are accepted by NetworkX:

        G.has_edge( 1, 2 )
        G.has_edge( (1, 2) )
        G.has_edge( 1, 2, 'label' )

        EXAMPLE:
            sage: graphs.EmptyGraph().has_edge(9,2)
            False
            sage: DiGraph().has_edge(9,2)
            False
            sage: G = Graph()
            sage: G.add_edge(0,1,"label")
            sage: G.has_edge(0,1,"different label")
            False
            sage: G.has_edge(0,1,"label")
            True

        """
        return self._nxg.has_edge(u, v, label)

    def clear(self):
        """
        Empties the graph of vertices and edges and removes name,
        boundary, associated objects, and position information.

        EXAMPLE:
            sage: G=graphs.CycleGraph(4); G.set_vertices({0:'vertex0'})
            sage: G.order(); G.size()
            4
            4
            sage: len(G._pos)
            4
            sage: G.name()
            'Cycle graph'
            sage: G.get_vertex(0)
            'vertex0'
            sage: G.clear()
            sage: G.order(); G.size()
            0
            0
            sage: len(G._pos)
            0
            sage: G.name()
            sage: G.get_vertex(0)

        """
        self._nxg.clear()
        self._pos=[]
        self._boundary=[]
        self._assoc=None

    def neighbors(self, vertex):
        """
        Return a list of neighbors (in and out if directed) of vertex.

        EXAMPLE:
            sage: P = graphs.PetersenGraph()
            sage: list(P.neighbor_iterator(3))
            [8, 2, 4]

        """
        return list(self.neighbor_iterator(vertex))

    def random_subgraph(self, p, inplace=False, create_using=None):
        """
        Return a random subgraph that contains each vertex with prob. p.

        EXAMPLE:
            sage: P = graphs.PetersenGraph()
            sage: P.random_subgraph(.25) # random
            Subgraph of (Petersen graph): Graph on 3 vertices

        """
        vertices = []
        p = float(p)
        for v in self:
            if random() < p:
                vertices.append(v)
        return self.subgraph(vertices=vertices, inplace=inplace, create_using=create_using)

    def vertex_iterator(self, vertices=None):
        """
        Returns an iterator over the given vertices. Returns False if not given
        a vertex, sequence, iterator or None. None is equivalent to a list of
        every vertex.

        INPUT:
            vertices -- iterated vertices are these intersected with the
                vertices of the (di)graph

        EXAMPLE:
            sage: P = graphs.PetersenGraph()
            sage: for v in P.vertex_iterator():
            ...    print v
            ...
            0
            1
            2
            3
            4
            5
            6
            7
            8
            9

        Note that since the intersection option is available, the
        vertex_iterator() function is sub-optimal, speedwise, but note the
        following optimization:
            sage: timeit V = P.vertices()                   # not tested
            100000 loops, best of 3: 8.85 [micro]s per loop
            sage: timeit V = list(P.vertex_iterator())      # not tested
            100000 loops, best of 3: 5.74 [micro]s per loop
            sage: timeit V = list(P._nxg.adj.iterkeys())    # not tested
            100000 loops, best of 3: 3.45 [micro]s per loop

        In other words, if you want a fast vertex iterator, call the dictionary
        directly.

        """
        return self._nxg.prepare_nbunch(vertices)

    def vertices(self, boundary_first=False):
        """
        Return a list of the vertices.

        INPUT:
            boundary_first -- Return the boundary vertices first.

        EXAMPLE:
            sage: P = graphs.PetersenGraph()
            sage: P.vertices()
            [0, 1, 2, 3, 4, 5, 6, 7, 8, 9]

        Note that the output of the vertices() function is always sorted. This
        is sub-optimal, speedwise, but note the following optimizations:
            sage: timeit V = P.vertices()                     # not tested
            100000 loops, best of 3: 8.85 [micro]s per loop
            sage: timeit V = list(P.vertex_iterator())        # not tested
            100000 loops, best of 3: 5.74 [micro]s per loop
            sage: timeit V = list(P._nxg.adj.iterkeys())      # not tested
            100000 loops, best of 3: 3.45 [micro]s per loop

        In other words, if you want a fast vertex iterator, call the dictionary
        directly.

        """
        if not boundary_first:
            return sorted(list(self.vertex_iterator()))

        bdy_verts = []
        int_verts = []
        for v in self.vertex_iterator():
            if v in self._boundary:
                bdy_verts.append(v)
            else:
                int_verts.append(v)
        return sorted(bdy_verts) + sorted(int_verts)

    def relabel(self, perm, inplace=True):
        r"""
        Uses a dictionary, list, or permutation to relabel the (di)graph.
        If perm is a dictionary d, each old vertex v is a key in the
        dictionary, and its new label is d[v].

        If perm is a list, we think of it as a map $i \mapsto perm[i]$
        with the assumption that the vertices are $\{0,1,...,n-1\}$.

        If perm is a permutation, the permutation is simply applied to
        the graph, under the assumption that the vertices are
        $\{0,1,...,n-1\}$.  The permutation acts on the set
        $\{1,2,...,n\}$, where we think of $n = 0$.


        INPUT:
            inplace -- default is True. If True, modifies the graph and returns
                nothing. If False, returns a relabeled copy of the graph.

        EXAMPLES:
            sage: G = graphs.PathGraph(3)
            sage: G.am()
            [0 1 0]
            [1 0 1]
            [0 1 0]

        Relabeling using a dictionary:
            sage: G.relabel({1:2,2:1}, inplace=False).am()
            [0 0 1]
            [0 0 1]
            [1 1 0]

        Relabeling using a list:
            sage: G.relabel([0,2,1], inplace=False).am()
            [0 0 1]
            [0 0 1]
            [1 1 0]

        Relabeling using a SAGE permutation:
            sage: from sage.groups.perm_gps.permgroup_named import SymmetricGroup
            sage: S = SymmetricGroup(3)
            sage: gamma = S('(1,2)')
            sage: G.relabel(gamma, inplace=False).am()
            [0 0 1]
            [0 0 1]
            [1 1 0]

        """
        if not inplace:
            G = self.copy()
            G.relabel(perm, True)
            return G
        if type(perm) == list:
            if isinstance(self, Graph):
                oldd = self._nxg.adj
                newd = {}
                for v in oldd.iterkeys():
                    oldtempd = oldd[v]
                    newtempd = {}
                    for w in oldtempd.iterkeys():
                        newtempd[perm[w]] = oldtempd[w]
                    newd[perm[v]] = newtempd
                self._nxg.adj = newd
            else: # DiGraph
                oldsucc = self._nxg.succ
                oldpred = self._nxg.pred
                newsucc = {}
                newpred = {}
                for v in oldsucc.iterkeys():
                    oldtempsucc = oldsucc[v]
                    newtempsucc = {}
                    for w in oldtempsucc.iterkeys():
                        newtempsucc[perm[w]] = oldtempsucc[w]
                    newsucc[perm[v]] = newtempsucc
                for v in oldpred.iterkeys():
                    oldtemppred = oldpred[v]
                    newtemppred = {}
                    for w in oldtemppred.iterkeys():
                        newtemppred[perm[w]] = oldtemppred[w]
                    newpred[perm[v]] = newtemppred
                self._nxg.adj = newsucc
                self._nxg.succ = self._nxg.adj
                self._nxg.pred = newpred

        from sage.groups.perm_gps.permgroup_element import PermutationGroupElement
        if type(perm) == PermutationGroupElement:
            n = self.order()
            dict = {}
            llist = perm.list()
            for i in xrange(1,n):
                dict[i] = llist[i-1]%n
            if n > 0:
                dict[0] = llist[n-1]%n
            perm = dict

        if type(perm) == type({}):
            keys = perm.keys()
            verts = self.vertices()
            for v in verts:
                if v not in keys:
                    perm[v] = v
            for v in perm.iterkeys():
                if v in verts:
                    try:
                        ddddd = {perm[v]:0}
                    except TypeError:
                        raise ValueError, "perm dictionary must be of the format {a:a1, b:b1, ...} where a,b,... are vertices and a1,b1,... are hashable"
            if isinstance(self, Graph):
                oldd = self._nxg.adj
                newd = {}
                for v in oldd.iterkeys():
                    oldtempd = oldd[v]
                    newtempd = {}
                    for w in oldtempd.iterkeys():
                        newtempd[perm[w]] = oldtempd[w]
                    newd[perm[v]] = newtempd
                self._nxg.adj = newd
            else: # DiGraph
                oldsucc = self._nxg.succ
                oldpred = self._nxg.pred
                newsucc = {}
                newpred = {}
                for v in oldsucc.iterkeys():
                    oldtempsucc = oldsucc[v]
                    newtempsucc = {}
                    for w in oldtempsucc.iterkeys():
                        newtempsucc[perm[w]] = oldtempsucc[w]
                    newsucc[perm[v]] = newtempsucc
                for v in oldpred.iterkeys():
                    oldtemppred = oldpred[v]
                    newtemppred = {}
                    for w in oldtemppred.iterkeys():
                        newtemppred[perm[w]] = oldtemppred[w]
                    newpred[perm[v]] = newtemppred
                self._nxg.adj = newsucc
                self._nxg.succ = self._nxg.adj
                self._nxg.pred = newpred

    ### Representations

    def adjacency_matrix(self, sparse=True, boundary_first=False):
        """
        Returns the adjacency matrix of the (di)graph. Each vertex is
        represented by its position in the list returned by the vertices()
        function.

        The matrix returned is over the integers.  If a different ring
        is desired, use either the change_ring function or the matrix
        function.

        INPUT:
            sparse -- whether to represent with a sparse matrix
            boundary_first -- whether to represent the boundary vertices in
                the upper left block

        EXAMPLES:
            sage: G = graphs.CubeGraph(4)
            sage: G.adjacency_matrix()
            [0 1 1 0 1 0 0 0 1 0 0 0 0 0 0 0]
            [1 0 0 1 0 1 0 0 0 1 0 0 0 0 0 0]
            [1 0 0 1 0 0 1 0 0 0 1 0 0 0 0 0]
            [0 1 1 0 0 0 0 1 0 0 0 1 0 0 0 0]
            [1 0 0 0 0 1 1 0 0 0 0 0 1 0 0 0]
            [0 1 0 0 1 0 0 1 0 0 0 0 0 1 0 0]
            [0 0 1 0 1 0 0 1 0 0 0 0 0 0 1 0]
            [0 0 0 1 0 1 1 0 0 0 0 0 0 0 0 1]
            [1 0 0 0 0 0 0 0 0 1 1 0 1 0 0 0]
            [0 1 0 0 0 0 0 0 1 0 0 1 0 1 0 0]
            [0 0 1 0 0 0 0 0 1 0 0 1 0 0 1 0]
            [0 0 0 1 0 0 0 0 0 1 1 0 0 0 0 1]
            [0 0 0 0 1 0 0 0 1 0 0 0 0 1 1 0]
            [0 0 0 0 0 1 0 0 0 1 0 0 1 0 0 1]
            [0 0 0 0 0 0 1 0 0 0 1 0 1 0 0 1]
            [0 0 0 0 0 0 0 1 0 0 0 1 0 1 1 0]

            sage: matrix(GF(2),G) # matrix over GF(2)
            [0 1 1 0 1 0 0 0 1 0 0 0 0 0 0 0]
            [1 0 0 1 0 1 0 0 0 1 0 0 0 0 0 0]
            [1 0 0 1 0 0 1 0 0 0 1 0 0 0 0 0]
            [0 1 1 0 0 0 0 1 0 0 0 1 0 0 0 0]
            [1 0 0 0 0 1 1 0 0 0 0 0 1 0 0 0]
            [0 1 0 0 1 0 0 1 0 0 0 0 0 1 0 0]
            [0 0 1 0 1 0 0 1 0 0 0 0 0 0 1 0]
            [0 0 0 1 0 1 1 0 0 0 0 0 0 0 0 1]
            [1 0 0 0 0 0 0 0 0 1 1 0 1 0 0 0]
            [0 1 0 0 0 0 0 0 1 0 0 1 0 1 0 0]
            [0 0 1 0 0 0 0 0 1 0 0 1 0 0 1 0]
            [0 0 0 1 0 0 0 0 0 1 1 0 0 0 0 1]
            [0 0 0 0 1 0 0 0 1 0 0 0 0 1 1 0]
            [0 0 0 0 0 1 0 0 0 1 0 0 1 0 0 1]
            [0 0 0 0 0 0 1 0 0 0 1 0 1 0 0 1]
            [0 0 0 0 0 0 0 1 0 0 0 1 0 1 1 0]

            sage: D = DiGraph( { 0: [1,2,3], 1: [0,2], 2: [3], 3: [4], 4: [0,5], 5: [1] } )
            sage: D.adjacency_matrix()
            [0 1 1 1 0 0]
            [1 0 1 0 0 0]
            [0 0 0 1 0 0]
            [0 0 0 0 1 0]
            [1 0 0 0 0 1]
            [0 1 0 0 0 0]

        """
        n = self.order()
        verts = self.vertices(boundary_first=boundary_first)
        D = {}
        directed = self.is_directed()
        multiple_edges = self.multiple_edges()
        for i,j,l in self.edge_iterator():
            i = verts.index(i)
            j = verts.index(j)
            if multiple_edges and (i,j) in D:
                D[(i,j)] += 1
                if not directed:
                    D[(j,i)] += 1
            else:
                D[(i,j)] = 1
                if not directed:
                    D[(j,i)] = 1
        from sage.rings.integer_ring import IntegerRing
        from sage.matrix.constructor import matrix
        M = matrix(IntegerRing(), n, n, D, sparse=sparse)
        return M

    am = adjacency_matrix # shorter call makes life easier

    ### Cliques

    def cliques(self):
        """
        Returns the list of maximal cliques.  Each maximal clique is
        represented by a list of vertices.

        Currently only implemented for undirected graphs.  Use to_undirected
        to convert a digraph to an undirected graph.  (See examples below).

        Maximal cliques are the largest complete subgraphs containing a
        given point.  This function is based on Networkx's implementation
        of the Bron and Kerbosch Algorithm, [1].

        REFERENCE:
            [1] Coen Bron and Joep Kerbosch. (1973). Algorithm 457: Finding
                All Cliques of an Undirected Graph. Commun. ACM. v 16. n 9.
                pages 575-577. ACM Press. [Online] Available:
                http://www.ram.org/computing/rambin/rambin.html

        EXAMPLES:
            sage: (graphs.ChvatalGraph()).cliques()
            [[0, 1], [0, 4], [0, 6], [0, 9], [2, 1], [2, 3], [2, 6], [2, 8], [3, 4], [3, 7], [3, 9], [5, 1], [5, 4], [5, 10], [5, 11], [7, 1], [7, 8], [7, 11], [8, 4], [8, 10], [10, 6], [10, 9], [11, 6], [11, 9]]
            sage: D = DiGraph({0:[1,2,3], 1:[2], 3:[0,1]})
            sage: D.show(figsize=[2,2])
            sage: D.cliques()
            Traceback (most recent call last):
            ...
            TypeError: Function defined for undirected graphs only.  See documentation.
            sage: D = D.to_undirected()
            sage: D.show(figsize=[2,2])
            sage: D.cliques()
            [[0, 1, 2], [0, 1, 3]]
        """
        if (self.is_directed()):
            raise TypeError('Function defined for undirected graphs only.  See documentation.')
        else:
            import networkx.cliques
            return networkx.cliques.find_cliques(self._nxg)

    def cliques_get_max_clique_graph(self, name=''):
        """
        Returns a graph constructed with maximal cliques as vertices,
        and edges between maximal cliques with common members in
        the original graph.

        Currently only implemented for undirected graphs.  Use to_undirected
        to convert a digraph to an undirected graph.  (See examples below).

        INPUT:
           name -- The name of the new graph.

        EXAMPLES:
            sage: (graphs.ChvatalGraph()).cliques_get_max_clique_graph()
            Graph on 24 vertices
            sage: ((graphs.ChvatalGraph()).cliques_get_max_clique_graph()).show(figsize=[2,2], vertex_size=20, vertex_labels=False)
            sage: D = DiGraph({0:[1,2,3], 1:[2], 3:[0,1]})
            sage: D.show(figsize=[2,2])
            sage: D.cliques_get_max_clique_graph()
            Traceback (most recent call last):
            ...
            TypeError: Function defined for undirected graphs only.  See documentation.
            sage: D = D.to_undirected()
            sage: D.show(figsize=[2,2])
            sage: D.cliques_get_max_clique_graph()
            Graph on 2 vertices
            sage: (D.cliques_get_max_clique_graph()).show(figsize=[2,2])
        """
        if (self.is_directed()):
            raise TypeError('Function defined for undirected graphs only.  See documentation.')
        else:
            import networkx.cliques
            return Graph(networkx.cliques.make_max_clique_graph(self._nxg, name=name, create_using=networkx.xgraph.XGraph()))

    def cliques_get_clique_bipartite(self, **kwds):
        """
        Returns a bipartite graph constructed such that cliques are the
        top vertices and the bottom vertices are retained from the given graph.
        Top and bottom vertices are connected if the bottom vertex belongs to
        the clique represented by a top vertex.

        Currently only implemented for undirected graphs.  Use to_undirected
        to convert a digraph to an undirected graph.  (See examples below).

        EXAMPLES:
            sage: (graphs.ChvatalGraph()).cliques_get_clique_bipartite()
            Bipartite graph on 36 vertices
            sage: ((graphs.ChvatalGraph()).cliques_get_clique_bipartite()).show(figsize=[2,2], vertex_size=20, vertex_labels=False)
            sage: D = DiGraph({0:[1,2,3], 1:[2], 3:[0,1]})
            sage: D.show(figsize=[2,2])
            sage: D.cliques_get_clique_bipartite()
            Traceback (most recent call last):
            ...
            TypeError: Function defined for undirected graphs only.  See documentation.
            sage: D = D.to_undirected()
            sage: D.show(figsize=[2,2])
            sage: D.cliques_get_clique_bipartite()
            Bipartite graph on 6 vertices
            sage: (D.cliques_get_clique_bipartite()).show(figsize=[2,2])
        """
        if (self.is_directed()):
            raise TypeError('Function defined for undirected graphs only.  See documentation.')
        else:
            import networkx.cliques
            from bipartite_graph import BipartiteGraph
            return BipartiteGraph(networkx.cliques.make_clique_bipartite(self._nxg, **kwds))

    def clique_number(self, cliques=None):
        """
        Returns the size of the largest clique of the graph (clique number).

        Currently only implemented for undirected graphs.  Use to_undirected
        to convert a digraph to an undirected graph.  (See examples below).

        INPUT:
            -- cliques - list of cliques (if already computed)

        EXAMPLES:
            sage: C = Graph('DJ{')
            sage: C.clique_number()
            4
            sage: E = C.cliques()
            sage: E
            [[4, 1, 2, 3], [4, 0]]
            sage: C.clique_number(cliques=E)
            4
            sage: D = DiGraph({0:[1,2,3], 1:[2], 3:[0,1]})
            sage: D.show(figsize=[2,2])
            sage: D.clique_number()
            Traceback (most recent call last):
            ...
            TypeError: Function defined for undirected graphs only.  See documentation.
            sage: D = D.to_undirected()
            sage: D.show(figsize=[2,2])
            sage: D.clique_number()
            3
        """
        if (self.is_directed()):
            raise TypeError('Function defined for undirected graphs only.  See documentation.')
        else:
            import networkx.cliques
            return networkx.cliques.graph_clique_number(self._nxg, cliques)

    def cliques_vertex_clique_number(self, vertices=None, with_labels=False, cliques=None):
        r"""
        Returns a list of sizes of the largest maximal cliques containing
        each vertex.  (Returns a single value if only one input vertex).

        Currently only implemented for undirected graphs.  Use to_undirected
        to convert a digraph to an undirected graph.  (See examples below).

        INPUT:
            -- vertices - the vertices to inspect (default is entire graph)
            -- with_labels - (boolean) default False returns list as above
                             True returns a dictionary keyed by vertex labels
            -- cliques - list of cliques (if already computed)

        EXAMPLES:
            sage: C = Graph('DJ{')
            sage: C.cliques_vertex_clique_number()
            [2, 4, 4, 4, 4]
            sage: E = C.cliques()
            sage: E
            [[4, 1, 2, 3], [4, 0]]
            sage: C.cliques_vertex_clique_number(cliques=E)
            [2, 4, 4, 4, 4]
            sage: F = graphs.Grid2dGraph(2,3)
            sage: F.cliques_vertex_clique_number(with_labels=True)
            {(0, 1): 2, (1, 2): 2, (0, 0): 2, (1, 1): 2, (1, 0): 2, (0, 2): 2}
            sage: F.cliques_vertex_clique_number(vertices=[(0, 1), (1, 2)])
            [2, 2]
            sage: D = DiGraph({0:[1,2,3], 1:[2], 3:[0,1]})
            sage: D.show(figsize=[2,2])
            sage: D.cliques_vertex_clique_number()
            Traceback (most recent call last):
            ...
            TypeError: Function defined for undirected graphs only.  See documentation.
            sage: D = D.to_undirected()
            sage: D.show(figsize=[2,2])
            sage: D.cliques_vertex_clique_number()
            [3, 3, 3, 3]
        """
        if (self.is_directed()):
            raise TypeError('Function defined for undirected graphs only.  See documentation.')
        else:
            import networkx.cliques
            return networkx.cliques.node_clique_number(self._nxg, vertices, with_labels, cliques)

    def cliques_number_of(self, vertices=None, cliques=None, with_labels=False):
        """
        Returns a list of the number of maximal cliques containing
        each vertex.  (Returns a single value if only one input vertex).

        Currently only implemented for undirected graphs.  Use to_undirected
        to convert a digraph to an undirected graph.  (See examples below).

        INPUT:
            -- vertices - the vertices to inspect (default is entire graph)
            -- with_labels - (boolean) default False returns list as above
                             True returns a dictionary keyed by vertex labels
            -- cliques - list of cliques (if already computed)

        EXAMPLES:
            sage: C = Graph('DJ{')
            sage: C.cliques_number_of()
            [1, 1, 1, 1, 2]
            sage: E = C.cliques()
            sage: E
            [[4, 1, 2, 3], [4, 0]]
            sage: C.cliques_number_of(cliques=E)
            [1, 1, 1, 1, 2]
            sage: F = graphs.Grid2dGraph(2,3)
            sage: F.cliques_number_of(with_labels=True)
            {(0, 1): 3, (1, 2): 2, (0, 0): 2, (1, 1): 3, (1, 0): 2, (0, 2): 2}
            sage: F.cliques_number_of(vertices=[(0, 1), (1, 2)])
            [3, 2]
            sage: D = DiGraph({0:[1,2,3], 1:[2], 3:[0,1]})
            sage: D.show(figsize=[2,2])
            sage: D.cliques_number_of()
            Traceback (most recent call last):
            ...
            TypeError: Function defined for undirected graphs only.  See documentation.
            sage: D = D.to_undirected()
            sage: D.show(figsize=[2,2])
            sage: D.cliques_number_of()
            [2, 2, 1, 1]
        """
        if (self.is_directed()):
            raise TypeError('Function defined for undirected graphs only.  See documentation.')
        else:
            import networkx.cliques
            return networkx.cliques.number_of_cliques(self._nxg, vertices, cliques, with_labels)

    def cliques_containing_vertex(self, vertices=None, cliques=None, with_labels=False):
        """
        Returns the cliques containing each vertex, represented as a list of
        lists.  (Returns a single list if only one input vertex).

        Currently only implemented for undirected graphs.  Use to_undirected
        to convert a digraph to an undirected graph.  (See examples below).

        INPUT:
            -- vertices - the vertices to inspect (default is entire graph)
            -- with_labels - (boolean) default False returns list as above
                             True returns a dictionary keyed by vertex labels
            -- cliques - list of cliques (if already computed)

        EXAMPLES:
            sage: C = Graph('DJ{')
            sage: C.cliques_containing_vertex()
            [[[4, 0]], [[4, 1, 2, 3]], [[4, 1, 2, 3]], [[4, 1, 2, 3]], [[4, 1, 2, 3], [4, 0]]]
            sage: E = C.cliques()
            sage: E
            [[4, 1, 2, 3], [4, 0]]
            sage: C.cliques_containing_vertex(cliques=E)
            [[[4, 0]], [[4, 1, 2, 3]], [[4, 1, 2, 3]], [[4, 1, 2, 3]], [[4, 1, 2, 3], [4, 0]]]
            sage: F = graphs.Grid2dGraph(2,3)
            sage: F.cliques_containing_vertex(with_labels=True)
            {(0, 1): [[(0, 1), (0, 0)], [(0, 1), (0, 2)], [(0, 1), (1, 1)]], (1, 2): [[(1, 2), (0, 2)], [(1, 2), (1, 1)]], (0, 0): [[(0, 1), (0, 0)], [(1, 0), (0, 0)]], (1, 1): [[(0, 1), (1, 1)], [(1, 2), (1, 1)], [(1, 0), (1, 1)]], (1, 0): [[(1, 0), (0, 0)], [(1, 0), (1, 1)]], (0, 2): [[(0, 1), (0, 2)], [(1, 2), (0, 2)]]}
            sage: F.cliques_containing_vertex(vertices=[(0, 1), (1, 2)])
            [[[(0, 1), (0, 0)], [(0, 1), (0, 2)], [(0, 1), (1, 1)]], [[(1, 2), (0, 2)], [(1, 2), (1, 1)]]]
            sage: D = DiGraph({0:[1,2,3], 1:[2], 3:[0,1]})
            sage: D.show(figsize=[2,2])
            sage: D.cliques_containing_vertex()
            Traceback (most recent call last):
            ...
            TypeError: Function defined for undirected graphs only.  See documentation.
            sage: D = D.to_undirected()
            sage: D.show(figsize=[2,2])
            sage: D.cliques_containing_vertex()
            [[[0, 1, 2], [0, 1, 3]], [[0, 1, 2], [0, 1, 3]], [[0, 1, 2]], [[0, 1, 3]]]
        """
        if (self.is_directed()):
            raise TypeError('Function defined for undirected graphs only.  See documentation.')
        else:
            import networkx.cliques
            return networkx.cliques.cliques_containing_node(self._nxg, vertices, cliques, with_labels)

    ### Cluster

    def cluster_triangles(self, nbunch=None, with_labels=False):
        r"""
        Returns the number of triangles for nbunch of vertices as an
        ordered list.

        The clustering coefficient of a graph is the fraction of
        possible triangles that are triangles,
        c_i = triangles_i / (k_i*(k_i-1)/2)
        where k_i is the degree of vertex i, [1].  A coefficient for
        the whole graph is the average of the c_i.  Transitivity is
        the fraction of all possible triangles which are triangles,
        T = 3*triangles/triads, [1].

        INPUT:
            -- nbunch - The vertices to inspect.  If nbunch=None, returns
                data for all vertices in the graph
            -- with_labels - (boolean) default False returns list as above
                             True returns dict keyed by vertex labels.

        REFERENCE:
            [1] Aric Hagberg, Dan Schult and Pieter Swart. NetworkX
                documentation. [Online] Available:
                https://networkx.lanl.gov/reference/networkx/

        EXAMPLES:
            sage: (graphs.FruchtGraph()).cluster_triangles()
            [1, 1, 0, 1, 1, 1, 1, 1, 0, 1, 1, 0]
            sage: (graphs.FruchtGraph()).cluster_triangles(with_labels=True)
            {0: 1, 1: 1, 2: 0, 3: 1, 4: 1, 5: 1, 6: 1, 7: 1, 8: 0, 9: 1, 10: 1, 11: 0}
            sage: (graphs.FruchtGraph()).cluster_triangles(nbunch=[0,1,2])
            [1, 1, 0]
        """
        import networkx
        return networkx.triangles(self._nxg, nbunch, with_labels)

    def clustering_average(self):
        r"""
        Returns the average clustering coefficient.

        The clustering coefficient of a graph is the fraction of
        possible triangles that are triangles,
        c_i = triangles_i / (k_i*(k_i-1)/2)
        where k_i is the degree of vertex i, [1].  A coefficient for
        the whole graph is the average of the c_i.  Transitivity is
        the fraction of all possible triangles which are triangles,
        T = 3*triangles/triads, [1].

        REFERENCE:
            [1] Aric Hagberg, Dan Schult and Pieter Swart. NetworkX
                documentation. [Online] Available:
                https://networkx.lanl.gov/reference/networkx/

        EXAMPLES:
            sage: (graphs.FruchtGraph()).clustering_average()
            0.25
        """
        import networkx
        return networkx.average_clustering(self._nxg)

    def clustering_coeff(self, nbunch=None, with_labels=False, weights=False):
        r"""
        Returns the clustering coefficient for each vertex in nbunch
        as an ordered list.

        The clustering coefficient of a graph is the fraction of
        possible triangles that are triangles,
        c_i = triangles_i / (k_i*(k_i-1)/2)
        where k_i is the degree of vertex i, [1].  A coefficient for
        the whole graph is the average of the c_i.  Transitivity is
        the fraction of all possible triangles which are triangles,
        T = 3*triangles/triads, [1].

        INPUT:
            -- nbunch - the vertices to inspect (default None returns
                        data on all vertices in graph)
            -- with_labels - (boolean) default False returns list as above
                             True returns dict keyed by vertex labels.
            -- weights - default is False.  If both with_labels and weights
                        are True, then returns a clustering coefficient dict
                        and a dict of weights based on degree.  Weights are
                        the fraction of connected triples in the graph that
                        include the keyed vertex.

        REFERENCE:
            [1] Aric Hagberg, Dan Schult and Pieter Swart. NetworkX
                documentation. [Online] Available:
                https://networkx.lanl.gov/reference/networkx/

        EXAMPLES:
            sage: (graphs.FruchtGraph()).clustering_coeff()
            [0.33333333333333331, 0.33333333333333331, 0.0, 0.33333333333333331, 0.33333333333333331, 0.33333333333333331, 0.33333333333333331, 0.33333333333333331, 0.0, 0.33333333333333331, 0.33333333333333331, 0.0]
            sage: (graphs.FruchtGraph()).clustering_coeff(with_labels=True)
            {0: 0.33333333333333331, 1: 0.33333333333333331, 2: 0.0, 3: 0.33333333333333331, 4: 0.33333333333333331, 5: 0.33333333333333331, 6: 0.33333333333333331, 7: 0.33333333333333331, 8: 0.0, 9: 0.33333333333333331, 10: 0.33333333333333331, 11: 0.0}
            sage: (graphs.FruchtGraph()).clustering_coeff(with_labels=True,weights=True)
            ({0: 0.33333333333333331, 1: 0.33333333333333331, 2: 0.0, 3: 0.33333333333333331, 4: 0.33333333333333331, 5: 0.33333333333333331, 6: 0.33333333333333331, 7: 0.33333333333333331, 8: 0.0, 9: 0.33333333333333331, 10: 0.33333333333333331, 11: 0.0}, {0: 0.083333333333333329, 1: 0.083333333333333329, 2: 0.083333333333333329, 3: 0.083333333333333329, 4: 0.083333333333333329, 5: 0.083333333333333329, 6: 0.083333333333333329, 7: 0.083333333333333329, 8: 0.083333333333333329, 9: 0.083333333333333329, 10: 0.083333333333333329, 11: 0.083333333333333329})
            sage: (graphs.FruchtGraph()).clustering_coeff(nbunch=[0,1,2])
            [0.33333333333333331, 0.33333333333333331, 0.0]
            sage: (graphs.FruchtGraph()).clustering_coeff(nbunch=[0,1,2],with_labels=True,weights=True)
            ({0: 0.33333333333333331, 1: 0.33333333333333331, 2: 0.0}, {0: 0.083333333333333329, 1: 0.083333333333333329, 2: 0.083333333333333329})
        """
        import networkx
        return networkx.clustering(self._nxg, nbunch, with_labels, weights)

    def cluster_transitivity(self):
        r"""
        Returns the transitivity (fraction of transitive triangles)
        of the graph.

        The clustering coefficient of a graph is the fraction of
        possible triangles that are triangles,
        c_i = triangles_i / (k_i*(k_i-1)/2)
        where k_i is the degree of vertex i, [1].  A coefficient for
        the whole graph is the average of the c_i.  Transitivity is
        the fraction of all possible triangles which are triangles,
        T = 3*triangles/triads, [1].

        REFERENCE:
            [1] Aric Hagberg, Dan Schult and Pieter Swart. NetworkX
                documentation. [Online] Available:
                https://networkx.lanl.gov/reference/networkx/

        EXAMPLES:
            sage: (graphs.FruchtGraph()).cluster_transitivity()
            0.25
        """
        import networkx
        return networkx.transitivity(self._nxg)

    ### Cores

    def cores(self, with_labels=False):
        """
        Returns the core number for each vertex in an ordered list.

        'K-cores in graph theory were introduced by Seidman in 1983
        and by Bollobas in 1984 as a method of (destructively) simplifying
        graph topology to aid in analysis and visualization. They have been
        more recently defined as the following by Batagelj et al: given a
        graph G with vertices set V and edges set E, the k-core is computed
        by pruning all the vertices (with their respective edges) with degree
        less than k. That means that if a vertex u has degree d_u, and it has
        n neighbors with degree less than k, then the degree of u becomes d_u - n,
        and it will be also pruned if k > d_u - n.  This operation can be
        useful to filter or to study some properties of the graphs. For
        instance, when you compute the 2-core of graph G, you are cutting
        all the vertices which are in a tree part of graph. (A tree is a
        graph with no loops),' [1].

        INPUT:
            -- with_labels - default False returns list as described above.
                             True returns dict keyed by vertex labels.

        REFERENCE:
            [1] K-core. Wikipedia. (2007). [Online] Available:
                http://en.wikipedia.org/wiki/K-core
            [2] Boris Pittel, Joel Spencer and Nicholas Wormald. Sudden
                Emergence of a Giant k-Core in a Random Graph. (1996).
                J. Combinatorial Theory. Ser B 67. pages 111-151. [Online]
                Available: http://cs.nyu.edu/cs/faculty/spencer/papers/k-core.pdf

        EXAMPLES:
            sage: (graphs.FruchtGraph()).cores()
            [3, 3, 3, 3, 3, 3, 3, 3, 3, 3, 3, 3]
            sage: (graphs.FruchtGraph()).cores(with_labels=True)
            {0: 3, 1: 3, 2: 3, 3: 3, 4: 3, 5: 3, 6: 3, 7: 3, 8: 3, 9: 3, 10: 3, 11: 3}
        """
        import networkx.cores
        return networkx.cores.find_cores(self._nxg, with_labels)

    ### Distance

    def distance(self, u, v):
        """
        Returns the (directed) distance from u to v in the (di)graph, i.e. the
        length of the shortest path from u to v.

        EXAMPLES:
            sage: G = graphs.CycleGraph(9)
            sage: G.distance(0,1)
            1
            sage: G.distance(0,4)
            4
            sage: G.distance(0,5)
            4
            sage: G = Graph( {0:[], 1:[]} )
            sage: G.distance(0,1)
            +Infinity

        """
        return self.shortest_path_length(u, v)

    def eccentricity(self, v=None, dist_dict=None, with_labels=False):
        """
        Return the eccentricity of vertex (or vertices) v.

        The eccentricity of a vertex is the maximum distance to any other
        vertex.

        INPUT:
            v -- either a single vertex or a list of vertices. If it is not
        specified, then it is taken to be all vertices.
            dist_dict -- optional, a dict of dicts of distance.
            with_labels -- Whether to return a list or a dict.

        EXAMPLES:
            sage: G = graphs.KrackhardtKiteGraph()
            sage: G.eccentricity()
            [4, 4, 4, 4, 4, 3, 3, 2, 3, 4]
            sage: G.vertices()
            [0, 1, 2, 3, 4, 5, 6, 7, 8, 9]
            sage: G.eccentricity(7)
            2
            sage: G.eccentricity([7,8,9])
            [3, 4, 2]
            sage: G.eccentricity([7,8,9], with_labels=True) == {8: 3, 9: 4, 7: 2}
            True
            sage: G = Graph( { 0 : [], 1 : [], 2 : [1] } )
            sage: G.eccentricity()
            [+Infinity, +Infinity, +Infinity]
            sage: G = Graph({0:[]})
            sage: G.eccentricity(with_labels=True)
            {0: 0}
            sage: G = Graph({0:[], 1:[]})
            sage: G.eccentricity(with_labels=True)
            {0: +Infinity, 1: +Infinity}

        """
        import networkx
        try:
            return networkx.eccentricity(self._nxg, v, dist_dict, with_labels)
        except networkx.NetworkXError:
            from sage.rings.infinity import Infinity
            e = {}
            if v is None:
                v = self.vertices()
            elif not isinstance(v, list):
                v = [v]
            for u in v:
                e[u] = Infinity
            if with_labels:
                return e
            else:
                if len(e)==1: return e.values()[0] # return single value
                return e.values()

    def radius(self):
        """
        Returns the radius of the (di)graph.

        The radius is defined to be the minimum eccentricity of any vertex,
        where the eccentricity is the maximum distance to any other vertex.

        EXAMPLES:
        The more symmetric a graph is, the smaller (diameter - radius) is.
            sage: G = graphs.BarbellGraph(9, 3)
            sage: G.radius()
            3
            sage: G.diameter()
            6

            sage: G = graphs.OctahedralGraph()
            sage: G.radius()
            2
            sage: G.diameter()
            2

        """
        return min(self.eccentricity())

    def center(self):
        """
        Returns the set of vertices in the center, i.e. whose eccentricity is
        equal to the radius of the (di)graph.

        In other words, the center is the set of vertices achieving the
        minimum eccentricity.

        EXAMPLES:
            sage: G = graphs.DiamondGraph()
            sage: G.center()
            [1, 2]
            sage: P = graphs.PetersenGraph()
            sage: P.subgraph(P.center()) == P
            True
            sage: S = graphs.StarGraph(19)
            sage: S.center()
            [0]
            sage: G = Graph()
            sage: G.center()
            []
            sage: G.add_vertex()
            sage: G.center()
            [0]

        """
        e = self.eccentricity(with_labels=True)
        try:
            r = min(e.values())
        except:
            return []
        return [v for v in e if e[v]==r]

    def diameter(self):
        """
        Returns the largest distance between any two vertices. Returns
        Infinity if the (di)graph is not connected.

        EXAMPLES:
            sage: G = graphs.PetersenGraph()
            sage: G.diameter()
            2
            sage: G = Graph( { 0 : [], 1 : [], 2 : [1] } )
            sage: G.diameter()
            +Infinity

        Although max( {} ) is usually defined as -Infinity, since the diameter
        will never be negative, we define it to be zero:
            sage: G = graphs.EmptyGraph()
            sage: G.diameter()
            0

        """
        e = self.eccentricity()
        if not isinstance(e, list):
            e = [e]
        if len(e) == 0:
            return 0
        return max(e)

    def periphery(self):
        """
        Returns the set of vertices in the periphery, i.e. whose eccentricity
        is equal to the diameter of the (di)graph.

        In other words, the periphery is the set of vertices achieving the
        maximum eccentricity.

        EXAMPLES:
            sage: G = graphs.DiamondGraph()
            sage: G.periphery()
            [0, 3]
            sage: P = graphs.PetersenGraph()
            sage: P.subgraph(P.periphery()) == P
            True
            sage: S = graphs.StarGraph(19)
            sage: S.periphery()
            [1, 2, 3, 4, 5, 6, 7, 8, 9, 10, 11, 12, 13, 14, 15, 16, 17, 18, 19]
            sage: G = Graph()
            sage: G.periphery()
            []
            sage: G.add_vertex()
            sage: G.periphery()
            [0]

        """
        e = self.eccentricity(with_labels=True)
        try:
            r = max(e.values())
        except:
            return []
        return [v for v in e if e[v]==r]

    ### Paths

    def shortest_path(self, u, v, by_weight=False, bidirectional=True):
        """
        Returns a list of vertices representing some shortest path from u to
        v: if there is no path from u to v, the list is empty.

        INPUT:
            by_weight -- if False, uses a breadth first search. If True, takes
        edge weightings into account, using Dijkstra's algorithm.
            bidirectional -- if True, the algorithm will expand vertices from
        u and v at the same time, making two spheres of half the usual radius.
        This generally doubles the speed (consider the total volume in each
        case).

        EXAMPLE:
            sage: D = graphs.DodecahedralGraph()
            sage: D.shortest_path(4, 9)
            [4, 17, 16, 12, 13, 9]
            sage: D.shortest_path(5, 5)
            [5]
            sage: D.delete_vertices([9,12,14])
            sage: D.shortest_path(13, 4)
            []
            sage: G = Graph( { 0: {1: 1}, 1: {2: 1}, 2: {3: 1}, 3: {4: 2}, 4: {0: 2} } )
            sage: G.plot(edge_labels=True).show()
            sage: G.shortest_path(0, 3)
            [0, 4, 3]
            sage: G.shortest_path(0, 3, by_weight=True)
            [0, 1, 2, 3]

        """ #         TODO- multiple edges??
        if u == v: # to avoid a NetworkX bug
            return [u]
        import networkx
        if by_weight:
            if bidirectional:
                try:
                    L = networkx.bidirectional_dijkstra(self._nxg, u, v)[1]
                except:
                    L = False
            else:
                L = networkx.dijkstra_path(self._nxg, u, v)
        else:
            if bidirectional:
                L = networkx.shortest_path(self._nxg, u, v)
            else:
                try:
                    L = networkx.single_source_shortest_path(self._nxg, u)[v]
                except:
                    L = False
        if L:
            return L
        else:
            return []

    def shortest_path_length(self, u, v, by_weight=False,
                                         bidirectional=True,
                                         weight_sum=None):
        """
        Returns the minimal length of paths from u to v: if there is no path
        from u to v, returns Infinity.

        INPUT:
            by_weight -- if False, uses a breadth first search. If True, takes
        edge weightings into account, using Dijkstra's algorithm.
            bidirectional -- if True, the algorithm will expand vertices from
        u and v at the same time, making two spheres of half the usual radius.
        This generally doubles the speed (consider the total volume in each
        case).
            weight_sum -- if False, returns the number of edges in the path.
        If True, returns the sum of the weights of these edges. Default
        behavior is to have the same value as by_weight.

        EXAMPLE:
            sage: D = graphs.DodecahedralGraph()
            sage: D.shortest_path_length(4, 9)
            5
            sage: D.shortest_path_length(5, 5)
            0
            sage: D.delete_vertices([9,12,14])
            sage: D.shortest_path_length(13, 4)
            +Infinity
            sage: G = Graph( { 0: {1: 1}, 1: {2: 1}, 2: {3: 1}, 3: {4: 2}, 4: {0: 2} } )
            sage: G.plot(edge_labels=True).show()
            sage: G.shortest_path_length(0, 3)
            2
            sage: G.shortest_path_length(0, 3, by_weight=True)
            3

        """
        if weight_sum is None:
            weight_sum = by_weight
        path = self.shortest_path(u, v, by_weight, bidirectional)
        length = len(path) - 1
        if length == -1:
            from sage.rings.infinity import Infinity
            return Infinity
        if weight_sum:
            wt = 0
            for j in range(length):
                wt += self.edge_label(path[j], path[j+1])
            return wt
        else:
            return length

    def shortest_paths(self, u, by_weight=False, cutoff=None):
        """
        Returns a dictionary d of shortest paths d[v] from u to v, for each
        vertex v connected by a path from u.

        INPUT:
            by_weight -- if False, uses a breadth first search. If True, uses
        Dijkstra's algorithm to find the shortest paths by weight.
            cutoff -- integer depth to stop search. Ignored if by_weight is
        True.

        EXAMPLES:
            sage: D = graphs.DodecahedralGraph()
            sage: D.shortest_paths(0)
            {0: [0], 1: [0, 1], 2: [0, 1, 2], 3: [0, 19, 3], 4: [0, 19, 3, 4], 5: [0, 19, 3, 4, 5], 6: [0, 1, 2, 6], 7: [0, 1, 8, 7], 8: [0, 1, 8], 9: [0, 10, 9], 10: [0, 10], 11: [0, 10, 11], 12: [0, 10, 11, 12], 13: [0, 10, 9, 13], 14: [0, 1, 8, 7, 14], 15: [0, 10, 11, 12, 16, 15], 16: [0, 10, 11, 12, 16], 17: [0, 19, 18, 17], 18: [0, 19, 18], 19: [0, 19]}
            sage: D.shortest_paths(0, cutoff=2)
            {0: [0], 1: [0, 1], 2: [0, 1, 2], 3: [0, 19, 3], 8: [0, 1, 8], 9: [0, 10, 9], 10: [0, 10], 11: [0, 10, 11], 18: [0, 19, 18], 19: [0, 19]}
            sage: G = Graph( { 0: {1: 1}, 1: {2: 1}, 2: {3: 1}, 3: {4: 2}, 4: {0: 2} } )
            sage: G.plot(edge_labels=True).show()
            sage: G.shortest_paths(0, by_weight=True)
            {0: [0], 1: [0, 1], 2: [0, 1, 2], 3: [0, 1, 2, 3], 4: [0, 4]}

        """
        import networkx
        if by_weight:
            return networkx.single_source_dijkstra_path(self._nxg, u)
        else:
            return networkx.single_source_shortest_path(self._nxg, u, cutoff)

    def shortest_path_lengths(self, u, by_weight=False, weight_sums=None):
        """
        Returns a dictionary of shortest path lengths keyed by targets that
        are connected by a path from u.

        INPUT:
            by_weight -- if False, uses a breadth first search. If True, takes
        edge weightings into account, using Dijkstra's algorithm.
            weight_sums -- if False, returns the number of edges in each path.
        If True, returns the sum of the weights of these edges. Default
        behavior is to have the same value as by_weight.

        EXAMPLES:
            sage: D = graphs.DodecahedralGraph()
            sage: D.shortest_path_lengths(0)
            {0: 0, 1: 1, 2: 2, 3: 2, 4: 3, 5: 4, 6: 3, 7: 3, 8: 2, 9: 2, 10: 1, 11: 2, 12: 3, 13: 3, 14: 4, 15: 5, 16: 4, 17: 3, 18: 2, 19: 1}
            sage: G = Graph( { 0: {1: 1}, 1: {2: 1}, 2: {3: 1}, 3: {4: 2}, 4: {0: 2} } )
            sage: G.plot(edge_labels=True).show()
            sage: G.shortest_path_lengths(0, by_weight=True)
            {0: 0, 1: 1, 2: 2, 3: 3, 4: 2}

        """
        if weight_sums is None:
            weight_sums = by_weight
        paths = self.shortest_paths(u, by_weight)
        if weight_sums:
            weights = {}
            for v in paths:
                wt = 0
                path = paths[v]
                for j in range(len(path) - 1):
                    wt += self.edge_label(path[j], path[j+1])
                weights[v] = wt
            return weights
        else:
            lengths = {}
            for v in paths:
                lengths[v] = len(paths[v]) - 1
            return lengths

    def shortest_path_all_pairs(self, by_weight=True, default_weight=1):
        """
        Uses the Floyd-Warshall algorithm to find a shortest weighted
        path for each pair of vertices.

        The weights (labels) on the vertices can be anything that can
        be compared and can be summed.

        INPUT:

            by_weight -- If False, figure distances by the numbers of edges.

            default_weight -- (defaults to 1) The default weight to
            assign edges that don't have a weight (i.e., a label).

        OUTPUT:
            A tuple (dist, pred). They are both dicts of dicts. The first
        indicates the length dist[u][v] of the shortest weighted path from u
        to v. The second is more complicated-- it indicates the predecessor
        pred[u][v] of v in the shortest path from u to v.

        EXAMPLE:
            sage: G = Graph( { 0: {1: 1}, 1: {2: 1}, 2: {3: 1}, 3: {4: 2}, 4: {0: 2} } )
            sage: G.plot(edge_labels=True).show()
            sage: dist, pred = G.shortest_path_all_pairs()
            sage: dist
            {0: {0: 0, 1: 1, 2: 2, 3: 3, 4: 2}, 1: {0: 1, 1: 0, 2: 1, 3: 2, 4: 3}, 2: {0: 2, 1: 1, 2: 0, 3: 1, 4: 3}, 3: {0: 3, 1: 2, 2: 1, 3: 0, 4: 2}, 4: {0: 2, 1: 3, 2: 3, 3: 2, 4: 0}}
            sage: pred
            {0: {0: None, 1: 0, 2: 1, 3: 2, 4: 0}, 1: {0: 1, 1: None, 2: 1, 3: 2, 4: 0}, 2: {0: 1, 1: 2, 2: None, 3: 2, 4: 3}, 3: {0: 1, 1: 2, 2: 3, 3: None, 4: 3}, 4: {0: 4, 1: 0, 2: 3, 3: 4, 4: None}}
            sage: pred[0]
            {0: None, 1: 0, 2: 1, 3: 2, 4: 0}

        So for example the shortest weighted path from 0 to 3 is obtained as
        follows. The predecessor of 3 is pred[0][3] == 2, the predecessor of 2
        is pred[0][2] == 1, and the predecessor of 1 is pred[0][1] == 0.


            sage: G = Graph( { 0: {1:None}, 1: {2:None}, 2: {3: 1}, 3: {4: 2}, 4: {0: 2} } )
            sage: G.shortest_path_all_pairs(by_weight=False)
            ({0: {0: 0, 1: 1, 2: 2, 3: 2, 4: 1},
            1: {0: 1, 1: 0, 2: 1, 3: 2, 4: 2},
            2: {0: 2, 1: 1, 2: 0, 3: 1, 4: 2},
            3: {0: 2, 1: 2, 2: 1, 3: 0, 4: 1},
            4: {0: 1, 1: 2, 2: 2, 3: 1, 4: 0}},
            {0: {0: None, 1: 0, 2: 1, 3: 4, 4: 0},
            1: {0: 1, 1: None, 2: 1, 3: 2, 4: 0},
            2: {0: 1, 1: 2, 2: None, 3: 2, 4: 3},
            3: {0: 4, 1: 2, 2: 3, 3: None, 4: 3},
            4: {0: 4, 1: 0, 2: 3, 3: 4, 4: None}})
            sage: G.shortest_path_all_pairs()
            ({0: {0: 0, 1: 1, 2: 2, 3: 3, 4: 2},
            1: {0: 1, 1: 0, 2: 1, 3: 2, 4: 3},
            2: {0: 2, 1: 1, 2: 0, 3: 1, 4: 3},
            3: {0: 3, 1: 2, 2: 1, 3: 0, 4: 2},
            4: {0: 2, 1: 3, 2: 3, 3: 2, 4: 0}},
            {0: {0: None, 1: 0, 2: 1, 3: 2, 4: 0},
            1: {0: 1, 1: None, 2: 1, 3: 2, 4: 0},
            2: {0: 1, 1: 2, 2: None, 3: 2, 4: 3},
            3: {0: 1, 1: 2, 2: 3, 3: None, 4: 3},
            4: {0: 4, 1: 0, 2: 3, 3: 4, 4: None}})
            sage: G.shortest_path_all_pairs(default_weight=200)
            ({0: {0: 0, 1: 200, 2: 5, 3: 4, 4: 2},
            1: {0: 200, 1: 0, 2: 200, 3: 201, 4: 202},
            2: {0: 5, 1: 200, 2: 0, 3: 1, 4: 3},
            3: {0: 4, 1: 201, 2: 1, 3: 0, 4: 2},
            4: {0: 2, 1: 202, 2: 3, 3: 2, 4: 0}},
            {0: {0: None, 1: 0, 2: 3, 3: 4, 4: 0},
            1: {0: 1, 1: None, 2: 1, 3: 2, 4: 0},
            2: {0: 4, 1: 2, 2: None, 3: 2, 4: 3},
            3: {0: 4, 1: 2, 2: 3, 3: None, 4: 3},
            4: {0: 4, 1: 0, 2: 3, 3: 4, 4: None}})


        """
        from sage.rings.infinity import Infinity
        dist = {}
        pred = {}
        adj = self._nxg.adj
        verts = self.vertices()
        for u in verts:
            dist[u] = {}
            pred[u] = {}
            for v in verts:
                if adj[u].has_key(v):
                    if by_weight is False:
                        dist[u][v] = 1
                    elif adj[u][v] is None:
                        dist[u][v] = default_weight
                    else:
                        dist[u][v] = adj[u][v]
                    pred[u][v] = u
                else:
                    dist[u][v] = Infinity
                    pred[u][v] = None
            dist[u][u] = 0

        for w in verts:
            for u in verts:
                for v in verts:
                    if dist[u][v] > dist[u][w] + dist[w][v]:
                        dist[u][v] = dist[u][w] + dist[w][v]
                        pred[u][v] = pred[w][v]

        return dist, pred

    ### Searches

    def breadth_first_search(self, u):
        """
        Returns an iterator over vertices in a breadth-first ordering.

        EXAMPLES:
            sage: G = Graph( { 0: {1: 1}, 1: {2: 1}, 2: {3: 1}, 3: {4: 2}, 4: {0: 2} } )
            sage: list(G.breadth_first_search(0))
            [0, 1, 4, 2, 3]
            sage: list(G.depth_first_search(0))
            [0, 4, 3, 2, 1]
            sage: D = DiGraph( { 0: {1: 1}, 1: {2: 1}, 2: {3: 1}, 3: {4: 2}, 4: {0: 2} } )
            sage: list(D.breadth_first_search(0))
            [0, 1, 2, 3, 4]
            sage: list(D.depth_first_search(0))
            [0, 1, 2, 3, 4]

        """
        # This function is straight from an old version of networkx
        if self.is_directed():
            neighbors=self.successor_iterator
        else:
            neighbors=self.neighbor_iterator
        # nlist=[u] # list of nodes in a BFS order
        yield u
        seen={} # nodes seen
        queue=[u] # FIFO queue
        seen[u]=True
        while queue:
            v=queue.pop(0)  # this is expensive, should use a faster FIFO queue
            for w in neighbors(v):
                if w not in seen:
                    seen[w]=True
                    queue.append(w)
                    # nlist.append(w)
                    yield w
        # return nlist

    def depth_first_search(self, u):
        """
        Returns an iterator over vertices in a depth-first ordering.

        EXAMPLES:
            sage: G = Graph( { 0: {1: 1}, 1: {2: 1}, 2: {3: 1}, 3: {4: 2}, 4: {0: 2} } )
            sage: list(G.breadth_first_search(0))
            [0, 1, 4, 2, 3]
            sage: list(G.depth_first_search(0))
            [0, 4, 3, 2, 1]
            sage: D = DiGraph( { 0: {1: 1}, 1: {2: 1}, 2: {3: 1}, 3: {4: 2}, 4: {0: 2} } )
            sage: list(D.breadth_first_search(0))
            [0, 1, 2, 3, 4]
            sage: list(D.depth_first_search(0))
            [0, 1, 2, 3, 4]

        """
        # This function is straight from an old version of networkx
        if self.is_directed():
            neighbors=self.successor_iterator
        else:
            neighbors=self.neighbor_iterator
        # nlist=[] # list of nodes in a DFS preorder
        seen={} # nodes seen
        queue=[u]  # use as LIFO queue
        seen[u]=True
        while queue:
            v=queue.pop()
            # nlist.append(v)
            yield v
            for w in neighbors(v):
                if w not in seen:
                    seen[w]=True
                    queue.append(w)
        # return nlist

    ### Constructors

    def complement(self):
        """
        Returns the complement of the (di)graph.

        The complement of a graph has the same vertices, but exactly those
        edges that are not in the original graph. This is not well defined for
        graphs with loops or multiple edges.

        EXAMPLE:
            sage: P = graphs.PetersenGraph()
            sage: P.plot().show()
            sage: PC = P.complement()
            sage: PC.plot().show()

        """
        if self.loops():
            raise TypeError('(Di)Graph complement not well defined for (di)graphs with loops.')
        if self.is_directed():
            if self.multiple_edges():
                raise TypeError('Digraph complement not well defined for graphs with multiple edges.')
            import networkx
            D = DiGraph(networkx.complement(self._nxg), pos=self._pos)
            return D
        else:
            if self.multiple_edges():
                raise TypeError('Graph complement not well defined for graphs with multiple edges.')
            import networkx
            G = Graph(networkx.complement(self._nxg), pos=self._pos)
            return G


    def line_graph(self):
        """
        Returns the line graph of the (di)graph.

        The line graph of an undirected graph G is an undirected graph
        H such that the vertices of H are the edges of G and two
        vertices e and f of H are adjacent if e and f share a common
        vertex in G.  In other words, an edge in H represents a path
        of length 2 in G.

        The line graph of a directed graph G is a directed graph H
        such that the vertices of H are the edges of G and two
        vertices e and f of H are adjacent if e and f share a common
        vertex in G and the terminal vertex of e is the initial vertex
        of f.  In other words, an edge in H represents a (directed)
        path of length 2 in G.


        EXAMPLE:
            sage: g=graphs.CompleteGraph(4)
            sage: h=g.line_graph()
            sage: h.vertices()
            [(0, 1, None),
            (0, 2, None),
            (0, 3, None),
            (1, 2, None),
            (1, 3, None),
            (2, 3, None)]
            sage: h.am()
            [0 1 1 1 1 0]
            [1 0 1 1 0 1]
            [1 1 0 0 1 1]
            [1 1 0 0 1 1]
            [1 0 1 1 0 1]
            [0 1 1 1 1 0]
            sage: g = DiGraph([[1..4],lambda i,j: i<j])
            sage: h = g.line_graph()
            sage: h.vertices()
            [(1, 2, None),
            (1, 3, None),
            (1, 4, None),
            (2, 3, None),
            (2, 4, None),
            (3, 4, None)]
            sage: h.edges()
            [((1, 2, None), (2, 3, None), None),
             ((1, 2, None), (2, 4, None), None),
             ((1, 3, None), (3, 4, None), None),
             ((2, 3, None), (3, 4, None), None)]
        """
        if self.is_directed():
            G=DiGraph()
            G.add_vertices(self.edges())
            for v in self:
                # Connect appropriate incident edges of the vertex v
                G.add_edges([(e,f) for e in self.incoming_edge_iterator(v) \
                             for f in self.edge_iterator(v)])
            return G
        else:
            G=Graph()
            # We must sort the edges' endpoints so that (1,2,None) is
            # seen as the same edge as (2,1,None).
            elist=[(min(i[0:2]),max(i[0:2]),i[2])
                   for i in self.edge_iterator()]
            G.add_vertices(elist)
            for v in self:
                elist=[(min(i[0:2]),max(i[0:2]),i[2])
                       for i in self.edge_iterator(v)]
                G.add_edges([(e, f) for e in elist for f in elist])
            return G



    def disjoint_union(self, other):
        """
        Returns the disjoint union of self and other.

        If there are common vertices to both, they will be renamed.

        EXAMPLE:
            sage: D = graphs.DodecahedralGraph()
            sage: P = graphs.PetersenGraph()
            sage: D.disjoint_union(P)
            union( Dodecahedron, Petersen graph ): Graph on 30 vertices

        """
        if (self.is_directed() and not other.is_directed()) or (not self.is_directed() and other.is_directed()):
            raise TypeError('Both arguments must be of the same class.')
        repeat = False
        for u in self.vertices():
            for v in other.vertices():
                if u == v:
                    repeat = True
                    break
            if repeat: break
        if repeat:
            rename = ('0,','1,')
        else:
            rename = False
        import networkx
        if self.is_directed():
            return DiGraph(networkx.union(self._nxg, other._nxg, rename=rename))
        else:
            return Graph(networkx.union(self._nxg, other._nxg, rename=rename))

    def union(self, other):
        """
        Returns the union of self and other.

        If there are common vertices to both, they will be renamed.

        EXAMPLE:
            sage: D = graphs.DodecahedralGraph()
            sage: P = graphs.PetersenGraph()
            sage: D.union(P)
            Graph on 20 vertices

        """
        if (self.is_directed() and not other.is_directed()) or (not self.is_directed() and other.is_directed()):
            raise TypeError('Both arguments must be of the same class.')
        if self.is_directed():
            G = DiGraph()
        else:
            G = Graph()
        G.add_vertices(self.vertices())
        G.add_vertices(other.vertices())
        G.add_edges(self.edges())
        G.add_edges(other.edges())
        return G

    def cartesian_product(self, other):
        """
        Returns the Cartesian product of self and other.

        The Cartesian product of G and H is the graph L with vertex set
        V(L) equal to the Cartesian product of the vertices V(G) and V(H), and
        ((u,v), (w,x)) is an edge iff either
            - (u, w) is an edge of self and v = x, or
            - (v, x) is an edge of other and u = w.

        EXAMPLES:
            sage: Z = graphs.CompleteGraph(2)
            sage: C = graphs.CycleGraph(5)
            sage: P = C.cartesian_product(Z); P
            Graph on 10 vertices
            sage: P.plot().show()

            sage: D = graphs.DodecahedralGraph()
            sage: P = graphs.PetersenGraph()
            sage: C = D.cartesian_product(P); C
            Graph on 200 vertices
            sage: C.plot().show()

        """
        if (self.is_directed() and not other.is_directed()) or (not self.is_directed() and other.is_directed()):
            raise TypeError('Both arguments must be of the same class.')
        if self.is_directed():
            G = DiGraph()
        else:
            G = Graph()
        verts = []
        for a in self.vertices():
            for b in other.vertices():
                G.add_vertex((a,b))
                verts.append((a,b))
        for i in range(len(verts)):
            for j in range(i):
                u,v = verts[i]
                w,x = verts[j]
                if (self.has_edge(u, w) and v == x) or (other.has_edge(v, x) and u == w):
                    G.add_edge((u,v), (w,x))
        return G

    def tensor_product(self, other):
        """
        Returns the tensor product, also called the categorical product, of self
        and other.

        The tensor product of G and H is the graph L with vertex set
        V(L) equal to the Cartesian product of the vertices V(G) and V(H), and
        ((u,v), (w,x)) is an edge iff
            - (u, w) is an edge of self, and
            - (v, x) is an edge of other.

        EXAMPLES:
            sage: Z = graphs.CompleteGraph(2)
            sage: C = graphs.CycleGraph(5)
            sage: T = C.tensor_product(Z); T
            Graph on 10 vertices
            sage: T.plot().show()

            sage: D = graphs.DodecahedralGraph()
            sage: P = graphs.PetersenGraph()
            sage: T = D.tensor_product(P); T
            Graph on 200 vertices
            sage: T.plot().show()

        """
        if (self.is_directed() and not other.is_directed()) or (not self.is_directed() and other.is_directed()):
            raise TypeError('Both arguments must be of the same class.')
        if self.is_directed():
            G = DiGraph()
        else:
            G = Graph()
        verts = []
        for a in self.vertices():
            for b in other.vertices():
                G.add_vertex((a,b))
                verts.append((a,b))
        for i in range(len(verts)):
            for j in range(i):
                u,v = verts[i]
                w,x = verts[j]
                if self.has_edge(u, w) and other.has_edge(v, x):
                    G.add_edge((u,v), (w,x))
        return G

    categorical_product = tensor_product

    def lexicographic_product(self, other):
        """
        Returns the lexicographic product of self and other.

        The lexicographic product of G and H is the graph L with vertex set
        V(L) equal to the Cartesian product of the vertices V(G) and V(H), and
        ((u,v), (w,x)) is an edge iff
            - (u, w) is an edge of self, or
            - u = w and (v, x) is an edge of other.

        EXAMPLES:
            sage: Z = graphs.CompleteGraph(2)
            sage: C = graphs.CycleGraph(5)
            sage: L = C.lexicographic_product(Z); L
            Graph on 10 vertices
            sage: L.plot().show()

            sage: D = graphs.DodecahedralGraph()
            sage: P = graphs.PetersenGraph()
            sage: L = D.lexicographic_product(P); L
            Graph on 200 vertices
            sage: L.plot().show()

        """
        if (self.is_directed() and not other.is_directed()) or (not self.is_directed() and other.is_directed()):
            raise TypeError('Both arguments must be of the same class.')
        if self.is_directed():
            G = DiGraph()
        else:
            G = Graph()
        verts = []
        for a in self.vertices():
            for b in other.vertices():
                G.add_vertex((a,b))
                verts.append((a,b))
        for i in range(len(verts)):
            for j in range(i):
                u,v = verts[i]
                w,x = verts[j]
                if self.has_edge(u, w) or (u == w and other.has_edge(v, x)):
                    G.add_edge((u,v), (w,x))
        return G

    def strong_product(self, other):
        """
        Returns the strong product of self and other.

        The strong product of G and H is the graph L with vertex set
        V(L) equal to the Cartesian product of the vertices V(G) and V(H), and
        ((u,v), (w,x)) is an edge iff either
            - (u, w) is an edge of self and v = x, or
            - (v, x) is an edge of other and u = w, or
            - (u, w) is an edge of self and (v, x) is an edge of other.
        In other words, the edges of the strong product is the union of the
        edges of the tensor and Cartesian products.

        EXAMPLES:
            sage: Z = graphs.CompleteGraph(2)
            sage: C = graphs.CycleGraph(5)
            sage: S = C.strong_product(Z); S
            Graph on 10 vertices
            sage: S.plot().show()

            sage: D = graphs.DodecahedralGraph()
            sage: P = graphs.PetersenGraph()
            sage: S = D.strong_product(P); S
            Graph on 200 vertices
            sage: S.plot().show()

        """
        if (self.is_directed() and not other.is_directed()) or (not self.is_directed() and other.is_directed()):
            raise TypeError('Both arguments must be of the same class.')
        if self.is_directed():
            G = DiGraph()
        else:
            G = Graph()

        verts = []
        for a in self.vertices():
            for b in other.vertices():
                G.add_vertex((a,b))
                verts.append((a,b))
        for i in range(len(verts)):
            for j in range(i):
                u,v = verts[i]
                w,x = verts[j]
                if (self.has_edge(u, w) and v == x) or \
                   (other.has_edge(v, x) and u == w) or \
                   (self.has_edge(u, w) and other.has_edge(v, x)):
                    G.add_edge((u,v), (w,x))
        return G

    def disjunctive_product(self, other):
        """
        Returns the disjunctive product of self and other.

        The disjunctive product of G and H is the graph L with vertex set
        V(L) equal to the Cartesian product of the vertices V(G) and V(H), and
        ((u,v), (w,x)) is an edge iff either
            - (u, w) is an edge of self, or
            - (v, x) is an edge of other.

        EXAMPLES:
            sage: Z = graphs.CompleteGraph(2)
            sage: D = Z.disjunctive_product(Z); D
            Graph on 4 vertices
            sage: D.plot().show()

            sage: C = graphs.CycleGraph(5)
            sage: D = C.disjunctive_product(Z); D
            Graph on 10 vertices
            sage: D.plot().show()

        """
        if (self.is_directed() and not other.is_directed()) or (not self.is_directed() and other.is_directed()):
            raise TypeError('Both arguments must be of the same class.')
        if self.is_directed():
            G = DiGraph()
        else:
            G = Graph()
        verts = []
        for a in self.vertices():
            for b in other.vertices():
                G.add_vertex((a,b))
                verts.append((a,b))
        for i in range(len(verts)):
            for j in range(i):
                u,v = verts[i]
                w,x = verts[j]
                if self.has_edge(u, w) or other.has_edge(v, x):
                    G.add_edge((u,v), (w,x))
        return G

    ### Visualization
    def _color_by_label(self, format='hex'):
        """
        Logic for coloring by label (factored out from plot() for use
        in 3d plots, etc)
        """
        from sage.plot.plot import rainbow
        edge_labels = []
        if self.is_directed():
            iterator = self.edge_iterator
        else:
            iterator = self.edge_iterator
        for e in iterator():
            i = 0
            while i < len(edge_labels):
                if not edge_labels[i][0][2] == e[2]:
                    i += 1
                else:
                    edge_labels[i].append(e)
                    break
            if i == len(edge_labels):
                edge_labels.append([e])
        num_labels = len(edge_labels)
        r = rainbow(num_labels, format=format)
        edge_colors = {}
        for i in range(num_labels):
            edge_colors[r[i]] = edge_labels[i]
        return edge_colors

    def plot(self, pos=None, layout=None, vertex_labels=True,
            edge_labels=False, vertex_size=200, graph_border=False,
            vertex_colors=None, partition=None, edge_colors=None,
            scaling_term=0.05, iterations=50, loop_size=.1,
            color_by_label=False, heights=None):
        """
        Returns a graphics object representing the (di)graph.

        INPUT:
            pos -- an optional positioning dictionary
            layout -- what kind of layout to use, takes precedence over pos
                'circular' -- plots the graph with vertices evenly distributed
                    on a circle
                'spring' -- uses the traditional spring layout, using the
                    graph's current positions as initial positions
            vertex_labels -- whether to print vertex labels
            edge_labels -- whether to print edge labels. By default, False, but
                if True, the result of str(l) is printed on the edge for each
                label l. Labels equal to None are not printed.
            vertex_size -- size of vertices displayed
            graph_border -- whether to include a box around the graph
            vertex_colors -- optional dictionary to specify vertex colors: each
                key is a color recognizable by matplotlib, and each corresponding
                entry is a list of vertices. If a vertex is not listed, it looks
                invisible on the resulting plot (it doesn't get drawn).
            edge_colors -- a dictionary specifying edge colors: each key is a
                color recognized by matplotlib, and each entry is a list of edges.
            partition -- a partition of the vertex set. if specified, plot will
                show each cell in a different color. vertex_colors takes precedence.
            scaling_term -- default is 0.05. if vertices are getting chopped off,
                increase; if graph is too small, decrease. should be positive, but
                values much bigger than 1/8 won't be useful unless the vertices
                are huge
            iterations -- how many iterations of the spring layout algorithm to
                go through, if applicable
            color_by_label -- if True, color edges by their labels
            heights -- if specified, this is a dictionary from a set of
                floating point heights to a set of vertices

        EXAMPLES:
            sage: from math import sin, cos, pi
            sage: P = graphs.PetersenGraph()
            sage: d = {'#FF0000':[0,5], '#FF9900':[1,6], '#FFFF00':[2,7], '#00FF00':[3,8], '#0000FF':[4,9]}
            sage: pos_dict = {}
            sage: for i in range(5):
            ...    x = float(cos(pi/2 + ((2*pi)/5)*i))
            ...    y = float(sin(pi/2 + ((2*pi)/5)*i))
            ...    pos_dict[i] = [x,y]
            ...
            sage: for i in range(10)[5:]:
            ...    x = float(0.5*cos(pi/2 + ((2*pi)/5)*i))
            ...    y = float(0.5*sin(pi/2 + ((2*pi)/5)*i))
            ...    pos_dict[i] = [x,y]
            ...
            sage: pl = P.plot(pos=pos_dict, vertex_colors=d)
            sage: pl.show()

            sage: C = graphs.CubeGraph(8)
            sage: P = C.plot(vertex_labels=False, vertex_size=0, graph_border=True)
            sage: P.show()

            sage: G = graphs.HeawoodGraph()
            sage: for u,v,l in G.edges():
            ...    G.set_edge_label(u,v,'(' + str(u) + ',' + str(v) + ')')
            sage: G.plot(edge_labels=True).show()

            sage: D = DiGraph( { 0: [1, 10, 19], 1: [8, 2], 2: [3, 6], 3: [19, 4], 4: [17, 5], 5: [6, 15], 6: [7], 7: [8, 14], 8: [9], 9: [10, 13], 10: [11], 11: [12, 18], 12: [16, 13], 13: [14], 14: [15], 15: [16], 16: [17], 17: [18], 18: [19], 19: []} )
            sage: for u,v,l in D.edges():
            ...    D.set_edge_label(u,v,'(' + str(u) + ',' + str(v) + ')')
            sage: D.plot(edge_labels=True, layout='circular').show()

            sage: from sage.plot.plot import rainbow
            sage: C = graphs.CubeGraph(5)
            sage: R = rainbow(5)
            sage: edge_colors = {}
            sage: for i in range(5):
            ...    edge_colors[R[i]] = []
            sage: for u,v,l in C.edges():
            ...    for i in range(5):
            ...        if u[i] != v[i]:
            ...            edge_colors[R[i]].append((u,v,l))
            sage: C.plot(vertex_labels=False, vertex_size=0, edge_colors=edge_colors).show()

            sage: D = graphs.DodecahedralGraph()
            sage: Pi = [[6,5,15,14,7],[16,13,8,2,4],[12,17,9,3,1],[0,19,18,10,11]]
            sage: D.show(partition=Pi)

            sage: G = graphs.PetersenGraph()
            sage: G.loops(True)
            sage: G.add_edge(0,0)
            sage: G.show()

            sage: D = DiGraph({0:[0,1], 1:[2], 2:[3]}, loops=True)
            sage: D.show()
            sage: D.show(edge_colors={(0,1,0):[(0,1,None),(1,2,None)],(0,0,0):[(2,3,None)]})

            sage: from sage.graphs.bruhat_sn import *
            sage: S = BruhatSn(5)
            sage: S.to_directed().show(heights = S.lengths, vertex_labels=False, vertex_size=0, figsize=[10,10])

            sage: pos = {0:[0.0, 1.5], 1:[-0.8, 0.3], 2:[-0.6, -0.8], 3:[0.6, -0.8], 4:[0.8, 0.3]}
            sage: g = Graph({0:[1], 1:[2], 2:[3], 3:[4], 4:[0]})
            sage: g.plot(pos=pos, layout='spring', iterations=0)

        """
        from sage.plot.plot import networkx_plot, Graphics, rainbow
        import networkx
        if vertex_colors is None:
            if partition is not None:
                l = len(partition)
                R = rainbow(l)
                vertex_colors = {}
                for i in range(l):
                    vertex_colors[R[i]] = partition[i]
            elif len(self._boundary) != 0:
                vertex_colors = {}
                bdy_verts = []
                int_verts = []
                for v in self.vertex_iterator():
                    if v in self._boundary:
                        bdy_verts.append(v)
                    else:
                        int_verts.append(v)
                vertex_colors['#ffffff'] = bdy_verts
                vertex_colors['#999999'] = int_verts
        if pos is None and layout is None and heights is None:
            if not self._pos is None:
                pos = self._pos
        elif layout == 'circular':
            from math import sin, cos, pi
            n = self.order()
            verts = self.vertices()
            pos = {}
            for i in range(n):
                x = float(cos((pi/2) + ((2*pi)/n)*i))
                y = float(sin((pi/2) + ((2*pi)/n)*i))
                pos[verts[i]] = [x,y]
        elif heights is not None:
            pos = {}
            mmax = max([len(ccc) for ccc in heights.values()])
            ymin = min(heights.keys())
            ymax = max(heights.keys())
            dist = ((ymax-ymin)/(mmax+1.0))
            for height in heights:
                num_xes = len(heights[height])
                if num_xes == 0: continue
                j = (mmax - num_xes)/2.0
                for k in range(num_xes):
                    pos[heights[height][k]] = [ dist * (j+k+1), height ]
        if pos is None or layout == 'spring':
            pos = graph_fast.spring_layout_fast(self, iterations=iterations, vpos=pos)
        else:
            for v in pos:
                for a in range(len(pos[v])):
                    pos[v][a] = float(pos[v][a])

        if color_by_label:
            edge_colors = self._color_by_label()

        G = networkx_plot(self._nxg, pos=pos, vertex_labels=vertex_labels, \
          vertex_size=vertex_size, vertex_colors=vertex_colors, \
          edge_colors=edge_colors, graph_border=graph_border, \
          scaling_term=scaling_term, draw_edges=(not self.is_directed()))
        if self.is_directed():
            from sage.plot.plot import arrow
            P = Graphics()
            if edge_colors is None:
                for u,v,_ in self.edge_iterator():
                    if u != v:
                        P += arrow((pos[u][0],pos[u][1]),(pos[v][0],pos[v][1]),rgbcolor=(0,0,0))
            else:
                for color in edge_colors:
                    for u,v,_ in edge_colors[color]:
                        if u != v:
                            P += arrow((pos[u][0],pos[u][1]),(pos[v][0],pos[v][1]),rgbcolor=color)
            limits = (G.xmin(), G.xmax(), G.ymin(), G.ymax())
            G = P + G
            G.xmin(limits[0])
            G.xmax(limits[1])
            G.ymin(limits[2])
            G.ymax(limits[3])
        if edge_labels:
            from sage.plot.plot import text
            K = Graphics()
            for u,v,l in self._nxg.edges():
                if not l is None:
                    K += text(str(l), [(pos[u][0] + pos[v][0])/2, (pos[u][1] + pos[v][1])/2])
            K.axes_range(xmin=G.xmin(), xmax=G.xmax(), ymin=G.ymin(), ymax=G.ymax())
            G += K
            G.axes(False)
        if self.loops():
            from sage.plot.plot import circle
            L = []
            for v in self.loop_vertices():
                L.append(circle((pos[v][0],pos[v][1]-loop_size), loop_size, rgbcolor=(0,0,0)))
            G = sum(L) + G
            G.axes(False)
        return G

    def show(self, pos=None, layout=None, vertex_labels=True,
             edge_labels=False, vertex_size=200, graph_border=False,
             vertex_colors=None, edge_colors=None, partition=None,
             scaling_term=0.05, talk=False, iterations=50, loop_size=.1,
             color_by_label=False, heights=None, **kwds):
        """
        Shows the (di)graph.

        INPUT:
            pos -- an optional positioning dictionary
            layout -- what kind of layout to use, takes precedence over pos
                'circular' -- plots the graph with vertices evenly distributed
                    on a circle
                'spring' -- uses the traditional spring layout, ignores the
                    graphs current positions
            vertex_labels -- whether to print vertex labels
            edge_labels -- whether to print edgeedge labels. By default, False,
                but if True, the result of str(l) is printed on the edge for
                each label l. Labels equal to None are not printed.
            vertex_size -- size of vertices displayed
            graph_border -- whether to include a box around the graph
            vertex_colors -- optional dictionary to specify vertex colors: each
                key is a color recognizable by matplotlib, and each corresponding
                entry is a list of vertices. If a vertex is not listed, it looks
                invisible on the resulting plot (it doesn't get drawn).
            edge_colors -- a dictionary specifying edge colors: each key is a
                color recognized by matplotlib, and each entry is a list of edges.
            partition -- a partition of the vertex set. if specified, plot will
                show each cell in a different color. vertex_colors takes precedence.
            scaling_term -- default is 0.05. if vertices are getting chopped off,
                increase; if graph is too small, decrease. should be positive, but
                values much bigger than 1/8 won't be useful unless the vertices
                are huge
            talk -- if true, prints large vertices with white backgrounds so that
                labels are legible on slies
            iterations -- how many iterations of the spring layout algorithm to
                go through, if applicable
            color_by_label -- if True, color edges by their labels
            heights -- if specified, this is a dictionary from a set of
                floating point heights to a set of vertices

        EXAMPLES:
            sage: from math import sin, cos, pi
            sage: P = graphs.PetersenGraph()
            sage: d = {'#FF0000':[0,5], '#FF9900':[1,6], '#FFFF00':[2,7], '#00FF00':[3,8], '#0000FF':[4,9]}
            sage: pos_dict = {}
            sage: for i in range(5):
            ...    x = float(cos(pi/2 + ((2*pi)/5)*i))
            ...    y = float(sin(pi/2 + ((2*pi)/5)*i))
            ...    pos_dict[i] = [x,y]
            ...
            sage: for i in range(10)[5:]:
            ...    x = float(0.5*cos(pi/2 + ((2*pi)/5)*i))
            ...    y = float(0.5*sin(pi/2 + ((2*pi)/5)*i))
            ...    pos_dict[i] = [x,y]
            ...
            sage: pl = P.plot(pos=pos_dict, vertex_colors=d)
            sage: pl.show()

            sage: C = graphs.CubeGraph(8)
            sage: P = C.plot(vertex_labels=False, vertex_size=0, graph_border=True)
            sage: P.show()

            sage: G = graphs.HeawoodGraph()
            sage: for u,v,l in G.edges():
            ...    G.set_edge_label(u,v,'(' + str(u) + ',' + str(v) + ')')
            sage: G.plot(edge_labels=True).show()

            sage: D = DiGraph( { 0: [1, 10, 19], 1: [8, 2], 2: [3, 6], 3: [19, 4], 4: [17, 5], 5: [6, 15], 6: [7], 7: [8, 14], 8: [9], 9: [10, 13], 10: [11], 11: [12, 18], 12: [16, 13], 13: [14], 14: [15], 15: [16], 16: [17], 17: [18], 18: [19], 19: []} )
            sage: for u,v,l in D.edges():
            ...    D.set_edge_label(u,v,'(' + str(u) + ',' + str(v) + ')')
            sage: D.plot(edge_labels=True, layout='circular').show()

            sage: from sage.plot.plot import rainbow
            sage: C = graphs.CubeGraph(5)
            sage: R = rainbow(5)
            sage: edge_colors = {}
            sage: for i in range(5):
            ...    edge_colors[R[i]] = []
            sage: for u,v,l in C.edges():
            ...    for i in range(5):
            ...        if u[i] != v[i]:
            ...            edge_colors[R[i]].append((u,v,l))
            sage: C.plot(vertex_labels=False, vertex_size=0, edge_colors=edge_colors).show()

            sage: D = graphs.DodecahedralGraph()
            sage: Pi = [[6,5,15,14,7],[16,13,8,2,4],[12,17,9,3,1],[0,19,18,10,11]]
            sage: D.show(partition=Pi)

            sage: G = graphs.PetersenGraph()
            sage: G.loops(True)
            sage: G.add_edge(0,0)
            sage: G.show()

        """
        if talk:
            vertex_size = 500
            if partition is None:
                vertex_colors = {'#FFFFFF':self.vertices()}
        self.plot(pos=pos, layout=layout, vertex_labels=vertex_labels,
                  edge_labels=edge_labels, vertex_size=vertex_size,
                  vertex_colors=vertex_colors, edge_colors=edge_colors,
                  graph_border=graph_border, partition=partition,
                  scaling_term=scaling_term, iterations=iterations,
                  color_by_label=color_by_label, loop_size=loop_size,
                  heights=heights).show(**kwds)


    def plot3d_new(self, bgcolor=(1,1,1),
                         vertex_colors=None, vertex_size=0.06,
                         edge_colors=None, edge_size=0.015,
                         pos3d=None,
                         iterations=50, color_by_label=False, **kwds):
        """
        Plot a graph using the new 3d plotting system.

        NOTE: This will replace the plot3d command in the near future.

        EXAMPLES:
            sage: G = graphs.CubeGraph(5)
            sage: G.plot3d_new(iterations=500, edge_size=None, vertex_size=0.04)

        We plot a fairly complicated Cayley graph:
            sage: A5 = AlternatingGroup(5); A5
            Alternating group of order 5!/2 as a permutation group
            sage: G = A5.cayley_graph()
            sage: G.plot3d_new(vertex_size=0.03, edge_size=0.01, edge_size2=0.02, vertex_colors={(1,1,1):G.vertices()}, bgcolor=(0,0,0), color_by_label=True, iterations=200)
        """
        from sage.plot.plot3d.all import sphere, line3d, arrow3d

        verts = self.vertices()

        if vertex_colors is None:
            vertex_colors = { (1,0,0) : verts }
        if pos3d is None:
            pos3d = graph_fast.spring_layout_fast(self, dim=3, iterations=iterations)

        if color_by_label:
            if edge_colors is  None:
                    # do the coloring
                    edge_colors = self._color_by_label(format='rgbtuple')
        elif edge_colors is None:
            edge_colors = { (0,0,0) : self.edges() }

        # by default turn off the frame
        if not kwds.has_key('frame'):
            kwds['frame'] = False
        # by default make the background given by bgcolor
        if not kwds.has_key('background'):
            kwds['background'] = bgcolor
        try:
            graphic = 0
            for color in vertex_colors:
                for v in vertex_colors[color]:
                    graphic += sphere(center=pos3d[v], size=vertex_size, color=color, **kwds)
            if self.is_directed():
                for color in edge_colors:
                    for u, v, l in edge_colors[color]:
                        graphic += arrow3d(pos3d[u], pos3d[v], radius=edge_size, color=color, closed=False, **kwds)

            else:
                for color in edge_colors:
                    for u, v, l in edge_colors[color]:
                        graphic += line3d([pos3d[u], pos3d[v]], radius=edge_size, color=color, closed=False, **kwds)

            return graphic

        except KeyError:
            raise KeyError, "Oops! You haven't specified positions for all the vertices."



    def transitive_closure(self):
        r"""
        Computes the transitive closure of a graph and returns it.
        The original graph is not modified.

        The transitive closure of a graph G has an edge (x,y) if and
        only if there is a path between x and y in G.

        The transitive closure of any strongly connected component of
        a graph is a complete graph.  In particular, the transitive
        closure of a connected undirected graph is a complete graph.
        The transitive closure of a directed acyclic graph is a
        directed acyclic graph representing the full partial order.

        EXAMPLES:
            sage: g=graphs.PathGraph(4)
            sage: g.transitive_closure()==graphs.CompleteGraph(4)
            True
            sage: g=DiGraph({0:[1,2], 1:[3], 2:[5,6]})
            sage: g.transitive_closure().edges(labels=False)
            [(0, 1), (0, 2), (0, 3), (0, 5), (0, 6), (1, 3), (2, 5), (2, 6)]

        """
        G = self.copy()
        for v in G:
            # todo optimization opportunity: we are adding edges that
            # are already in the graph and we are adding edges
            # one at a time.
            for e in G.breadth_first_search(v):
                G.add_edge((v,e))
        return G

    def transitive_reduction(self):
        r"""
        Returns a transitive reduction of a graph.  The original graph
        is not modified.

        A transitive reduction H of G has a path from x to y if and
        only if there was a path from x to y in G.  Deleting any edge
        of H destroys this property.  A transitive reduction is not
        unique in general.  A transitive reduction has the same
        transitive closure as the original graph.

        A transitive reduction of a complete graph is a tree.  A
        transitive reduction of a tree is itself.


        EXAMPLES:
            sage: g=graphs.PathGraph(4)
            sage: g.transitive_reduction()==g
            True
            sage: g=graphs.CompleteGraph(5)
            sage: edges = g.transitive_reduction().edges(); len(edges)
            4
            sage: g=DiGraph({0:[1,2], 1:[2,3,5,6], 2:[5,6]})
            sage: g.transitive_reduction().size()
            5

        """
        from sage.rings.infinity import Infinity
        G = self.copy()
        for e in self.edge_iterator():
            # Try deleting the edge, see if we still have a path
            # between the vertices.
            G.delete_edge(e)
            if G.distance(e[0],e[1])==Infinity:
                # oops, we shouldn't have deleted it
                G.add_edge(e)
        return G


    def antisymmetric(self):
        r"""
        Returns True if the relation given by the graph is
        antisymmetric and False otherwise.

        A graph represents an antisymmetric relation if there being a
        path from a vertex x to a vertex y implies that there is not a
        path from y to x unless x=y.

        A directed acyclic graph is antisymmetric.  An undirected
        graph is never antisymmetric unless it is just a union of
        isolated vertices.

        sage: graphs.RandomGNP(20,0.5).antisymmetric()
        False
        sage: graphs.RandomDirectedGNR(20,0.5).antisymmetric()
        True

        """
        if not self.is_directed():
            if self.size()-len(self.loop_edges())>0:
                return False
            else:
                return True

        g = self.copy()
        g.multiple_edges(False)
        g.loops(False)
        g = g.transitive_closure()
        gpaths = g.edges(labels=False)
        for e in gpaths:
            if (e[1],e[0]) in gpaths:
                return False
        return True

    ### Substructures

    def is_clique(self, vertices=None, directed_clique=False):
        """
        Returns True if the set \code{vertices} is a clique, False if not.  A
        clique is a set of vertices such that there is an edge between
        any two vertices.

        INPUT:

        vertices -- Vertices can be a single vertex or an iterable
        container of vertices, e.g. a list, set, graph, file or
        numeric array.  If not passed, defaults to the entire graph.

        directed_clique -- (default False) If set to False, only
        consider the underlying undirected graph.  If set to True and the
        graph is directed, only return True if all possible edges in
        _both_ directions exist.

        EXAMPLE:

            sage: g = graphs.CompleteGraph(4)
            sage: g.is_clique([1,2,3])
            True
            sage: g.is_clique()
            True
            sage: h = graphs.CycleGraph(4)
            sage: h.is_clique([1,2])
            True
            sage: h.is_clique([1,2,3])
            False
            sage: h.is_clique()
            False
            sage: i = graphs.CompleteGraph(4).to_directed()
            sage: i.delete_edge([0,1])
            sage: i.is_clique()
            True
            sage: i.is_clique(directed_clique=True)
            False
        """

        if directed_clique and self.is_directed():
            subgraph=self.subgraph(vertices)
            subgraph.loops(False)
            subgraph.multiple_edges(False)
            n=subgraph.order()
            return subgraph.size()==n*(n-1)
        else:
            subgraph=self.subgraph(vertices).to_simple()
            n=subgraph.order()
            return subgraph.size()==n*(n-1)/2


    def is_independent_set(self, vertices=None):
        """
        Returns True if the set \code{vertices} is an independent set, False
        if not.  An independent set is a set of vertices such that
        there is no edge between any two vertices.

        INPUT:

        vertices -- Vertices can be a single vertex or an iterable
        container of vertices, e.g. a list, set, graph, file or
        numeric array.  If not passed, defaults to the entire graph.


        EXAMPLE:

            sage: graphs.CycleGraph(4).is_independent_set([1,3])
            True
            sage: graphs.CycleGraph(4).is_independent_set([1,2,3])
            False
        """

        return self.subgraph(vertices).to_simple().size()==0

    def is_subgraph(self, other):
        """
        Tests whether self is a subgraph of other.

        EXAMPLE:
            sage: P = graphs.PetersenGraph()
            sage: G = P.subgraph(range(6))
            sage: G.is_subgraph(P)
            True

        """
        self_verts = self.vertices()
        for v in self_verts:
            if v not in other:
                return False
        return other.subgraph(self_verts) == self

    def characteristic_polynomial(self, var='x', laplacian=False):
        """
        Returns the characteristic polynomial of the adjacency matrix
        of the (di)graph.

        INPUT:
            laplacian -- if True, use the Laplacian matrix instead (see
                self.kirchhoff_matrix())

        EXAMPLE:
            sage: P = graphs.PetersenGraph()
            sage: P.characteristic_polynomial()
            x^10 - 15*x^8 + 75*x^6 - 24*x^5 - 165*x^4 + 120*x^3 + 120*x^2 - 160*x + 48
            sage: P.characteristic_polynomial(laplacian=True)
            x^10 - 30*x^9 + 390*x^8 - 2880*x^7 + 13305*x^6 - 39882*x^5 + 77640*x^4 - 94800*x^3 + 66000*x^2 - 20000*x

        """
        if laplacian:
            return self.kirchhoff_matrix().charpoly(var=var)
        else:
            return self.am().charpoly(var=var)


    ### Automorphism and isomorphism

    def automorphism_group(self, partition=None, translation=False,
                           verbosity=0, edge_labels=False):
        """
        Returns the largest subgroup of the automorphism group of the (di)graph
        whose orbit partition is finer than the partition given. If no
        partition is given, the unit partition is used and the entire
        automorphism group is given.

        INPUT:
            translation -- if True, then output is the tuple (group, dict),
        where dict is a dictionary translating from keys == vertices to
        entries == elements of {1,2,...,n} (since permutation groups can
        currently only act on positive integers).
            partition -- default is the unit partition, otherwise computes the
        subgroup of the full automorphism group respecting the partition.
            edge_labels -- default False, otherwise allows only permutations
        respecting edge labels.

        EXAMPLES:
        Graphs:
            sage: graphs_query = GraphDatabase()
            sage: L = graphs_query.get_list(num_vertices=4)
            sage: graphs_list.show_graphs(L)
            sage: for g in L:
            ...    G = g.automorphism_group()
            ...    G.order(), G.gens()
            (24, ((2,3), (1,2), (1,4)))
            (4, ((2,3), (1,4)))
            (2, ((1,2),))
            (8, ((1,2), (1,4)(2,3)))
            (6, ((1,2), (1,4)))
            (6, ((2,3), (1,2)))
            (2, ((1,4)(2,3),))
            (2, ((1,2),))
            (8, ((2,3), (1,4), (1,3)(2,4)))
            (4, ((2,3), (1,4)))
            (24, ((2,3), (1,2), (1,4)))

            sage: C = graphs.CubeGraph(4)
            sage: G = C.automorphism_group()
            sage: M = G.character_table()
            sage: M.determinant()
            -712483534798848
            sage: G.order()
            384

            sage: D = graphs.DodecahedralGraph()
            sage: G = D.automorphism_group()
            sage: A5 = AlternatingGroup(5)
            sage: Z2 = CyclicPermutationGroup(2)
            sage: H = A5.direct_product(Z2)[0] #see documentation for direct_product to explain the [0]
            sage: G.is_isomorphic(H)
            True

        Multigraphs:
            sage: G = Graph(multiedges=True)
            sage: G.add_edge(('a', 'b'))
            sage: G.add_edge(('a', 'b'))
            sage: G.add_edge(('a', 'b'))
            sage: G.automorphism_group()
            Permutation Group with generators [(1,2)]

        Digraphs:
            sage: D = DiGraph( { 0:[1], 1:[2], 2:[3], 3:[4], 4:[0] } )
            sage: D.automorphism_group()
            Permutation Group with generators [(1,2,3,4,5)]

        Edge labeled graphs:
            sage: G = Graph()
            sage: G.add_edges( [(0,1,'a'),(1,2,'b'),(2,3,'c'),(3,4,'b'),(4,0,'a')] )
            sage: G.automorphism_group(edge_labels=True)
            Permutation Group with generators [(1,4)(2,3)]

        """
        from sage.graphs.graph_isom import search_tree, perm_group_elt
        from sage.groups.perm_gps.permgroup import PermutationGroup
        dig = (self.is_directed() or self.loops())
        if partition is None:
            partition = [self.vertices()]
        if edge_labels:
            G, partition = graph_isom_equivalent_non_edge_labeled_graph(self, partition)
            a,b = search_tree(G, partition, lab=False, dict=True, dig=dig, verbosity=verbosity)
            # b is a translation of the labelings
            acting_vertices = {}
            translation_d = {}
            m = G.order()
            for v in self:
                translation_d[v] = b[('o',v)]
                if b[('o',v)] == m:
                    acting_vertices[v] = 0
                else:
                    acting_vertices[v] = b[('o',v)]
            real_aut_gp = []
            n = self.order()
            for gen in a:
                gen_restr = [0]*n
                for v in self.vertex_iterator():
                    gen_restr[acting_vertices[v]] = gen[acting_vertices[v]]
                if gen_restr not in real_aut_gp:
                    real_aut_gp.append(gen_restr)
            id = range(n)
            if id in real_aut_gp:
                real_aut_gp.remove(id)
            if len(real_aut_gp) != 0:
                a = PermutationGroup([perm_group_elt(aa) for aa in real_aut_gp])
            else:
                a = PermutationGroup([[]])
            if translation:
                return a, translation_d
            else:
                return a
        if self.multiple_edges():
            G, partition = graph_isom_equivalent_non_multi_graph(self, partition)
            a,b = search_tree(G, partition, lab=False, dict=True, dig=dig, verbosity=verbosity)
            # b is a translation of the labelings
            acting_vertices = {}
            translation_d = {}
            m = G.order()
            for v in self:
                translation_d[v] = b[('o',v)]
                if b[('o',v)] == m:
                    acting_vertices[v] = 0
                else:
                    acting_vertices[v] = b[('o',v)]
            real_aut_gp = []
            n = self.order()
            for gen in a:
                gen_restr = [0]*n
                for v in self.vertex_iterator():
                    gen_restr[acting_vertices[v]] = gen[acting_vertices[v]]
                if gen_restr not in real_aut_gp:
                    real_aut_gp.append(gen_restr)
            id = range(n)
            if id in real_aut_gp:
                real_aut_gp.remove(id)
            if len(real_aut_gp) != 0:
                a = PermutationGroup([perm_group_elt(aa) for aa in real_aut_gp])
            else:
                a = PermutationGroup([[]])
            if translation:
                return a, translation_d
            else:
                return a
        if translation:
            a,b = search_tree(self, partition, dict=True, lab=False, dig=dig, verbosity=verbosity)
        else:
            a = search_tree(self, partition, dict=False, lab=False, dig=dig, verbosity=verbosity)
        if len(a) != 0:
            a = PermutationGroup([perm_group_elt(aa) for aa in a])
        else:
            a = PermutationGroup([[]])
        if translation:
            return a,b
        else:
            return a

    def is_isomorphic(self, other, certify=False, verbosity=0, edge_labels=False):
        """
        Tests for isomorphism between self and other.

        INPUT:
            certify -- if True, then output is (a,b), where a is a boolean and b
                is either a map or None.
            edge_labels -- default False, otherwise allows only permutations
                respecting edge labels.

        EXAMPLES:
        Graphs:
            sage: from sage.groups.perm_gps.permgroup_named import SymmetricGroup
            sage: D = graphs.DodecahedralGraph()
            sage: E = D.copy()
            sage: gamma = SymmetricGroup(20).random_element()
            sage: E.relabel(gamma)
            sage: D.is_isomorphic(E)
            True

            sage: D = graphs.DodecahedralGraph()
            sage: S = SymmetricGroup(20)
            sage: gamma = S.random_element()
            sage: E = D.copy()
            sage: E.relabel(gamma)
            sage: a,b = D.is_isomorphic(E, certify=True); a
            True
            sage: import networkx
            sage: from sage.plot.plot import GraphicsArray
            sage: position_D = networkx.spring_layout(D._nxg)
            sage: position_E = {}
            sage: for vert in position_D:
            ...    position_E[b[vert]] = position_D[vert]
            sage: GraphicsArray([D.plot(pos=position_D), E.plot(pos=position_E)]).show()

        Multigraphs:
            sage: G = Graph(multiedges=True)
            sage: G.add_edge((0,1))
            sage: G.add_edge((0,1))
            sage: G.add_edge((0,1))
            sage: G.add_edge((0,1))
            sage: H = Graph(multiedges=True)
            sage: H.add_edge((3,4))
            sage: H.add_edge((3,4))
            sage: H.add_edge((3,4))
            sage: H.add_edge((3,4))
            sage: G.is_isomorphic(H)
            True

        Digraphs:
            sage: A = DiGraph( { 0 : [1,2] } )
            sage: B = DiGraph( { 1 : [0,2] } )
            sage: A.is_isomorphic(B, certify=True)
            (True, {0: 1, 1: 0, 2: 2})

        Edge labeled graphs:
            sage: G = Graph()
            sage: G.add_edges( [(0,1,'a'),(1,2,'b'),(2,3,'c'),(3,4,'b'),(4,0,'a')] )
            sage: H = G.relabel([1,2,3,4,0], inplace=False)
            sage: G.is_isomorphic(H, edge_labels=True)
            True

        """
        from sage.graphs.graph_isom import search_tree
        if certify:
            if self.is_directed() != other.is_directed():
                return False, None
            if self.order() != other.order():
                return False, None
            if self.size() != other.size():
                return False, None
            if self.is_directed():
                if sorted(list(self.in_degree_iterator())) != sorted(list(other.in_degree_iterator())):
                    return False, None
                if sorted(list(self.out_degree_iterator())) != sorted(list(other.out_degree_iterator())):
                    return False, None
            else:
                if sorted(list(self.degree_iterator())) != sorted(list(other.degree_iterator())):
                    return False, None
            b,a = self.canonical_label(certify=True, verbosity=verbosity, edge_labels=edge_labels)
            d,c = other.canonical_label(certify=True, verbosity=verbosity, edge_labels=edge_labels)
            if b == d:
                map = {}
                cc = c.items()
                for vert in self.vertices():
                    for aa,bb in cc:
                        if bb == a[vert]:
                            map[vert] = aa
                            break
                return True, map
            else:
                return False, None
        else:
            if self.is_directed() != other.is_directed():
                return False
            if self.order() != other.order():
                return False
            if self.size() != other.size():
                return False
            if self.is_directed():
                if sorted(list(self.in_degree_iterator())) != sorted(list(other.in_degree_iterator())):
                    return False
                if sorted(list(self.out_degree_iterator())) != sorted(list(other.out_degree_iterator())):
                    return False
            else:
                if sorted(list(self.degree_iterator())) != sorted(list(other.degree_iterator())):
                    return False
            from sage.graphs.graph_isom import search_tree
            b = self.canonical_label(verbosity=verbosity, edge_labels=edge_labels)
            d = other.canonical_label(verbosity=verbosity, edge_labels=edge_labels)
            return b == d

    def canonical_label(self, partition=None, certify=False, verbosity=0, edge_labels=False):
        """
        Returns the canonical label with respect to the partition. If no
        partition is given, uses the unit partition.

        INPUT:
            partition -- if given, the canonical label with respect to this
                partition will be computed. The default is the unit partition.
            certify -- if True, a dictionary mapping from the (di)graph to its
                canonical label will be given.
            verbosity -- gets passed to nice: prints helpful output.
            edge_labels -- default False, otherwise allows only permutations
                respecting edge labels.

        EXAMPLE:
            sage: D = graphs.DodecahedralGraph()
            sage: E = D.canonical_label(); E
            Dodecahedron: Graph on 20 vertices
            sage: D.canonical_label(certify=True)
            (Dodecahedron: Graph on 20 vertices, {0: 0, 1: 19, 2: 16, 3: 15, 4: 9, 5: 1, 6: 10, 7: 8, 8: 14, 9: 12, 10: 17, 11: 11, 12: 5, 13: 6, 14: 2, 15: 4, 16: 3, 17: 7, 18: 13, 19: 18})
            sage: D.is_isomorphic(E)
            True

        Multigraphs:
            sage: G = Graph(multiedges=True)
            sage: G.add_edge((0,1))
            sage: G.add_edge((0,1))
            sage: G.add_edge((0,1))
            sage: G.canonical_label()
            Multi-graph on 2 vertices

        Digraphs:
            sage: P = graphs.PetersenGraph()
            sage: DP = P.to_directed()
            sage: DP.canonical_label().adjacency_matrix()
            [0 0 0 0 0 0 0 1 1 1]
            [0 0 0 0 1 0 1 0 0 1]
            [0 0 0 1 0 0 1 0 1 0]
            [0 0 1 0 0 1 0 0 0 1]
            [0 1 0 0 0 1 0 0 1 0]
            [0 0 0 1 1 0 0 1 0 0]
            [0 1 1 0 0 0 0 1 0 0]
            [1 0 0 0 0 1 1 0 0 0]
            [1 0 1 0 1 0 0 0 0 0]
            [1 1 0 1 0 0 0 0 0 0]

        Edge labeled graphs:
            sage: G = Graph()
            sage: G.add_edges( [(0,1,'a'),(1,2,'b'),(2,3,'c'),(3,4,'b'),(4,0,'a')] )
            sage: G.canonical_label(edge_labels=True)
            Graph on 5 vertices

        """
        from sage.graphs.graph_isom import search_tree
        dig = (self.loops() or self.is_directed())
        if partition is None:
            partition = [self.vertices()]
        if edge_labels:
            G, partition = graph_isom_equivalent_non_edge_labeled_graph(self, partition)
            a,b,c = search_tree(G, partition, certify=True, dig=dig, verbosity=verbosity)
            # c is a permutation to the canonical label of G, which depends only on isomorphism class of self.
            H = self.copy()
            relabeling = {}
            for v in H:
                relabeling[v] = c[('o',v)]
            H.relabel(relabeling)
            if certify:
                return H, relabeling
            else:
                return H
        if self.multiple_edges():
            G, partition = graph_isom_equivalent_non_multi_graph(self, partition)
            a,b,c = search_tree(G, partition, certify=True, dig=dig, verbosity=verbosity)
            # c is a permutation to the canonical label of G, which depends only on isomorphism class of self.
            H = self.copy()
            relabeling = {}
            for v in H:
                relabeling[v] = c[('o',v)]
            H.relabel(relabeling)
            if certify:
                return H, relabeling
            else:
                return H
        else:
            if certify:
                a,b,c = search_tree(self, partition, certify=True, dig=dig, verbosity=verbosity)
                return b,c
            else:
                a,b = search_tree(self, partition, dig=dig, verbosity=verbosity)
                return b


class Graph(GenericGraph):
    r"""
    Undirected graph.

    INPUT:
        data -- can be any of the following:
            1. A NetworkX graph
            2. A dictionary of dictionaries
            3. A dictionary of lists
            4. A numpy matrix or ndarray
            5. A graph6 or sparse6 string
            6. A SAGE adjacency matrix or incidence matrix
            7. A pygraphviz agraph
            8. A scipy sparse matrix

        pos -- a positioning dictionary: for example, the
        spring layout from NetworkX for the 5-cycle is
        {0: [-0.91679746, 0.88169588],
         1: [ 0.47294849, 1.125     ],
         2: [ 1.125     ,-0.12867615],
         3: [ 0.12743933,-1.125     ],
         4: [-1.125     ,-0.50118505]}
        name -- (must be an explicitly named parameter, i.e., name="complete")
            gives the graph a name
        loops -- boolean, whether to allow loops (ignored if data is an
            instance of the Graph class)
        multiedges -- boolean, whether to allow multiple edges (ignored if
            data is an instance of the Graph class)
        weighted -- whether graph thinks of itself as weighted or not. See
            self.weighted()
        format -- if None, Graph tries to guess- can be several values,
            including:
            'graph6' -- Brendan McKay's graph6 format, in a string (if the
                string has multiple graphs, the first graph is taken)
            'sparse6' -- Brendan McKay's sparse6 format, in a string (if the
                string has multiple graphs, the first graph is taken)
            'adjacency_matrix' -- a square SAGE matrix M, with M[i,j] equal
                to the number of edges \{i,j\}
            'weighted_adjacency_matrix' -- a square SAGE matrix M, with M[i,j]
                equal to the weight of the single edge \{i,j\}. Given this
                format, weighted is ignored (assumed True).
            'incidence_matrix' -- a SAGE matrix, with one column C for each
                edge, where if C represents \{i, j\}, C[i] is -1 and C[j] is 1
            'elliptic_curve_congruence' -- data must be an iterable container
                of elliptic curves, and the graph produced has each curve as a
                vertex (it's Cremona label) and an edge E-F labelled p if and
                only if E is congruent to F mod p
        boundary -- a list of boundary vertices, if empty, graph is considered
            as a 'graph without boundary'

    EXAMPLES:
    We illustrate the first six input formats (the other two
    involve packages that are currently not standard in SAGE):

    1. A NetworkX XGraph:
        sage: import networkx
        sage: g = networkx.XGraph({0:[1,2,3], 2:[5]})
        sage: Graph(g)
        Graph on 5 vertices

    In this single case, we do not make a copy of g, but just wrap the actual
    NetworkX passed.  We do this for performance reasons.

        sage: import networkx
        sage: g = networkx.XGraph({0:[1,2,3], 2:[5]})
        sage: G = Graph(g)
        sage: H = Graph(g)
        sage: G._nxg is H._nxg
        True

    2. A NetworkX graph:
        sage: import networkx
        sage: g = networkx.Graph({0:[1,2,3], 2:[5]})
        sage: DiGraph(g)
        Digraph on 5 vertices

    Note that in this case, we copy the networkX structure.

        sage: import networkx
        sage: g = networkx.Graph({0:[1,2,3], 2:[5]})
        sage: G = Graph(g)
        sage: H = Graph(g)
        sage: G._nxg is H._nxg
        False

    3. A dictionary of dictionaries:
        sage: g = Graph({0:{1:'x',2:'z',3:'a'}, 2:{5:'out'}}); g
        Graph on 5 vertices

    The labels ('x', 'z', 'a', 'out') are labels for edges. For example, 'out' is
    the label for the edge on 2 and 5. Labels can be used as weights, if all the
    labels share some common parent.

    4. A dictionary of lists:
        sage: g = Graph({0:[1,2,3], 2:[5]}); g
        Graph on 5 vertices

    5. A list of vertices and a function describing adjacencies.  Note
       that the list of vertices and the function must be enclosed in
       a list (i.e., [list of vertices, function]).

       Construct the Paley graph over GF(13).

        sage: g=Graph([GF(13), lambda i,j: i!=j and (i-j).is_square()])
        sage: g.vertices()
        [0, 1, 2, 3, 4, 5, 6, 7, 8, 9, 10, 11, 12]
        sage: g.adjacency_matrix()
        [0 1 0 1 1 0 0 0 0 1 1 0 1]
        [1 0 1 0 1 1 0 0 0 0 1 1 0]
        [0 1 0 1 0 1 1 0 0 0 0 1 1]
        [1 0 1 0 1 0 1 1 0 0 0 0 1]
        [1 1 0 1 0 1 0 1 1 0 0 0 0]
        [0 1 1 0 1 0 1 0 1 1 0 0 0]
        [0 0 1 1 0 1 0 1 0 1 1 0 0]
        [0 0 0 1 1 0 1 0 1 0 1 1 0]
        [0 0 0 0 1 1 0 1 0 1 0 1 1]
        [1 0 0 0 0 1 1 0 1 0 1 0 1]
        [1 1 0 0 0 0 1 1 0 1 0 1 0]
        [0 1 1 0 0 0 0 1 1 0 1 0 1]
        [1 0 1 1 0 0 0 0 1 1 0 1 0]

       Construct the line graph of a complete graph.

        sage: g=graphs.CompleteGraph(4)
        sage: line_graph=Graph([g.edges(labels=false), \
                 lambda i,j: len(set(i).intersection(set(j)))>0])
        sage: line_graph.vertices()
        [(0, 1), (0, 2), (0, 3), (1, 2), (1, 3), (2, 3)]
        sage: line_graph.adjacency_matrix()
        [0 1 1 1 1 0]
        [1 0 1 1 0 1]
        [1 1 0 0 1 1]
        [1 1 0 0 1 1]
        [1 0 1 1 0 1]
        [0 1 1 1 1 0]

    6. A numpy matrix or ndarray:
        sage: import numpy
        sage: A = numpy.array([[0,1,1],[1,0,1],[1,1,0]])
        sage: Graph(A)
        Graph on 3 vertices

    7. A graph6 or sparse6 string:
    SAGE automatically recognizes whether a string is in graph6 or sage6 format:

        sage: s = ':I`AKGsaOs`cI]Gb~'
        sage: Graph(s)
        Looped multi-graph on 10 vertices

    There are also list functions to take care of lists of graphs:

        sage: s = ':IgMoqoCUOqeb\n:I`AKGsaOs`cI]Gb~\n:I`EDOAEQ?PccSsge\N\n'
        sage: graphs_list.from_sparse6(s)
        [Looped multi-graph on 10 vertices, Looped multi-graph on 10 vertices, Looped multi-graph on 10 vertices]

    8. A SAGE matrix:
    Note: If format is not specified, then SAGE assumes a square matrix is an adjacency
    matrix, and a nonsquare matrix is an incidence matrix.

        A. an adjacency matrix:

        sage: M = graphs.PetersenGraph().am(); M
        [0 1 0 0 1 1 0 0 0 0]
        [1 0 1 0 0 0 1 0 0 0]
        [0 1 0 1 0 0 0 1 0 0]
        [0 0 1 0 1 0 0 0 1 0]
        [1 0 0 1 0 0 0 0 0 1]
        [1 0 0 0 0 0 0 1 1 0]
        [0 1 0 0 0 0 0 0 1 1]
        [0 0 1 0 0 1 0 0 0 1]
        [0 0 0 1 0 1 1 0 0 0]
        [0 0 0 0 1 0 1 1 0 0]
        sage: Graph(M)
        Graph on 10 vertices

        sage: Graph(matrix([[1,2],[3,4]]),loops=True)
        Looped graph on 2 vertices

        B. an incidence matrix:

        sage: M = Matrix(6, [-1,0,0,0,1, 1,-1,0,0,0, 0,1,-1,0,0, 0,0,1,-1,0, 0,0,0,1,-1, 0,0,0,0,0]); M
        [-1  0  0  0  1]
        [ 1 -1  0  0  0]
        [ 0  1 -1  0  0]
        [ 0  0  1 -1  0]
        [ 0  0  0  1 -1]
        [ 0  0  0  0  0]
        sage: Graph(M)
        Graph on 6 vertices

    """
    def __init__(self, data=None, pos=None, loops=False, format=None, boundary=[], weighted=False, **kwds):
        import networkx
        from sage.structure.element import is_Matrix
        self._weighted = weighted
        if format is None:
            if isinstance(data, str):
                if data[:10] == ">>graph6<<":
                    data = data[10:]
                    format = 'graph6'
                elif data[:11] == ">>sparse6<<":
                    data = data[11:]
                    format = 'sparse6'
                elif data[0] == ':':
                    format = 'sparse6'
                else:
                    format = 'graph6'
            elif is_Matrix(data):
                if data.is_square():
                    format = 'adjacency_matrix'
                else:
                    format = 'incidence_matrix'
            elif isinstance(data, Graph):
                self._nxg = data.networkx_graph()
            elif isinstance(data, networkx.XGraph):
                self._nxg = data
            elif isinstance(data, networkx.Graph):
                self._nxg = networkx.XGraph(data, selfloops=loops, **kwds)
            elif isinstance(data,list) and len(data)>=2 and callable(data[1]):
                # Pass XGraph a dict of lists describing the adjacencies
                self._nxg = networkx.XGraph(dict([[i]+[[j for j in data[0] if data[1](i,j)]] for i in data[0]]), selfloops=loops, **kwds)
            else:
                self._nxg = networkx.XGraph(data, selfloops=loops, **kwds)
        if format == 'graph6':
            if not isinstance(data, str):
                raise ValueError, 'If input format is graph6, then data must be a string.'
            n = data.find('\n')
            if n == -1:
                n = len(data)
            ss = data[:n]
            n, s = graph_fast.N_inverse(ss)
            m = graph_fast.R_inverse(s, n)
            expected = n*(n-1)/2 + (6 - n*(n-1)/2)%6
            if len(m) > expected:
                raise RuntimeError("The string (%s) seems corrupt: for n = %d, the string is too long."%(ss,n))
            elif len(m) < expected:
                raise RuntimeError("The string (%s) seems corrupt: for n = %d, the string is too short."%(ss,n))
            d = {}
            k = 0
            for i in range(n):
                d[i] = {}
                for j in range(i):
                    if m[k] == '1':
                        d[i][j] = None
                    k += 1
            self._nxg = networkx.XGraph(d)
        elif format == 'sparse6':
            from math import ceil, floor
            from sage.misc.functional import log
            n = data.find('\n')
            if n == -1:
                n = len(data)
            s = data[:n]
            n, s = graph_fast.N_inverse(s[1:])
            k = int(ceil(log(n,2)))
            bits = ''.join([graph_fast.binary(ord(i)-63).zfill(6) for i in s])
            b = []
            x = []
            for i in range(int(floor(len(bits)/(k+1)))):
                b.append(int(bits[(k+1)*i:(k+1)*i+1],2))
                x.append(int(bits[(k+1)*i+1:(k+1)*i+k+1],2))
            v = 0
            edges = []
            for i in range(len(b)):
                if b[i] == 1:
                    v += 1
                if x[i] > v:
                    v = x[i]
                else:
                    if v < n:
                        edges.append((x[i],v))
            d = {}
            for i,j in edges:
                if d.has_key(i):
                    if d[i].has_key(j):
                        if d[i][j] is None:
                            d[i][j] = [None,None]
                        else:
                            d[i][j].append(None)
                    d[i][j] = None
                else:
                    d[i] = {j : None}
            for i in [j for j in range(n) if not d.has_key(j)]:
                d[i] = {}
            self._nxg = networkx.XGraph(d, selfloops = True, multiedges = True)
        elif format == 'adjacency_matrix':
            d = {}
            for i in range(data.nrows()):
                d[i] = {}
            self._nxg = networkx.XGraph(d, selfloops = loops, **kwds)
            e = []
            for i,j in data.nonzero_positions():
                if i < j and kwds.get('multiedges',False):
                    e += [(i,j)]*int(data[i][j])
                elif i < j:
                    e.append((i,j))
                elif i == j and loops and kwds.get('multiedges',False):
                    e += [(i,j)]*int(data[i][j])
                elif i == j and loops:
                    e.append((i,j))
            self._nxg.add_edges_from(e)
        elif format == 'weighted_adjacency_matrix':
            self._weighted = True
            d = {}
            for i in range(data.nrows()):
                d[i] = {}
            self._nxg = networkx.XGraph(d, selfloops = loops, **kwds)
            e = []
            for i,j in data.nonzero_positions():
                if i < j:
                    e.append((i,j,data[i,j]))
                elif i == j and loops:
                    e.append((i,j,data[i,j]))
            self._nxg.add_edges_from(e)
        elif format == 'incidence_matrix':
            b = True
            for c in data.columns():
                d = c.dict()
                if not len(d) == 2:
                    b = False
                else:
                    k = d.keys()
                    if not (d[k[0]] == -1 * d[k[1]] and abs(d[k[0]]) == 1):
                        b = False
            if not b:
                raise AttributeError, "Incidence Matrix must have one 1 and one -1 per column."
            else:
                d = {}
                for i in range(data.nrows()):
                    d[i] = {}
                self._nxg = networkx.XGraph(d, selfloops = loops, **kwds)
                e = []
                for c in data.columns():
                    k = c.dict().keys()
                    e.append((k[0],k[1]))
                self._nxg.add_edges_from(e)
        elif format == 'elliptic_curve_congruence':
            from sage.rings.arith import lcm, prime_divisors, prange
            from sage.misc.misc import prod
            self._nxg = networkx.XGraph(None, selfloops=loops, **kwds)
            curves = list(data)
            self.add_vertices( [curve.cremona_label() for curve in curves] )
            for i in range(self.order()):
                for j in range(i):
                    E = curves[i]
                    F = curves[j]
                    M = E.conductor()
                    N = F.conductor()
                    MN = lcm(M, N)
                    p_MN = prime_divisors(MN)
                    lim = prod([(j^(MN.ord(j)) + j^(MN.ord(j)-1)) for j in p_MN])
                    a_E = E.anlist(lim)
                    a_F = F.anlist(lim)
                    l_list = [p for p in prange(lim) if p not in p_MN ]
                    p_edges = l_list
                    for l in l_list:
                        n = a_E[l] - a_F[l]
                        if n != 0:
                            P = prime_divisors(n)
                            p_edges = [p for p in p_edges if p in P]
                    if len(p_edges) > 0:
                        self.add_edge(E.cremona_label(), F.cremona_label(), str(p_edges)[1:-1])
        if kwds.has_key('name'):
            self._nxg.name = kwds['name']
        self._pos = pos
        self._boundary = boundary

    def _repr_(self):
        name = ""
        if self.loops():
            name += "looped "
        if self.multiple_edges():
            name += "multi-"
        name += "graph on %d vert"%self.order()
        if self.order() == 1:
            name += "ex"
        else:
            name += "ices"
        name = name.capitalize()
        if not self._nxg.name is None and not self._nxg.name == "":
            name = self._nxg.name + ": " + name
        return name

    def to_directed(self):
        """
        Returns a directed version of the graph. A single edge becomes two
        edges, one in each direction.

        EXAMPLE:
            sage: graphs.PetersenGraph().to_directed()
            Petersen graph: Digraph on 10 vertices

        """
        return DiGraph(self._nxg.to_directed(), name=self._nxg.name, pos=self._pos, boundary=self._boundary)

    def to_undirected(self):
        """
        Since the graph is already undirected, simply returns a copy of itself.

        EXAMPLE:
            sage: graphs.PetersenGraph().to_undirected()
            Petersen graph: Graph on 10 vertices

        """
        return self.copy()

    ### General properties

    def is_directed(self):
        """
        Since graph is undirected, returns False.

        """
        return False

    def is_eulerian(self):
        """
        Return true if the graph has an tour that visits each edge exactly once.

        EXAMPLES:
            sage: graphs.CompleteGraph(4).is_eulerian()
            False
            sage: graphs.CycleGraph(4).is_eulerian()
            True

        """
        if not self.is_connected():
            return False
        for i in self.degree_iterator():
            # loops don't matter since they add an even number to the degree
            if i % 2 != 0:
                return False
        return True

    def eulerian_circuit(self, return_vertices=False, labels=True):
        """
        Return a list of edges forming an eulerian circuit if one
        exists.  Otherwise return False.

        This is implemented using Fleury's algorithm.  This could be
        extended to find eulerian paths too (check for existence and
        make sure you start on an odd-degree vertex if one exists).

        INPUT:
            return_vertices -- optionally provide a list of vertices
                for the path
            labels -- whether to return edges with labels (3-tuples)

        OUTPUT:
            either ([edges], [vertices]) or [edges] of an Eulerian circuit

        EXAMPLES:

            sage: g=graphs.CycleGraph(5);
            sage: g.eulerian_circuit()
            [(0, 1, None), (1, 2, None), (2, 3, None), (3, 4, None), (4, 0, None)]
            sage: g.eulerian_circuit(labels=False)
            [(0, 1), (1, 2), (2, 3), (3, 4), (4, 0)]
            sage: g = graphs.CompleteGraph(7)
            sage: edges, vertices = g.eulerian_circuit(return_vertices=True)
            sage: vertices
            [0, 1, 2, 0, 3, 1, 4, 0, 5, 1, 6, 2, 3, 4, 2, 5, 3, 6, 4, 5, 6, 0]
            sage: graphs.CompleteGraph(4).eulerian_circuit()
            False

        """
        if not self.is_eulerian():
            return False

        edge_list = []
        vertex_list = []
        g = self.copy()
        # Get first vertex
        v = g.vertex_iterator().next()
        vertex_list.append(v)
        while g.size()>0:
            for e in g.edges_incident(v, labels=labels):
                g.delete_edge(e)
                if g.is_connected():
                    break
                else:
                    g.add_edge(e)
            else:
                # Our only choice is a cut edge
                g.delete_edge(e)
                g.delete_vertex(v)

            # the following code is here so that we don't rely the
            # order of vertices in the edge tuple.
            v = e[1] if v==e[0] else e[0]
            edge_list.append(e)
            vertex_list.append(v)


        if return_vertices:
            return edge_list, vertex_list
        else:
            return edge_list




    ### Vertex handlers

    def neighbor_iterator(self, vertex):
        """
        Return an iterator over neighbors of vertex.

        EXAMPLE:
            sage: G = graphs.CubeGraph(3)
            sage: for i in G.neighbor_iterator('010'):
            ...    print i
            011
            000
            110

        """
        return self._nxg.neighbors_iter(vertex)

    ### Edge Handlers

    def add_edge(self, u, v=None, label=None):
        """
        Adds an edge between u and v.

        INPUT:
        The following forms are all accepted:

        G.add_edge( 1, 2 )
        G.add_edge( (1, 2) )
        G.add_edges( [ (1, 2) ] )
        G.add_edge( 1, 2, 'label' )
        G.add_edge( (1, 2, 'label') )
        G.add_edges( [ (1, 2, 'label') ] )

        WARNING:
        The following intuitive input results in nonintuitive output:
        sage: G = Graph()
        sage: G.add_edge((1,2), 'label')
        sage: G.networkx_graph().adj           # random output order
        {'label': {(1, 2): None}, (1, 2): {'label': None}}

        Use one of these instead:
        sage: G = Graph()
        sage: G.add_edge((1,2), label="label")
        sage: G.networkx_graph().adj           # random output order
        {1: {2: 'label'}, 2: {1: 'label'}}

        sage: G = Graph()
        sage: G.add_edge(1,2,'label')
        sage: G.networkx_graph().adj           # random output order
        {1: {2: 'label'}, 2: {1: 'label'}}

        """
        self._nxg.add_edge(u, v, label)

    def add_edges(self, edges):
        """
        Add edges from an iterable container.

        EXAMPLE:
            sage: G = graphs.DodecahedralGraph()
            sage: H = Graph()
            sage: H.add_edges( G.edge_iterator() ); H
            Graph on 20 vertices

        """
        self._nxg.add_edges_from( edges )

    def delete_edge(self, u, v=None, label=None):
        r"""
        Delete the edge \{u, v\}, return silently if vertices or edge does not
        exist.

        INPUT:
        The following forms are all accepted:

        G.delete_edge( 1, 2 )
        G.delete_edge( (1, 2) )
        G.delete_edges( [ (1, 2) ] )
        G.delete_edge( 1, 2, 'label' )
        G.delete_edge( (1, 2, 'label') )
        G.delete_edges( [ (1, 2, 'label') ] )

        EXAMPLES:
            sage: G = graphs.CompleteGraph(19)
            sage: G.size()
            171
            sage: G.delete_edge( 1, 2 )
            sage: G.delete_edge( (3, 4) )
            sage: G.delete_edges( [ (5, 6), (7, 8) ] )
            sage: G.delete_edge( 9, 10, 'label' )
            sage: G.delete_edge( (11, 12, 'label') )
            sage: G.delete_edges( [ (13, 14, 'label') ] )
            sage: G.size()
            164
            sage: G.has_edge( (11, 12) )
            False

            Note that even though the edge (11, 12) has no label, it still gets
            deleted: NetworkX does not pay attention to labels here.

        """
        self._nxg.delete_edge(u, v, label)

    def delete_edges(self, edges):
        """
        Delete edges from an iterable container.

        EXAMPLE:
            sage: K12 = graphs.CompleteGraph(12)
            sage: K4 = graphs.CompleteGraph(4)
            sage: K12.size()
            66
            sage: K12.delete_edges(K4.edge_iterator())
            sage: K12.size()
            60

        """
        self._nxg.delete_edges_from(edges)

    def delete_multiedge(self, u, v):
        """
        Deletes all edges on u and v.

        EXAMPLE:
            sage: G = Graph(multiedges=True)
            sage: G.add_edges([(0,1), (0,1), (0,1), (1,2), (2,3)])
            sage: G.edges()
            [(0, 1, None), (0, 1, None), (0, 1, None), (1, 2, None), (2, 3, None)]
            sage: G.delete_multiedge( 0, 1 )
            sage: G.edges()
            [(1, 2, None), (2, 3, None)]

        """
        self._nxg.delete_multiedge(u, v)

    def edges(self, labels=True, sort=True):
        """
        Return a list of edges. Each edge is a triple (u,v,l) where u
        and v are vertices and l is a label.

        INPUT:
            labels -- (bool; default: True) if False, each edge is a
                      tuple (u,v) of vertices.
            sort -- (bool; default: True) if True, ensure that the list
                    of edges is sorted.

        OUTPUT:
            A list of tuples.  It is safe to change the returned list.

        EXAMPLES:
            sage: graphs.DodecahedralGraph().edges()
            [(0, 1, None), (0, 10, None), (0, 19, None), (1, 2, None), (1, 8, None), (2, 3, None), (2, 6, None), (3, 4, None), (3, 19, None), (4, 5, None), (4, 17, None), (5, 6, None), (5, 15, None), (6, 7, None), (7, 8, None), (7, 14, None), (8, 9, None), (9, 10, None), (9, 13, None), (10, 11, None), (11, 12, None), (11, 18, None), (12, 13, None), (12, 16, None), (13, 14, None), (14, 15, None), (15, 16, None), (16, 17, None), (17, 18, None), (18, 19, None)]

            sage: graphs.DodecahedralGraph().edges(labels=False)
            [(0, 1), (0, 10), (0, 19), (1, 2), (1, 8), (2, 3), (2, 6), (3, 4), (3, 19), (4, 5), (4, 17), (5, 6), (5, 15), (6, 7), (7, 8), (7, 14), (8, 9), (9, 10), (9, 13), (10, 11), (11, 12), (11, 18), (12, 13), (12, 16), (13, 14), (14, 15), (15, 16), (16, 17), (17, 18), (18, 19)]
        """
        L = self._nxg.edges()
        if labels:
            if sort:
                return sorted(L)
            else:
                return L
        else:
            if sort:
                return sorted([tuple(sorted((u,v))) for u,v,_ in L])
            else:
                return [(u,v) for u,v,_ in L]

    def edge_boundary(self, vertices1, vertices2=None, labels=True):
        """
        Returns a list of edges (u,v,l) with u in vertices1 and v in vertices2.
        If vertices2 is None, then it is set to the complement of vertices1.

        INPUT:
        labels -- if False, each edge is a tuple (u,v) of vertices.

        EXAMPLE:
            sage: K = graphs.CompleteBipartiteGraph(9,3)
            sage: len(K.edge_boundary( [0,1,2,3,4,5,6,7,8], [9,10,11] ))
            27
            sage: K.size()
            27

        """
        L = self._nxg.edge_boundary(vertices1, vertices2)
        if labels:
            return L
        else:
            K = []
            for u,v,l in L:
                K.append((u,v))
            return K

    def edge_iterator(self, vertices=None):
        """
        Returns an iterator over the edges incident with any vertex given.
        If vertices is None, then returns an iterator over all edges.

        INPUT:
        labels -- if False, each edge is a tuple (u,v) of vertices.

        EXAMPLE:
            sage: for i in graphs.PetersenGraph().edge_iterator([0]):
            ...    print i
            (0, 1, None)
            (0, 4, None)
            (0, 5, None)

        """
        return self._nxg.edges_iter(vertices)

    def edges_incident(self, vertices=None, labels=True):
        """
        Returns a list of edges incident with any vertex given. If vertex is
        None, returns a list of all edges in graph.

        INPUT:
        label -- if False, each edge is a tuple (u,v) of vertices.

        EXAMPLE:
            sage: graphs.PetersenGraph().edges_incident([0,9], labels=False)
            [(0, 1), (0, 4), (0, 5), (9, 4), (9, 6), (9, 7)]

        """
        L = self._nxg.edges(vertices)
        if labels:
            return L
        else:
            K = []
            for u,v,l in L:
                K.append((u,v))
            return K


    def edge_label(self, u, v=None):
        """
        Returns the label of an edge.

        EXAMPLE:
            sage: G = Graph({0 : {1 : 'edgelabel'}})
            sage: G.edges(labels=False)
            [(0, 1)]
            sage: G.edge_label( 0, 1 )
            'edgelabel'

        """
        return self._nxg.get_edge(u,v)

    def edge_labels(self):
        """
        Returns a list of edge labels.

        EXAMPLE:
            sage: G = Graph({0:{1:'x',2:'z',3:'a'}, 2:{5:'out'}})
            sage: G.edge_labels()
            ['x', 'z', 'a', 'out']

        """
        labels = []
        for u,v,l in self.edges():
            labels.append(l)
        return labels

    def remove_multiple_edges(self):
        """
        Removes all multiple edges, retaining one edge for each.

        EXAMPLE:
            sage: G = Graph(multiedges=True)
            sage: G.add_edges( [ (0,1), (0,1), (0,1), (0,1), (1,2) ] )
            sage: G.edges(labels=False)
            [(0, 1), (0, 1), (0, 1), (0, 1), (1, 2)]

            sage: G.remove_multiple_edges()
            sage: G.edges(labels=False)
            [(0, 1), (1, 2)]

        """
        self._nxg.remove_all_multiedges()

    def remove_loops(self, vertices=None):
        """
        Removes loops on vertices in vertices. If vertices is None, removes all loops.

        EXAMPLE
            sage: G = Graph(loops=True)
            sage: G.add_edges( [ (0,0), (1,1), (2,2), (3,3), (2,3) ] )
            sage: G.edges(labels=False)
            [(0, 0), (1, 1), (2, 2), (2, 3), (3, 3)]
            sage: G.remove_loops()
            sage: G.edges(labels=False)
            [(2, 3)]
            sage: G.loops()
            True

        """
        if vertices is None:
            self._nxg.remove_all_selfloops()
        else:
            for v in vertices:
                self.delete_multiedge(v,v)

    def loop_edges(self):
        """
        Returns a list of all loops in the graph.

        EXAMPLE:
            sage: G = Graph(loops=True)
            sage: G.add_edges( [ (0,0), (1,1), (2,2), (3,3), (2,3) ] )
            sage: G.loop_edges()
            [(0, 0, None), (1, 1, None), (2, 2, None), (3, 3, None)]

        """
        return self._nxg.selfloop_edges()

    def number_of_loops(self):
        """
        Returns the number of edges that are loops.

        EXAMPLE:
            sage: G = Graph(loops=True)
            sage: G.add_edges( [ (0,0), (1,1), (2,2), (3,3), (2,3) ] )
            sage: G.edges(labels=False)
            [(0, 0), (1, 1), (2, 2), (2, 3), (3, 3)]
            sage: G.number_of_loops()
            4

        """
        return self._nxg.number_of_selfloops()

    ### Degree functions

    def degree(self, vertices=None, labels=False):
        """
        Gives the degree of a vertex or of vertices.

        INPUT:
        vertices -- If vertices is a single vertex, returns the number of
        neighbors of vertex. If vertices is an iterable container of vertices,
        returns a list of degrees. If vertices is None, same as listing all vertices.
        labels -- see OUTPUT

        OUTPUT:
        Single vertex- an integer. Multiple vertices- a list of integers. If
        labels is True, then returns a dictionary mapping each vertex to
        its degree.

        EXAMPLES:
            sage: P = graphs.PetersenGraph()
            sage: P.degree(5)
            3

            sage: K = graphs.CompleteGraph(9)
            sage: K.degree()
            [8, 8, 8, 8, 8, 8, 8, 8, 8]

        """
        return self._nxg.degree(vertices, with_labels=labels)

    def degree_histogram(self):
        """
        Returns a list, whose ith entry is the frequency of degree i.

        EXAMPLE:
            sage: G = graphs.Grid2dGraph(9,12)
            sage: G.degree_histogram()
            [0, 0, 4, 34, 70]

        """
        import networkx
        return networkx.degree_histogram(self._nxg)

    def degree_iterator(self, vertices=None, labels=False):
        """
        INPUT:
        labels=False:
            returns an iterator over degrees.
        labels=True:
            returns an iterator over tuples (vertex, degree).
        vertices -- if specified, restrict to this subset.

        EXAMPLES:
            sage: G = graphs.Grid2dGraph(3,4)
            sage: for i in G.degree_iterator():
            ...    print i
            3
            4
            2
            3
            4
            2
            3
            2
            3
            3
            2
            3
            sage: for i in G.degree_iterator(labels=True):
            ...    print i
            ((0, 1), 3)
            ((1, 2), 4)
            ((0, 0), 2)
            ((2, 1), 3)
            ((1, 1), 4)
            ((2, 0), 2)
            ((1, 3), 3)
            ((2, 3), 2)
            ((2, 2), 3)
            ((1, 0), 3)
            ((0, 3), 2)
            ((0, 2), 3)

        """
        return self._nxg.degree_iter(vertices, with_labels=labels)

    ### Centrality

    def centrality_betweenness(self, normalized=True):
        r"""
        Returns the betweenness centrality (fraction of number of shortest
        paths that go through each vertex) as a dictionary keyed by vertices.
        The betweenness is normalized by default to be in range (0,1).  This
        wraps Networkx's implementation of the algorithm described in [1].

        Measures of the centrality of a vertex within a graph determine the
        relative importance of that vertex to its graph.  Vertices that occur
        on more shortest paths between other vertices have higher betweenness
        than vertices that occur on less.

        INPUT:
            normalized -- boolean (default True) - if set to False, result
                          is not normalized.

        REFERENCE:
            [1] Ulrik Brandes. (2003). Faster Evaluation of Shortest-Path
                Based Centrality Indices. [Online] Available:
                http://citeseer.nj.nec.com/brandes00faster.html

        EXAMPLES:
            sage: (graphs.ChvatalGraph()).centrality_betweenness()
            {0: 0.069696969696969688, 1: 0.069696969696969688, 2: 0.060606060606060601, 3: 0.060606060606060601, 4: 0.069696969696969688, 5: 0.069696969696969688, 6: 0.060606060606060601, 7: 0.060606060606060601, 8: 0.060606060606060601, 9: 0.060606060606060601, 10: 0.060606060606060601, 11: 0.060606060606060601}
            sage: (graphs.ChvatalGraph()).centrality_betweenness(normalized=False)
            {0: 7.6666666666666661, 1: 7.6666666666666661, 2: 6.6666666666666661, 3: 6.6666666666666661, 4: 7.6666666666666661, 5: 7.6666666666666661, 6: 6.6666666666666661, 7: 6.6666666666666661, 8: 6.6666666666666661, 9: 6.6666666666666661, 10: 6.6666666666666661, 11: 6.6666666666666661}
            sage: D = DiGraph({0:[1,2,3], 1:[2], 3:[0,1]})
            sage: D.show(figsize=[2,2])
            sage: D = D.to_undirected()
            sage: D.show(figsize=[2,2])
            sage: D.centrality_betweenness()
            {0: 0.16666666666666666, 1: 0.16666666666666666, 2: 0.0, 3: 0.0}

        """
        import networkx
        return networkx.betweenness_centrality(self._nxg, normalized)

    def centrality_degree(self, v=None):
        r"""
        Returns the degree centrality (fraction of vertices connected to) as
        a dictionary of values keyed by vertex.  The degree centrality is
        normalized to be in range (0,1).

        Measures of the centrality of a vertex within a graph determine the
        relative importance of that vertex to its graph.  Degree centrality
        measures the number of links incident upon a vertex.

        INPUT:
            v -- a vertex label (to find degree centrality of only one vertex)

        EXAMPLES:
            sage: (graphs.ChvatalGraph()).centrality_degree()
            {0: 0.36363636363636365, 1: 0.36363636363636365, 2: 0.36363636363636365, 3: 0.36363636363636365, 4: 0.36363636363636365, 5: 0.36363636363636365, 6: 0.36363636363636365, 7: 0.36363636363636365, 8: 0.36363636363636365, 9: 0.36363636363636365, 10: 0.36363636363636365, 11: 0.36363636363636365}
            sage: D = DiGraph({0:[1,2,3], 1:[2], 3:[0,1]})
            sage: D.show(figsize=[2,2])
            sage: D = D.to_undirected()
            sage: D.show(figsize=[2,2])
            sage: D.centrality_degree()
            {0: 1.0, 1: 1.0, 2: 0.66666666666666663, 3: 0.66666666666666663}
            sage: D.centrality_degree(v=1)
            1.0
        """
        import networkx
        return networkx.degree_centrality(self._nxg, v)

    def centrality_closeness(self, v=None):
        r"""
        Returns the closeness centrality (1/average distance to all vertices) as
        a dictionary of values keyed by vertex.  The degree centrality is
        normalized to be in range (0,1).

        Measures of the centrality of a vertex within a graph determine the
        relative importance of that vertex to its graph.  'Closeness centrality
        may be defined as the total graph-theoretic distance of a given vertex
        from all other vertices... Closeness is an inverse measure of centrality
        in that a larger value indicates a less central actor while a smaller
        value indicates a more central actor,' [1].

        INPUT:
            v -- a vertex label (to find degree centrality of only one vertex)

        REFERENCE:
            [1] Stephen P Borgatti. (1995). Centrality and AIDS. [Online]
                Available: http://www.analytictech.com/networks/centaids.htm

        EXAMPLES:
            sage: (graphs.ChvatalGraph()).centrality_closeness()
            {0: 0.61111111111111116, 1: 0.61111111111111116, 2: 0.61111111111111116, 3: 0.61111111111111116, 4: 0.61111111111111116, 5: 0.61111111111111116, 6: 0.61111111111111116, 7: 0.61111111111111116, 8: 0.61111111111111116, 9: 0.61111111111111116, 10: 0.61111111111111116, 11: 0.61111111111111116}
            sage: D = DiGraph({0:[1,2,3], 1:[2], 3:[0,1]})
            sage: D.show(figsize=[2,2])
            sage: D = D.to_undirected()
            sage: D.show(figsize=[2,2])
            sage: D.centrality_closeness()
            {0: 1.0, 1: 1.0, 2: 0.75, 3: 0.75}
            sage: D.centrality_closeness(v=1)
            1.0
        """
        import networkx
        return networkx.closeness_centrality(self._nxg, v)

    ### Spectrum

    def spectrum(self, laplacian=False):
        """
        Returns the spectrum of the graph, the eigenvalues of the adjacency
        matrix

        INPUT:
            laplacian -- if True, use the Laplacian matrix instead (see
                self.kirchhoff_matrix())

        EXAMPLE:
            sage: P = graphs.PetersenGraph()
            sage: P.spectrum()
            [-2.0, -2.0, -2.0, -2.0, 1.0, 1.0, 1.0, 1.0, 1.0, 3.0]
            sage: P.spectrum(laplacian=True)   # random low-order bits (at least for first eigenvalue)
            [-1.41325497305e-16, 2.0, 2.0, 2.0, 2.0, 2.0, 5.0, 5.0, 5.0, 5.0]

        """
        from sage.matrix.constructor import matrix
        from sage.rings.real_double import RDF
        if laplacian:
            M = self.kirchhoff_matrix()
        else:
            M = self.am()
        M = matrix(RDF, M.rows())
        E = M.right_eigenvectors()[0]
        v = [e.real() for e in E]
        v.sort()
        return v

    def eigenspaces(self, laplacian=False):
        """
        Returns the eigenspaces of the adjacency matrix of the graph.

        INPUT:
            laplacian -- if True, use the Laplacian matrix instead (see
                self.kirchhoff_matrix())

        EXAMPLE:
            sage: C = graphs.CycleGraph(5)
            sage: E = C.eigenspaces()
            sage: E[0][0]
            -1.61803398875
            sage: E[1][0]  # eigenspace computation is somewhat random
            Vector space of degree 5 and dimension 1 over Real Double Field
            User basis matrix:
            [ 0.632455532034 -0.632455532034   -0.4472135955 -0.013900198608 0.0738411279702]

        """
        if laplacian:
            M = self.kirchhoff_matrix()
        else:
            M = self.am()
        from sage.matrix.constructor import matrix
        from sage.rings.real_double import RDF
        M = matrix(RDF, M.rows())
        return M.eigenspaces()

    ### Representations

    def incidence_matrix(self, sparse=True):
        """
        Returns an incidence matrix of the graph. Each row is a vertex, and
        each column is an edge.

        EXAMPLE:
            sage: G = graphs.CubeGraph(3)
            sage: G.incidence_matrix()
            [ 0  1  0  0  0  0  1 -1  0  0  0  0]
            [ 0  0  0  1  0 -1 -1  0  0  0  0  0]
            [-1 -1 -1  0  0  0  0  0  0  0  0  0]
            [ 1  0  0 -1 -1  0  0  0  0  0  0  0]
            [ 0  0  0  0  0  0  0  1  0  0  1 -1]
            [ 0  0  0  0  0  1  0  0  1  0  0  1]
            [ 0  0  1  0  0  0  0  0  0  1 -1  0]
            [ 0  0  0  0  1  0  0  0 -1 -1  0  0]

        """
        from sage.matrix.constructor import matrix
        from copy import copy
        n = len(self._nxg.adj)
        verts = self.vertices()
        d = [0]*n
        cols = []
        for i, j, l in self.edge_iterator():
            col = copy(d)
            i = verts.index(i)
            j = verts.index(j)
            col[i] = -1
            col[j] = 1
            cols.append(col)
        return matrix(cols, sparse=sparse).transpose()

    def weighted_adjacency_matrix(self, sparse=True, boundary_first=False):
        """
        Returns the weighted adjacency matrix of the graph. Each vertex is
        represented by its position in the list returned by the vertices()
        function.

        EXAMPLES:
            sage: G = Graph()
            sage: G.add_edges([(0,1,1),(1,2,2),(0,2,3),(0,3,4)])
            sage: M = G.weighted_adjacency_matrix(); M
            [0 1 3 4]
            [1 0 2 0]
            [3 2 0 0]
            [4 0 0 0]
            sage: H = Graph(data=M, format='weighted_adjacency_matrix')
            sage: H == G
            True

        """
        if self.multiple_edges():
            raise NotImplementedError, "Don't know how to represent weights for a multigraph."

        n = len(self._nxg.adj)
        if boundary_first:
            verts = self.vertices(boundary_first=True)
        else:
            verts = self.vertices()
        D = {}
        for e in self.edge_iterator():
            i,j,l = e
            i = verts.index(i)
            j = verts.index(j)
            D[(i,j)] = l
            D[(j,i)] = l
        from sage.matrix.constructor import matrix
        M = matrix(D, sparse=sparse)
        return M

    def kirchhoff_matrix(self, weighted=None, boundary_first=False):
        """
        Returns the Kirchhoff matrix (a.k.a. the Laplacian) of the graph.

        The Kirchhoff matrix is defined to be D - M, where D is the diagonal
        degree matrix (each diagonal entry is the degree of the corresponding
        vertex), and M is the adjacency matrix.

        If weighted == True, the weighted adjacency matrix is used for M, and
        the diagonal entries are the row-sums of M.

        AUTHOR:
            Tom Boothby

        EXAMPLES:
            sage: G = Graph()
            sage: G.add_edges([(0,1,1),(1,2,2),(0,2,3),(0,3,4)])
            sage: M = G.kirchhoff_matrix(weighted=True); M
            [ 8 -1 -3 -4]
            [-1  3 -2  0]
            [-3 -2  5  0]
            [-4  0  0  4]
            sage: M = G.kirchhoff_matrix(); M
            [ 3 -1 -1 -1]
            [-1  2 -1  0]
            [-1 -1  2  0]
            [-1  0  0  1]
            sage: G.set_boundary([2,3])
            sage: M = G.kirchhoff_matrix(weighted=True, boundary_first=True); M
            [ 5  0 -3 -2]
            [ 0  4 -4  0]
            [-3 -4  8 -1]
            [-2  0 -1  3]
            sage: M = G.kirchhoff_matrix(boundary_first=True); M
            [ 2  0 -1 -1]
            [ 0  1 -1  0]
            [-1 -1  3 -1]
            [-1  0 -1  2]

        """
        from sage.matrix.constructor import matrix
        from sage.rings.integer_ring import IntegerRing

        if weighted is None:
            weighted = self._weighted

        if weighted:
            M = self.weighted_adjacency_matrix(boundary_first=boundary_first)
        else:
            M = self.adjacency_matrix(boundary_first=boundary_first)
        A = list(-M)
        S = [sum(M.row(i)) for i in range(M.nrows())]
        for i in range(len(A)):
            A[i][i] = S[i]
        return M.parent()(A)

    def set_embedding(self, embedding):
        """
        Sets a combinatorial embedding dictionary to _embedding attribute.
        Dictionary is organized with vertex labels as keys and a list of
        each vertex's neighbors in clockwise order.

        Dictionary is error-checked for validity.

        INPUT:
            embedding -- a dictionary

        EXAMPLES:
            sage: G = graphs.PetersenGraph()
            sage: G.set_embedding({0: [1, 5, 4], 1: [0, 2, 6], 2: [1, 3, 7], 3: [8, 2, 4], 4: [0, 9, 3], 5: [0, 8, 7], 6: [8, 1, 9], 7: [9, 2, 5], 8: [3, 5, 6], 9: [4, 6, 7]})
            sage: G.set_embedding({'s': [1, 5, 4], 1: [0, 2, 6], 2: [1, 3, 7], 3: [8, 2, 4], 4: [0, 9, 3], 5: [0, 8, 7], 6: [8, 1, 9], 7: [9, 2, 5], 8: [3, 5, 6], 9: [4, 6, 7]})
            Traceback (most recent call last):
            ...
            Exception: embedding is not valid for Petersen graph

        """
        if self.check_embedding_validity(embedding):
            self._embedding = embedding
        else:
            raise Exception('embedding is not valid for %s'%self)

    def get_embedding(self):
        """
        Returns the attribute _embedding if it exists.  _embedding
        is a dictionary organized with vertex labels as keys and a list of
        each vertex's neighbors in clockwise order.

        Error-checked to insure valid embedding is returned.

        EXAMPLES:
            sage: G = graphs.PetersenGraph()
            sage: G.genus()
            1
            sage: G.get_embedding()
            {0: [1, 5, 4],
             1: [0, 2, 6],
             2: [1, 3, 7],
             3: [8, 2, 4],
             4: [0, 9, 3],
             5: [0, 8, 7],
             6: [8, 1, 9],
             7: [9, 2, 5],
             8: [3, 5, 6],
             9: [4, 6, 7]}

        """
        if self.check_embedding_validity():
            return self._embedding
        else:
            raise Exception('%s has been modified and the embedding is no longer valid.'%self)

    def check_embedding_validity(self, embedding=None):
        """
        Checks whether an _embedding attribute is defined on self and if so,
        checks for accuracy.  Returns True if everything is okay, False otherwise.

        If embedding=None will test the attribute _embedding.

        EXAMPLES:
            sage: d = {0: [1, 5, 4], 1: [0, 2, 6], 2: [1, 3, 7], 3: [8, 2, 4], 4: [0, 9, 3], 5: [0, 8, 7], 6: [8, 1, 9], 7: [9, 2, 5], 8: [3, 5, 6], 9: [4, 6, 7]}
            sage: G = graphs.PetersenGraph()
            sage: G.check_embedding_validity(d)
            True

        """
        if embedding == None:
            if hasattr(self,'_embedding'):
                if len(self._embedding) != self.order():
                    return False
                for v in self._embedding:
                    if self.has_vertex(v):
                        if len(self._embedding[v]) != len(self.neighbors(v)):
                            return False
                        for n in range(len(self._embedding[v])):
                            if not self.has_edge(v,self._embedding[v][n]):
                                return False
                    else:
                        return False
                return True
            return False
        else:
            for v in embedding:
                if self.has_vertex(v):
                    if len(embedding[v]) != len(self.neighbors(v)):
                        return False
                    for n in range(len(embedding[v])):
                        if not self.has_edge(v,embedding[v][n]):
                            return False
                else:
                    return False
            return True

    def is_planar(self, on_embedding=None, set_embedding=False, set_pos=False):
        """
        Returns True if a graph is planar, False if it is not.  This wraps the
        reference implementation provided by John Boyer of the linear time
        planarity algorithm by edge addition due to Boyer Myrvold.  (See reference
        code in graphs.planarity).

        Note -- the argument on_embedding takes precedence over set_embedding.
                This means that only the on_embedding combinatorial embedding
                will be tested for planarity and no _embedding attribute will
                be set as a result of this function call, unless on_embedding
                is None.

        REFERENCE:
            [1] John M. Boyer and Wendy J. Myrvold, On the Cutting Edge:
                Simplified O(n) Planarity by Edge Addition.  Journal of Graph
                Algorithms and Applications, Vol. 8, No. 3, pp. 241-273, 2004.

        INPUT:
            on_embedding -- the embedding dictionary to test planarity on.  (i.e.:
                       will return True or False only for the given embedding.)
            set_embedding -- whether or not to set the instance field variable that
                       contains a combinatorial embedding (clockwise ordering
                       of neighbors at each vertex).  This value will only be
                       set if a planar embedding is found.  It is stored as a
                       Python dict: {v1: [n1,n2,n3]} where v1 is a vertex and
                       n1,n2,n3 are its neighbors.
            set_pos -- whether or not to set the position dictionary (for
                       plotting) to reflect the combinatorial embedding.  Note
                       that this value will default to False if set_emb is set
                       to False.  Also, the position dictionary will only be
                       updated if a planar embedding is found.

        EXAMPLES:
            sage: g = graphs.CubeGraph(4)
            sage: g.is_planar()
            False
            sage: g = graphs.CircularLadderGraph(4)
            sage: g.is_planar(set_embedding=True)
            True
            sage: g._embedding
            {0: [1, 4, 3],
             1: [2, 5, 0],
             2: [3, 6, 1],
             3: [0, 7, 2],
             4: [0, 5, 7],
             5: [1, 6, 4],
             6: [2, 7, 5],
             7: [4, 6, 3]}
        """
        if on_embedding:
            if self.check_embedding_validity(on_embedding):
                return (0 == self.genus(minimal=False,set_embedding=False,on_embedding=on_embedding))
            else:
                raise Exception('on_embedding is not a valid embedding for %s.'%self)
        else:
            from sage.graphs.planarity import is_planar
            return is_planar(self,set_pos=set_pos,set_embedding=set_embedding)

    def is_circular_planar(self, ordered=True, set_embedding=False, set_pos=False):
        """
        Returns True if a graph with boundary is circular planar, and
        False otherwise.  A graph (with nonempty boundary) is circular
        planar if it has a planar embedding in which all boundary vertices
        can be drawn in order on a disc boundary, with all the interior
        vertices drawn inside the disc.

        This is a linear time algorithm to test for circular planarity.  It
        relies on the edge-addition planarity algorithm due to Boyer-Myrvold.
        We accomplish linear time for circular planarity by modifying the graph
        before running the general planarity algorithm.

        REFERENCE:
            [1] John M. Boyer and Wendy J. Myrvold, On the Cutting Edge:
                Simplified O(n) Planarity by Edge Addition.  Journal of Graph
                Algorithms and Applications, Vol. 8, No. 3, pp. 241-273, 2004.
            [2] Kirkman, Emily A. O(n) Circular Planarity Testing. [Online]
                Available: soon!

        INPUT:
            ordered -- whether or not to consider the order of the boundary
                       (set ordered=False to see if there is any possible
                       boundary order that will satisfy circular planarity)
            on_embedding -- the embedding dictionary to test planarity on.  (i.e.:
                       will return True or False only for the given embedding.)
            set_embedding -- whether or not to set the instance field variable that
                       contains a combinatorial embedding (clockwise ordering
                       of neighbors at each vertex).  This value will only be
                       set if a circular planar embedding is found.  It is
                       stored as a Python dict: {v1: [n1,n2,n3]} where v1 is
                       a vertex and n1,n2,n3 are its neighbors.
            set_pos -- whether or not to set the position dictionary (for
                       plotting) to reflect the combinatorial embedding.  Note
                       that this value will default to False if set_emb is set
                       to False.  Also, the position dictionary will only be
                       updated if a circular planar embedding is found.

        EXAMPLES:
            sage: g439 = Graph({1:[5,7], 2:[5,6], 3:[6,7], 4:[5,6,7]})
            sage: g439.set_boundary([1,2,3,4])
            sage: g439.show(figsize=[2,2], vertex_labels=True, vertex_size=175)
            sage: g439.is_circular_planar()
            False
            sage: g439.set_boundary([1,2,3])
            sage: g439.is_circular_planar(set_embedding=True, set_pos=False)
            True
            sage: g439.get_embedding()
            {1: [7, 5],
             2: [5, 6],
             3: [6, 7],
             4: [7, 6, 5],
             5: [4, 2, 1],
             6: [4, 3, 2],
             7: [3, 4, 1]}

        Order matters:
            sage: K23 = graphs.CompleteBipartiteGraph(2,3)
            sage: K23.set_boundary([0,1,2,3])
            sage: K23.is_circular_planar()
            False
            sage: K23.set_boundary([0,2,1,3]) # Diff Order!
            sage: K23.is_circular_planar(set_embedding=True)
            True
            sage: K23.is_circular_planar(ordered=False)
            True
        """
        from sage.graphs.planarity import is_planar
        graph = self.copy()
        boundary = self.get_boundary()

        extra = 0
        while graph.has_vertex(extra):
            extra=extra+1
        graph.add_vertex(extra)

        for vertex in boundary:
            graph.add_edge(vertex,extra)

        extra_edges = []
        if ordered: # WHEEL
            for i in range(len(boundary)-1):
                if not graph.has_edge(boundary[i],boundary[i+1]):
                    graph.add_edge(boundary[i],boundary[i+1])
                    extra_edges.append((boundary[i],boundary[i+1]))
            if not graph.has_edge(boundary[-1],boundary[0]):
                graph.add_edge(boundary[-1],boundary[0])
                extra_edges.append((boundary[-1],boundary[0]))
        # else STAR (empty list of extra edges)

        result = is_planar(graph,set_embedding=set_embedding,circular=True)

        if result:
            graph.delete_vertex(extra)
            graph.delete_edges(extra_edges)

            if hasattr(graph,'_embedding'):
                # strip the embedding to fit original graph
                graph._embedding.pop(extra)
                for u,v in extra_edges:
                    graph._embedding[u].pop(graph._embedding[u].index(v))
                    graph._embedding[v].pop(graph._embedding[v].index(u))
                for w in boundary:
                    graph._embedding[w].pop(graph._embedding[w].index(extra))

                if set_embedding:
                    self._embedding = graph._embedding

            if (set_pos and set_embedding):
                self.set_planar_positions()
        return result

    def set_planar_positions(self, set_embedding=False, on_embedding=None, external_face=None, test=False, circular=False):
        """
        Uses Schnyder's algorithm to determine positions for a planar embedding of
        self, raising an error if self is not planar.

        INPUT:
            set_embedding -- if True, sets the combinatorial embedding used (see
        self.get_embedding())
            on_embedding -- dict: provide a combinatorial embedding
            external_face -- ignored
            test -- if True, perform sanity tests along the way
            circular -- ignored

        EXAMPLES:
            sage: g = graphs.PathGraph(10)
            sage: g.set_planar_positions(test=True)
            True
            sage: g = graphs.BalancedTree(3,4)
            sage: g.set_planar_positions(test=True)
            True
            sage: g = graphs.CycleGraph(7)
            sage: g.set_planar_positions(test=True)
            True
            sage: g = graphs.CompleteGraph(5)
            sage: g.set_planar_positions(test=True,set_embedding=True)
            Traceback (most recent call last):
            ...
            Exception: Complete graph is not a planar graph.

        """
        from sage.graphs.schnyder import _triangulate, _normal_label, _realizer, _compute_coordinates

        embedding_copy = None
        if set_embedding:
            if not self.is_planar(set_embedding=True):
                raise Exception('%s is not a planar graph.'%self)
            embedding_copy = self._embedding
        else:
            if on_embedding is not None:
                if self.check_embedding_validity(on_embedding):
                    if not self.is_planar(on_embedding=on_embedding):
                        raise Exception( 'Provided embedding is not a planar embedding for %s.'%self )
                else:
                    raise Exception('Provided embedding is not a valid embedding for %s. Try putting set_embedding=True.'%self)
            else:
                if hasattr(self,'_embedding'):
                    if self.check_embedding_validity():
                        if not self.is_planar(on_embedding=self._embedding):
                            raise Exception('%s has nonplanar _embedding attribute.  Try putting set_embedding=True.'%self)
                        embedding_copy = self._embedding
                    else:
                        raise Exception('Provided embedding is not a valid embedding for %s. Try putting set_embedding=True.'%self)
                else:
                    self.is_planar(set_embedding=True)

        # The following is what was breaking the code.  It is where we were specifying the external
        #       face ahead of time.  This is definitely a TODO:
        #
        # Running is_planar(set_embedding=True) has set attribute self._embedding
        #if external_face is None:
        #    faces = trace_faces( self, self._embedding )
        #    faces.sort(key=len)
        #    external_face = faces[-1]

        #n = len(external_face)
        #other_added_edges = []
        #if n > 3:
        #    v1, v2, v3 = external_face[0][0], external_face[int(n/3)][0], external_face[int(2*n/3)][0]
        #    if not self.has_edge( (v1,v2) ):
        #        self.add_edge( (v1, v2) )
        #        other_added_edges.append( (v1, v2) )
        #    if not self.has_edge( (v2,v3) ):
        #        self.add_edge( (v2, v3) )
        #        other_added_edges.append( (v2, v3) )
        #    if not self.has_edge( (v3,v1) ):
        #        self.add_edge( (v3, v1) )
        #        other_added_edges.append( (v3, v1) )
        #    if not self.is_planar(set_embedding=True): # get new combinatorial embedding (with added edges)
        #        raise Exception('Modified graph %s is not planar.  Try specifying an external face.'%self)

        # Triangulate the graph
        extra_edges = _triangulate( self, self._embedding)

        # Optional error-checking
        if test:
            self.is_planar(set_embedding=True) # to get new embedding
            test_faces = self.trace_faces(self._embedding)
            for face in test_faces:
                if len(face) != 3:
                    raise Exception('BUG: Triangulation returned face: %'%face)

        self.is_planar(set_embedding=True)
        faces = self.trace_faces(self._embedding)
        # Assign a normal label to the graph
        label = _normal_label( self, self._embedding, faces[0] )

        # Get dictionary of tree nodes from the realizer
        tree_nodes = _realizer( self, label)

        # Compute the coordinates and store in position dictionary (attr self._pos)
        _compute_coordinates( self, tree_nodes )

        # Delete all the edges added to the graph
        self.delete_edges( extra_edges )
        #self.delete_edges( other_added_edges )

        if embedding_copy is not None:
            self._embedding = embedding_copy
        else:
            del self._embedding

        if test:    # Optional error-checking, ( looking for edge-crossings O(n^2) ).
            return self.is_drawn_free_of_edge_crossings() # returns true if tests pass
        else:
            return

    def is_drawn_free_of_edge_crossings(self):
        """
        Returns True is the position dictionary for this graph is set
        and that position dictionary gives a planar embedding.

        This simply checks all pairs of edges that don't share a vertex
        to make sure that they don't intersect.

        NOTE:  This function require that _pos attribute is set.  (Returns
        false otherwise.)

        EXAMPLES:
            sage: D = graphs.DodecahedralGraph()
            sage: D.set_planar_positions()
            sage: D.is_drawn_free_of_edge_crossings()
            True

        """
        if self._pos is None:
            return False

        for edge1 in self.edges(labels = False):
            for edge2 in self.edges(labels = False):
                if edge1[0] == edge2[0] or edge1[0] == edge2[1] or edge1[1] == edge2[0] or edge1[1] == edge2[1]:
                    continue
                p1, p2 = self._pos[edge1[0]], self._pos[edge1[1]]
                dy = Rational(p2[1] - p1[1])
                dx = Rational(p2[0] - p1[0])
                q1, q2 = self._pos[edge2[0]], self._pos[edge2[1]]
                db = Rational(q2[1] - q1[1])
                da = Rational(q2[0] - q1[0])
                if(da * dy == db * dx):
                    if dx != 0:
                        t1 = Rational(q1[0] - p1[0])/dx
                        t2 = Rational(q2[0] - p1[0])/dx
                        if (0 <= t1 and t1 <= 1) or (0 <= t2 and t2 <= 1):
                            if p1[1] + t1 * dy == q1[1] or p1[1] + t2 * dy == q2[1]:
                                return False
                    else:
                        t1 = Rational(q1[1] - p1[1])/dy
                        t2 = Rational(q2[1] - p1[1])/dy
                        if (0 <= t1 and t1 <= 1) or (0 <= t2 and t2 <= 1):
                            if p1[0] + t1 * dx == q1[0] or p1[0] + t2 * dx == q2[0]:
                                return False
                else:
                    s = (dx * Rational(q1[1] - p1[1]) + dy * Rational(p1[0] - q1[0])) / (da * dy - db * dx)
                    t = (da * Rational(p1[1] - q1[1]) + db * Rational(q1[0] - p1[0])) / (db * dx - da * dy)

                    if s >= 0 and s <= 1 and t >= 0 and t <= 1:
                        print 'fail on', p1, p2, ' : ',q1, q2
                        print edge1, edge2
                        return False
        return True

    def genus(self,set_embedding=True, on_embedding=None, minimal=True):
        """
        Returns the minimal genus of the graph.  The genus of a compact
        surface is the number of handles it has.  The genus of a graph
        is the minimal genus of the surface it can be embedded into.

        Note -- This function uses Euler's formula and thus it is
                necessary to consider only connected graphs.

        EXAMPLES:
            sage: (graphs.PetersenGraph()).genus()
            1
            sage: (graphs.CubeGraph(3)).genus()
            0
            sage: K23 = graphs.CompleteBipartiteGraph(2,3)
            sage: K23.genus()
            0
            sage: K33 = graphs.CompleteBipartiteGraph(3,3)
            sage: K33.genus()
            1
        """
        if not self.is_connected():
            raise TypeError("Graph must be connected to use Euler's Formula to compute minimal genus.")
        from sage.combinat.all import CyclicPermutationsOfPartition

        verts = len(self.vertices())
        edges = len(self.edges())

        if not minimal:
            if on_embedding is not None:
                if not hasattr(self,'_embedding'):
                    raise Exception("Graph must have attribute _embedding set to compute current (non-minimal) genus.")
                max_faces = len(self.trace_faces(self._embedding))
            else:
                max_faces = len(self.trace_faces(on_embedding))
        else:
            # Construct an intitial combinatorial embedding for graph
            part = []
            for vertex in self.vertices():
                part.append(self.neighbors(vertex))

            # Iterate through all embeddings
            max_faces = -1
            min_embedding = []
            for p in CyclicPermutationsOfPartition(part):
                # Make dict of node labels embedding
                comb_emb = {}
                labels = self.vertices()
                for i in range(len(p)):
                    comb_emb[labels[i]] = p[i]

                t = self.trace_faces(comb_emb)
                faces = len(t)
                if faces > max_faces:
                    max_faces = faces
                    min_embedding = comb_emb
            if set_embedding:
                # Make dict of node labels embedding
                self._embedding = min_embedding
        return (2-verts+edges-max_faces)/2

    def trace_faces(self, comb_emb):
        """
        A helper function for finding the genus of a graph.
        Given a graph and a combinatorial embedding (rot_sys),
        this function will compute the faces (returned as a list
        of lists of edges (tuples) of the particular embedding.

        Note -- rot_sys is an ordered list based on the hash order
        of the vertices of graph.  To avoid confusion, it might be
        best to set the rot_sys based on a 'nice_copy' of the graph.

        INPUT:
            comb_emb -- a combinatorial embedding dictionary.  Format:
                    { v1:[v2,v3], v2:[v1], v3:[v1] } (clockwise ordering
                    of neighbors at each vertex.)

        EXAMPLES:
            sage: T = graphs.TetrahedralGraph()
            sage: T.trace_faces({0: [1, 3, 2], 1: [0, 2, 3], 2: [0, 3, 1], 3: [0, 1, 2]})
            [[(0, 1), (1, 2), (2, 0)],
             [(3, 2), (2, 1), (1, 3)],
             [(2, 3), (3, 0), (0, 2)],
             [(0, 3), (3, 1), (1, 0)]]

        """
        from sage.sets.set import Set

        # Establish set of possible edges
        edgeset = Set([])
        for edge in self.edges():
            edgeset = edgeset.union(Set([(edge[0],edge[1]),(edge[1],edge[0])]))

        # Storage for face paths
        faces = []
        path = []
        for edge in edgeset:
            path.append(edge)
            edgeset -= Set([edge])
            break  # (Only one iteration)

        # Trace faces
        while (len(edgeset) > 0):
            neighbors = comb_emb[path[-1][-1]]
            next_node = neighbors[(neighbors.index(path[-1][-2])+1)%(len(neighbors))]
            tup = (path[-1][-1],next_node)
            if tup == path[0]:
                faces.append(path)
                path = []
                for edge in edgeset:
                    path.append(edge)
                    edgeset -= Set([edge])
                    break  # (Only one iteration)
            else:
                path.append(tup)
                edgeset -= Set([tup])
        if (len(path) != 0): faces.append(path)
        return faces

    def interior_paths(self, start, end):
        """
        Returns an exhaustive list of paths (also lists) through
        only interior vertices from vertex start to vertex end in the
        graph.

        Note -- start and end do not necessarily have to be boundary
                vertices.

        INPUT:
            start -- the vertex of the graph to search for paths from
            end -- the vertex of the graph to search for paths to

        EXAMPLES:
            sage: eg1 = Graph({0:[1,2], 1:[4], 2:[3,4], 4:[5], 5:[6]})
            sage: eg1.all_paths(0,6)
            [[0, 1, 4, 5, 6], [0, 2, 4, 5, 6]]
            sage: eg2 = eg1.copy()
            sage: eg2.set_boundary([0,1,3])
            sage: eg2.interior_paths(0,6)
            [[0, 2, 4, 5, 6]]
            sage: eg2.all_paths(0,6)
            [[0, 1, 4, 5, 6], [0, 2, 4, 5, 6]]
            sage: eg3 = graphs.PetersenGraph()
            sage: eg3.set_boundary([0,1,2,3,4])
            sage: eg3.all_paths(1,4)
            [[1, 0, 4],
             [1, 0, 5, 8, 3, 2, 7, 9, 4],
             [1, 0, 5, 8, 3, 4],
             [1, 0, 5, 8, 6, 9, 4],
             [1, 0, 5, 8, 6, 9, 7, 2, 3, 4],
             [1, 0, 5, 7, 9, 4],
             [1, 0, 5, 7, 9, 6, 8, 3, 4],
             [1, 0, 5, 7, 2, 3, 8, 6, 9, 4],
             [1, 0, 5, 7, 2, 3, 4],
             [1, 2, 3, 8, 5, 0, 4],
             [1, 2, 3, 8, 5, 7, 9, 4],
             [1, 2, 3, 8, 6, 9, 4],
             [1, 2, 3, 8, 6, 9, 7, 5, 0, 4],
             [1, 2, 3, 4],
             [1, 2, 7, 9, 4],
             [1, 2, 7, 9, 6, 8, 3, 4],
             [1, 2, 7, 9, 6, 8, 5, 0, 4],
             [1, 2, 7, 5, 0, 4],
             [1, 2, 7, 5, 8, 3, 4],
             [1, 2, 7, 5, 8, 6, 9, 4],
             [1, 6, 8, 3, 2, 7, 9, 4],
             [1, 6, 8, 3, 2, 7, 5, 0, 4],
             [1, 6, 8, 3, 4],
             [1, 6, 8, 5, 0, 4],
             [1, 6, 8, 5, 7, 9, 4],
             [1, 6, 8, 5, 7, 2, 3, 4],
             [1, 6, 9, 4],
             [1, 6, 9, 7, 2, 3, 8, 5, 0, 4],
             [1, 6, 9, 7, 2, 3, 4],
             [1, 6, 9, 7, 5, 0, 4],
             [1, 6, 9, 7, 5, 8, 3, 4]]
            sage: eg3.interior_paths(1,4)
            [[1, 6, 8, 5, 7, 9, 4], [1, 6, 9, 4]]
        """
        H = self.copy()
        for vertex in self.get_boundary():
            if (vertex != start and vertex != end):
                H.delete_vertex(vertex)
        return H.all_paths(start, end)

    def all_paths(self, start, end):
        """
        Returns a list of all paths (also lists) between a pair of
        vertices (start, end) in the graph.

        EXAMPLES:
            sage: eg1 = Graph({0:[1,2], 1:[4], 2:[3,4], 4:[5], 5:[6]})
            sage: eg1.all_paths(0,6)
            [[0, 1, 4, 5, 6], [0, 2, 4, 5, 6]]
            sage: eg2 = graphs.PetersenGraph()
            sage: eg2.all_paths(1,4)
            [[1, 0, 4],
             [1, 0, 5, 8, 3, 2, 7, 9, 4],
             [1, 0, 5, 8, 3, 4],
             [1, 0, 5, 8, 6, 9, 4],
             [1, 0, 5, 8, 6, 9, 7, 2, 3, 4],
             [1, 0, 5, 7, 9, 4],
             [1, 0, 5, 7, 9, 6, 8, 3, 4],
             [1, 0, 5, 7, 2, 3, 8, 6, 9, 4],
             [1, 0, 5, 7, 2, 3, 4],
             [1, 2, 3, 8, 5, 0, 4],
             [1, 2, 3, 8, 5, 7, 9, 4],
             [1, 2, 3, 8, 6, 9, 4],
             [1, 2, 3, 8, 6, 9, 7, 5, 0, 4],
             [1, 2, 3, 4],
             [1, 2, 7, 9, 4],
             [1, 2, 7, 9, 6, 8, 3, 4],
             [1, 2, 7, 9, 6, 8, 5, 0, 4],
             [1, 2, 7, 5, 0, 4],
             [1, 2, 7, 5, 8, 3, 4],
             [1, 2, 7, 5, 8, 6, 9, 4],
             [1, 6, 8, 3, 2, 7, 9, 4],
             [1, 6, 8, 3, 2, 7, 5, 0, 4],
             [1, 6, 8, 3, 4],
             [1, 6, 8, 5, 0, 4],
             [1, 6, 8, 5, 7, 9, 4],
             [1, 6, 8, 5, 7, 2, 3, 4],
             [1, 6, 9, 4],
             [1, 6, 9, 7, 2, 3, 8, 5, 0, 4],
             [1, 6, 9, 7, 2, 3, 4],
             [1, 6, 9, 7, 5, 0, 4],
             [1, 6, 9, 7, 5, 8, 3, 4]]
        """
        all_paths = []
        paths_helper(start, end, self, all_paths)
        return all_paths

    def __bit_vector(self):
        vertices = self.vertices()
        n = len(vertices)
        nc = int(n*(n - 1))/int(2)
        bit_vector = set()
        for e,f,g in self.edge_iterator():
            c = vertices.index(e)
            d = vertices.index(f)
            a,b = sorted([c,d])
            p = int(b*(b - 1))/int(2) + a
            bit_vector.add(p)
        bit_vector = sorted(bit_vector)
        s = []
        j = 0
        for i in bit_vector:
            s.append( '0'*(i - j) + '1' )
            j = i + 1
        s = "".join(s)
        s += '0'*(nc-len(s))
        return s

    def graph6_string(self):
        """
        Returns the graph6 representation of the graph as an ASCII string. Only valid
        for simple (no loops, multiple edges) graphs on 0 to 262143 vertices.

        EXAMPLE:
            sage: G = graphs.KrackhardtKiteGraph()
            sage: G.graph6_string()
            'IvUqwK@?G'

        """
        n = self.order()
        if n > 262143:
            raise ValueError, 'graph6 format supports graphs on 0 to 262143 vertices only.'
        elif self.loops() or self.multiple_edges():
            raise ValueError, 'graph6 format supports only simple graphs (no loops, no multiple edges)'
        else:
            return graph_fast.N(n) + graph_fast.R(self.__bit_vector())

    def sparse6_string(self):
        """
        Returns the sparse6 representation of the graph as an ASCII string. Only valid
        for undirected graphs on 0 to 262143 vertices, but loops and multiple edges are
        permitted.

        EXAMPLE:
            sage: G = graphs.BullGraph()
            sage: G.sparse6_string()
            ':Da@en'

        """
        n = self.order()
        if n > 262143:
            raise ValueError, 'sparse6 format supports graphs on 0 to 262143 vertices only.'
        else:
            vertices = self.vertices()
            n = len(vertices)
            edges = self.edges(labels=False)
            for i in range(len(edges)): # replace edge labels with natural numbers (by index in vertices)
                edges[i] = (vertices.index(edges[i][0]),vertices.index(edges[i][1]))
            # order edges
            def cmp(x, y):
                if x[1] < y[1]:
                    return -1
                elif x[1] > y[1]:
                    return 1
                elif x[1] == y[1]:
                    if x[0] < y[0]:
                        return -1
                    if x[0] > y[0]:
                        return 1
                    else:
                        return 0
            edges.sort(cmp)

            # encode bit vector
            from math import ceil
            from sage.misc.functional import log
            k = int(ceil(log(n,2)))
            v = 0
            i = 0
            m = 0
            s = ''
            while m < len(edges):
                if edges[m][1] > v + 1:
                    sp = graph_fast.binary(edges[m][1])
                    sp = '0'*(k-len(sp)) + sp
                    s += '1' + sp
                    v = edges[m][1]
                elif edges[m][1] == v + 1:
                    sp = graph_fast.binary(edges[m][0])
                    sp = '0'*(k-len(sp)) + sp
                    s += '1' + sp
                    v += 1
                    m += 1
                else:
                    sp = graph_fast.binary(edges[m][0])
                    sp = '0'*(k-len(sp)) + sp
                    s += '0' + sp
                    m += 1

            # encode s as a 6-string, as in R(x), but padding with 1's
            # pad on the right to make a multiple of 6
            s = s + ( '1' * ((6 - len(s))%6) )

            # split into groups of 6, and convert numbers to decimal, adding 63
            six_bits = ''
            for i in range(len(s)/6):
                six_bits += chr( int( s[6*i:6*(i+1)], 2) + 63 )
            return ':' + graph_fast.N(n) + six_bits

    ### Construction

    def add_cycle(self, vertices):
        """
        Adds a cycle to the graph with the given vertices. If the vertices are
        already present, only the edges are added.

        INPUT:
        vertices -- a list of indices for the vertices of the cycle to be
        added.

        EXAMPLES:
        sage: G = Graph()
        sage: G.add_vertices(range(10)); G
        Graph on 10 vertices
        sage: show(G)
        sage: G.add_cycle(range(20)[10:20])
        sage: show(G)
        sage: G.add_cycle(range(10))
        sage: show(G)

        """
        self._nxg.add_cycle(vertices)

    def add_path(self, vertices):
        """
        Adds a cycle to the graph with the given vertices. If the vertices are
        already present, only the edges are added.

        INPUT:
        vertices -- a list of indices for the vertices of the cycle to be
        added.

        EXAMPLES:
        sage: G = Graph()
        sage: G.add_vertices(range(10)); G
        Graph on 10 vertices
        sage: show(G)
        sage: G.add_path(range(20)[10:20])
        sage: show(G)
        sage: G.add_path(range(10))
        sage: show(G)

        """
        self._nxg.add_path(vertices)

    def subgraph(self, vertices=None, edges=None, inplace=False, create_using=None):
        """
        Returns the subgraph containing the given vertices and edges.
        If either vertices or edges are not specified, they are
        assumed to be all vertices or edges.  If edges are not
        specified, returns the subgraph induced by the vertices.

        INPUT:
        inplace -- Using inplace is True will simply delete the extra vertices
           and edges from the current graph. This will modify the graph.
        vertices -- Vertices can be a single vertex or an iterable container
           of vertices, e.g. a list, set, graph, file or numeric array.
           If not passed, defaults to the entire graph.
        create_using -- Can be an existing graph object or a call to a graph
           object, such as create_using=DiGraph(). Must be a NetworkX object.
        edges -- As with vertices, edges can be a single edge or an iterable
           container of edges (e.g., a list, set, file, numeric array,
           etc.).  If not edges are not specified, then all edges are
           assumed and the returned graph is an induced subgraph.  In
           the case of multiple edges, specifying an edge as (u,v)
           means to keep all edges (u,v), regardless of the label.

        EXAMPLES:
            sage: G = graphs.CompleteGraph(9)
            sage: H = G.subgraph([0,1,2]); H
            Subgraph of (Complete graph): Graph on 3 vertices
            sage: G
            Complete graph: Graph on 9 vertices
            sage: J = G.subgraph(edges=[(0,1)])
            sage: J.edges(labels=False)
            [(0, 1)]
            sage: J.vertices()==G.vertices()
            True
            sage: G.subgraph([0,1,2], inplace=True); G
            Subgraph of (Complete graph): Graph on 3 vertices
            sage: G.subgraph()==G
            True

            A more complicated example involving multiple edges and labels.

            sage: G = Graph(multiedges=True)
            sage: G.add_edges([(0,1,'a'), (0,1,'b'), (1,0,'c'), (0,2,'d'), (0,2,'e'), (2,0,'f'), (1,2,'g')])
            sage: G.subgraph(edges=[(0,1), (0,2,'d'), (0,2,'not in graph')]).edges()
            [(0, 1, 'a'), (0, 1, 'b'), (0, 1, 'c'), (0, 2, 'd')]
            sage: J = G.subgraph(vertices=[0,1], edges=[(0,1,'a'), (0,2,'c')])
            sage: J.edges()
            [(0, 1, 'a')]
            sage: J.vertices()
            [0, 1]


        """
        NXG = self._nxg.subgraph(vertices, inplace, create_using)
        if edges is not None:
            edges_graph = [sorted(e[0:2])+[e[2]] for e in self.edges()]
            edges_to_keep_labeled = [sorted(e[0:2])+[e[2]] for e in edges if len(e)==3]
            edges_to_keep_unlabeled = [sorted(e) for e in edges if len(e)==2]
            edges_to_delete=[]
            for e in edges_graph:
                if e not in edges_to_keep_labeled and e[0:2] not in edges_to_keep_unlabeled:
                    edges_to_delete.append(tuple(e))

            NXG.delete_edges_from(edges_to_delete)

        if inplace:
            self._nxg = NXG
        else:
            return Graph(NXG)

    ### Visualization

    def write_to_eps(self, filename, iterations=50):
        r"""
        Writes a plot of the graph to filename in eps format.

        It is relatively simple to include this file in a latex document:

        INPUT:
            filename
            iterations -- how many iterations of the spring layout algorithm to
                go through, if applicable

        \code{\\usepackage{graphics}} must appear before the beginning
        of the document, and \code{\\includegraphics {filename.eps}}
        will include it in your latex doc.  Note: you cannot use
        pdflatex to print the resulting document, use TeX and
        Ghostscript or something similar instead.

        EXAMPLE:
            sage: P = graphs.PetersenGraph()
            sage: P.write_to_eps('sage.eps')
        """
        from sage.graphs.print_graphs import print_graph_eps
        if self._pos is None:
            pos = graph_fast.spring_layout_fast(self, iterations=iterations)
        else:
            pos = self._pos
            keys = pos.keys()
            for v in self.vertices():
                if v not in keys:
                    pos = graph_fast.spring_layout_fast(self, iterations=iterations)
                    break
        xmin = 0.0
        ymin = 0.0
        xmax = -1.0
        ymax = -1.0
        for v in pos:
            x,y = pos[v]
            if (x > xmax):
                xmax = x
            if (x < xmin):
                xmin = x
            if (y > ymax):
                ymax = y
            if (y < ymin):
                ymin = y
        for v in pos:
            pos[v][0] = 1.8*(pos[v][0] - xmin)/(xmax - xmin) - 0.9
            pos[v][1] = 1.8*(pos[v][1] - ymin)/(ymax - ymin) - 0.9
        if filename[-4:] != '.eps':
            filename += '.eps'
        f = open(filename, 'w')
        f.write( print_graph_eps(self.vertices(), self.edge_iterator(), pos) )
        f.close()


    def plot3d(self, bgcolor=(1,1,1),
               vertex_colors=None, vertex_size=0.06,
               edge_colors=None, edge_size=0.02,
               pos3d=None, iterations=50, color_by_label=False, **kwds):
        """
        Plots the graph using Tachyon, and returns a Tachyon object containing
        a representation of the graph.

        INPUT:
            bgcolor -- rgb tuple (default: (1,1,1))
            vertex_size -- float (default: 0.06)
            vertex_colors -- optional dictionary to specify vertex colors:
                each key is a color recognizable by tachyon (rgb tuple
                (default: (1,0,0))), and each corresponding entry is a list of
                vertices. If a vertex is not listed, it looks invisible on the
                resulting plot (it doesn't get drawn).
            edge_colors -- a dictionary specifying edge colors: each key is a
                color recognized by tachyon ( default: (0,0,0) ), and each
                entry is a list of edges.
            edge_size -- float (default: 0.02)
            pos3d -- a position dictionary for the vertices
            iterations -- how many iterations of the spring layout algorithm to
                go through, if applicable
            xres -- resolution
            yres -- resolution
            **kwds -- passed on to the Tachyon command

        EXAMPLES:
            sage: D = graphs.DodecahedralGraph()
            sage: P3D = D.plot3d()
            sage: P3D.show() # long time

            sage: G = graphs.PetersenGraph()
            sage: G.plot3d(vertex_colors={(0,0,1):G.vertices()}).show() # long time

            sage: C = graphs.CubeGraph(4)
            sage: C.plot3d(edge_colors={(0,1,0):C.edges()}, vertex_colors={(1,1,1):C.vertices()}, bgcolor=(0,0,0)).show() # long time

            sage: K = graphs.CompleteGraph(3)
            sage: K.plot3d(edge_colors={(1,0,0):[(0,1,None)], (0,1,0):[(0,2,None)], (0,0,1):[(1,2,None)]}).show() # long time

        """
        TT, pos3d = tachyon_vertex_plot(self, bgcolor=bgcolor, vertex_colors=vertex_colors,
                                        vertex_size=vertex_size, pos3d=pos3d, iterations=iterations, **kwds)
        edges = self.edges()

        if color_by_label:
            if edge_colors is  None:
                # do the coloring
                edge_colors = self._color_by_label(format='rgbtuple')

        if edge_colors is None:
            edge_colors = { (0,0,0) : edges }

        i = 0

        for color in edge_colors:
            i += 1
            TT.texture('edge_color_%d'%i, ambient=0.1, diffuse=0.9, specular=0.03, opacity=1.0, color=color)
            for u, v, l in edge_colors[color]:
                TT.fcylinder( (pos3d[u][0],pos3d[u][1],pos3d[u][2]), (pos3d[v][0],pos3d[v][1],pos3d[v][2]), edge_size,'edge_color_%d'%i)

        return TT

    def show3d(self, bgcolor=(1,1,1),
               vertex_colors=None, vertex_size=0.06,
               edge_colors=None, edge_size=0.02,
               pos3d=None, iterations=50, color_by_label=False,
               **kwds):
        """
        Plots the graph using Tachyon, and shows the resulting plot.

        INPUT:
            bgcolor -- rgb tuple (default: (1,1,1))
            vertex_size -- float (default: 0.06)
            vertex_colors -- optional dictionary to specify vertex colors:
                each key is a color recognizable by tachyon (rgb tuple
                (default: (1,0,0))), and each corresponding entry is a list of
                vertices. If a vertex is not listed, it looks invisible on the
                resulting plot (it doesn't get drawn).
            edge_colors -- a dictionary specifying edge colors: each key is a
                color recognized by tachyon ( default: (0,0,0) ), and each
                entry is a list of edges.
            edge_size -- float (default: 0.02)
            pos3d -- a position dictionary for the vertices
            iterations -- how many iterations of the spring layout algorithm to
                go through, if applicable
            xres -- resolution
            yres -- resolution
            **kwds -- passed on to the Tachyon command

        EXAMPLES:
            sage: D = graphs.DodecahedralGraph()
            sage: P3D = D.plot3d()
            sage: P3D.show() # long time

            sage: G = graphs.PetersenGraph()
            sage: G.plot3d(vertex_colors={(0,0,1):G.vertices()}).show() # long time

            sage: C = graphs.CubeGraph(4)
            sage: C.plot3d(edge_colors={(0,1,0):C.edges()}, vertex_colors={(1,1,1):C.vertices()}, bgcolor=(0,0,0)).show() # long time

            sage: K = graphs.CompleteGraph(3)
            sage: K.plot3d(edge_colors={(1,0,0):[(0,1,None)], (0,1,0):[(0,2,None)], (0,0,1):[(1,2,None)]}).show() # long time

        """
        self.plot3d(bgcolor=bgcolor, vertex_colors=vertex_colors,
                    edge_colors=edge_colors, vertex_size=vertex_size,
                    edge_size=edge_size, iterations=iterations,
                    color_by_label=color_by_label, **kwds).show()

    ### Connected components

    def is_connected(self):
        """
        Indicates whether the graph is connected. Note that in a graph, path
        connected is equivalent to connected.

        EXAMPLE:
            sage: G = Graph( { 0 : [1, 2], 1 : [2], 3 : [4, 5], 4 : [5] } )
            sage: G.is_connected()
            False
            sage: G.add_edge(0,3)
            sage: G.is_connected()
            True

        """
        if self.order() == 0:
            return True
        import networkx
        return networkx.component.is_connected(self._nxg)

    def connected_components(self):
        """
        Returns a list of lists of vertices, each list representing a
        connected component. The list is ordered from largest to smallest
        component.

        EXAMPLE:
            sage: G = Graph( { 0 : [1, 3], 1 : [2], 2 : [3], 4 : [5, 6], 5 : [6] } )
            sage: G.connected_components()
            [[0, 1, 2, 3], [4, 5, 6]]

        """
        import networkx
        return networkx.component.connected_components(self._nxg)

    def connected_components_number(self):
        """
        Returns the number of connected components.

        EXAMPLE:
            sage: G = Graph( { 0 : [1, 3], 1 : [2], 2 : [3], 4 : [5, 6], 5 : [6] } )
            sage: G.connected_components_number()
            2

        """
        import networkx
        return networkx.component.number_connected_components(self._nxg)

    def connected_components_subgraphs(self):
        """
        Returns a list of connected components as graph objects.

        EXAMPLE:
            sage: G = Graph( { 0 : [1, 3], 1 : [2], 2 : [3], 4 : [5, 6], 5 : [6] } )
            sage: L = G.connected_components_subgraphs()
            sage: graphs_list.show_graphs(L)

        """
        cc = self.connected_components()
        list = []
        for c in cc:
            list.append(self.subgraph(c, inplace=False))
        return list

    def connected_component_containing_vertex(self, vertex):
        """
        Returns a list of the vertices connected to vertex.

        EXAMPLE:
            sage: G = Graph( { 0 : [1, 3], 1 : [2], 2 : [3], 4 : [5, 6], 5 : [6] } )
            sage: G.connected_component_containing_vertex(0)
            [0, 1, 2, 3]

        """
        import networkx
        return networkx.component.node_connected_component(self._nxg, vertex)

    ### Coloring

    def bipartite_color(self):
        """
        Returns a dictionary with vertices as the keys and the color
        class as the values.  Fails with an error if the graph is not
        bipartite.

        EXAMPLE:

            sage: graphs.CycleGraph(4).bipartite_color()
            {0: 1, 1: 0, 2: 1, 3: 0}
            sage: graphs.CycleGraph(5).bipartite_color()
            Traceback (most recent call last):
            ...
            NetworkXError: graph is not bipartite

        """
        import networkx.generators.bipartite
        return networkx.generators.bipartite.bipartite_color(self._nxg)


    def bipartite_sets(self):
        """
        Returns (X,Y) where X and Y are the nodes in each bipartite
        set of graph G.  Fails with an error if graph is not
        bipartite.

        EXAMPLE:

            sage: graphs.CycleGraph(4).bipartite_sets()
            ([0, 2], [1, 3])
            sage: graphs.CycleGraph(5).bipartite_sets()
            Traceback (most recent call last):
            ...
            NetworkXError: graph is not bipartite

        """
        import networkx.generators.bipartite
        return networkx.generators.bipartite.bipartite_sets(self._nxg)


    def is_bipartite(self):
        """
        Returns True if graph G is bipartite, False if not.

        Traverse the graph G with depth-first-search and color nodes.
        This function uses the corresponding NetworkX function.

        EXAMPLE:

            sage: graphs.CycleGraph(4).is_bipartite()
            True
            sage: graphs.CycleGraph(5).is_bipartite()
            False


        """
        import networkx.generators.bipartite
        return networkx.generators.bipartite.is_bipartite(self._nxg)




    def min_spanning_tree(self, weight_function=lambda e: 1,
                          algorithm='Kruskal',
                          starting_vertex=None ):
        """
        Returns the edges of a minimum spanning tree, if one exists,
        otherwise returns False.


        INPUT:

            weight_function -- A function that takes an edge and
                returns a numeric weight.  Defaults to assigning each edge
                a weight of 1.

            algorithm -- Three variants of algorithms are implemented:
                'Kruskal', 'Prim fringe', and 'Prim edge' (the last
                two are variants of Prim's algorithm).  Defaults to
                'Kruskal'.  Currently, 'Prim fringe' ignores the
                labels on the edges.

            starting_vertex -- The vertex with which to start Prim's
                algorithm.

        OUTPUT:
            the edges of a minimum spanning tree.

        EXAMPLES:
            sage: g=graphs.CompleteGraph(5)
            sage: len(g.min_spanning_tree())
            4
            sage: weight = lambda e: 1/( (e[0]+1)*(e[1]+1) )
            sage: g.min_spanning_tree(weight_function=weight)
            [(3, 4, None), (2, 4, None), (1, 4, None), (0, 4, None)]
            sage: g.min_spanning_tree(algorithm='Prim edge', starting_vertex=2, weight_function=weight)
            [(2, 4, None), (3, 4, None), (1, 3, None), (0, 4, None)]
            sage: g.min_spanning_tree(algorithm='Prim fringe', starting_vertex=2, weight_function=weight)
            [(4, 2), (3, 4), (1, 4), (0, 4)]


        """
        if self.is_connected()==False:
            return False

        if algorithm=='Kruskal':
            # Kruskal's algorithm
            edges=[]
            sorted_edges_iterator=iter(sorted(self.edges(), key=weight_function))
            union_find = dict([(v,None) for v in self.vertex_iterator()])
            while len(edges) < self.order()-1:
                # get next edge
                e=sorted_edges_iterator.next()
                components=[]
                for start_v in e[0:2]:
                    v=start_v
                    children=[]

                    # Find the component a vertex lives in.
                    while union_find[v] != None:
                        children.append(v)
                        v=union_find[v]

                    # Compress the paths as much as we can for
                    # efficiency reasons.
                    for child in children:
                        union_find[child]=v

                    components.append(v)

                if components[0]!=components[1]:
                    # put in edge
                    edges.append(e)

                    # Union the components by making one the parent of the
                    # other.
                    union_find[components[0]]=components[1]

            return edges

        elif algorithm=='Prim fringe':
            if starting_vertex is None:
                v = self.vertex_iterator().next()
            else:
                v = starting_vertex
            tree=set([v])
            edges=[]

            # initialize fringe_list with v's neighbors.  fringe_list
            # contains fringe_vertex: (vertex_in_tree, weight) for each
            # fringe vertex
            fringe_list=dict([u,(v,weight_function((v,u)))] for u in self[v])

            for i in xrange(self.order()-1):
                # Find the smallest-weight fringe vertex
                v=min(fringe_list,key=lambda x: fringe_list[x][1])
                edges.append((v,fringe_list[v][0]))
                tree.add(v)
                fringe_list.pop(v)

                # Update fringe list
                for neighbor in [u for u in self[v] if u not in tree]:
                    w=weight_function((v,neighbor))
                    if neighbor not in fringe_list or \
                           (neighbor in fringe_list and fringe_list[neighbor][1]>w):
                        fringe_list[neighbor]=(v,weight_function((v,neighbor)))
            return edges

        elif algorithm=='Prim edge':
            if starting_vertex is None:
                v = self.vertex_iterator().next()
            else:
                v = starting_vertex
            sorted_edges=sorted(self.edges(), key=weight_function)
            tree=set([v])
            edges=[]

            for i in xrange(self.order()-1):
                # Find a minimum-weight edge connecting a vertex in
                # the tree to something outside the tree.  Remove the
                # edges between tree vertices for efficiency.

                for i in xrange(len(sorted_edges)):
                    e=sorted_edges[i]
                    v0,v1=e[0],e[1]
                    if v0 in tree:
                        if v1 not in tree:
                            edges.append(e)
                            sorted_edges[i:i+1]=[]
                            tree.add(v1)
                            break
                        else:
                            sorted_edges[i:i+1]=[]
                    elif v1 in tree:
                        edges.append(e)
                        sorted_edges[i:i+1]=[]
                        tree.add(v0)
                        break
            return edges
        else:
            raise NotImplementedError, "Minimum Spanning Tree algorithm '%s' is not implemented."%algorithm

    def chromatic_polynomial(self):
        """
        Returns the chromatic polynomial of the graph G.

        EXAMPLES:
            sage: G = Graph({0:[1,2,3],1:[2]})
            sage: factor(G.chromatic_polynomial())
            (x - 2) * x * (x - 1)^2
        """
        return chromatic_polynomial(self)

    def chromatic_number(self):
        """
        Returns the minimal number of colors needed to color the
        vertices of the graph G.

        EXAMPLES:
            sage: G = Graph({0:[1,2,3],1:[2]})
            sage: G.chromatic_number()
            3
        """
        return chromatic_number(self)




class DiGraph(GenericGraph):
    """
    Directed graph.

    INPUT:
        data -- can be any of the following:
            1. A NetworkX digraph
            2. A dictionary of dictionaries
            3. A dictionary of lists
            4. A numpy matrix or ndarray
            5. A Sage adjacency matrix or incidence matrix
            6. pygraphviz agraph
            7. scipy sparse matrix

        pos -- a positioning dictionary: for example, the
        spring layout from NetworkX for the 5-cycle is
            {0: [-0.91679746, 0.88169588],
             1: [ 0.47294849, 1.125     ],
             2: [ 1.125     ,-0.12867615],
             3: [ 0.12743933,-1.125     ],
             4: [-1.125     ,-0.50118505]}
        name -- (must be an explicitly named parameter, i.e.,
                 name="complete") gives the graph a name
        loops -- boolean, whether to allow loops (ignored if data is an instance of
                 the DiGraph class)
        multiedges -- boolean, whether to allow multiple edges (ignored if data is
        an instance of the DiGraph class)
        weighted -- whether digraph thinks of itself as weighted or not. See
            self.weighted()
        format -- if None, DiGraph tries to guess- can be several values, including:
            'adjacency_matrix' -- a square Sage matrix M, with M[i,j] equal to the number
                                  of edges \{i,j\}
            'incidence_matrix' -- a Sage matrix, with one column C for each edge, where
                                  if C represents \{i, j\}, C[i] is -1 and C[j] is 1
            'weighted_adjacency_matrix' -- a square Sage matrix M, with M[i,j]
                equal to the weight of the single edge \{i,j\}. Given this
                format, weighted is ignored (assumed True).
        boundary -- a list of boundary vertices, if none, digraph is considered as a 'digraph
                    without boundary'

    EXAMPLES:
    1. A NetworkX XDiGraph:
        sage: import networkx
        sage: g = networkx.XDiGraph({0:[1,2,3], 2:[5]})
        sage: DiGraph(g)
        Digraph on 5 vertices

    In this single case, we do not make a copy of g, but just wrap the actual
    NetworkX passed.  We do this for performance reasons.

        sage: import networkx
        sage: g = networkx.XDiGraph({0:[1,2,3], 2:[5]})
        sage: G = DiGraph(g)
        sage: H = DiGraph(g)
        sage: G._nxg is H._nxg
        True

    2. A NetworkX digraph:
        sage: import networkx
        sage: g = networkx.DiGraph({0:[1,2,3], 2:[5]})
        sage: DiGraph(g)
        Digraph on 5 vertices

    Note that in this case, we copy the networkX structure.

        sage: import networkx
        sage: g = networkx.DiGraph({0:[1,2,3], 2:[5]})
        sage: G = DiGraph(g)
        sage: H = DiGraph(g)
        sage: G._nxg is H._nxg
        False


    3. A dictionary of dictionaries:
        sage: g = DiGraph({0:{1:'x',2:'z',3:'a'}, 2:{5:'out'}}); g
        Digraph on 5 vertices

    The labels ('x', 'z', 'a', 'out') are labels for edges. For example, 'out' is
    the label for the edge from 2 to 5. Labels can be used as weights, if all the
    labels share some common parent.

    4. A dictionary of lists:
        sage: g = DiGraph({0:[1,2,3], 2:[5]}); g
        Digraph on 5 vertices

    5. A list of vertices and a function describing adjacencies.  Note
       that the list of vertices and the function must be enclosed in
       a list (i.e., [list of vertices, function]).

       We construct a graph on the integers 1 through 12 such that
       there is a directed edge from i to j if and only if i divides j.

        sage: g=DiGraph([[1..12],lambda i,j: i!=j and i.divides(j)])
        sage: g.vertices()
        [1, 2, 3, 4, 5, 6, 7, 8, 9, 10, 11, 12]
        sage: g.adjacency_matrix()
        [0 1 1 1 1 1 1 1 1 1 1 1]
        [0 0 0 1 0 1 0 1 0 1 0 1]
        [0 0 0 0 0 1 0 0 1 0 0 1]
        [0 0 0 0 0 0 0 1 0 0 0 1]
        [0 0 0 0 0 0 0 0 0 1 0 0]
        [0 0 0 0 0 0 0 0 0 0 0 1]
        [0 0 0 0 0 0 0 0 0 0 0 0]
        [0 0 0 0 0 0 0 0 0 0 0 0]
        [0 0 0 0 0 0 0 0 0 0 0 0]
        [0 0 0 0 0 0 0 0 0 0 0 0]
        [0 0 0 0 0 0 0 0 0 0 0 0]
        [0 0 0 0 0 0 0 0 0 0 0 0]


    6. A numpy matrix or ndarray:
        sage: import numpy
        sage: A = numpy.array([[0,1,0],[1,0,0],[1,1,0]])
        sage: DiGraph(A)
        Digraph on 3 vertices

    7. A \sage matrix:
    Note: If format is not specified, then \sage assumes a square matrix is an adjacency
    matrix, and a nonsquare matrix is an incidence matrix.

        A. an adjacency matrix:

        sage: M = Matrix([[0, 1, 1, 1, 0],[0, 0, 0, 0, 0],[0, 0, 0, 0, 1],[0, 0, 0, 0, 0],[0, 0, 0, 0, 0]]); M
        [0 1 1 1 0]
        [0 0 0 0 0]
        [0 0 0 0 1]
        [0 0 0 0 0]
        [0 0 0 0 0]
        sage: DiGraph(M)
        Digraph on 5 vertices

        B. an incidence matrix:

        sage: M = Matrix(6, [-1,0,0,0,1, 1,-1,0,0,0, 0,1,-1,0,0, 0,0,1,-1,0, 0,0,0,1,-1, 0,0,0,0,0]); M
        [-1  0  0  0  1]
        [ 1 -1  0  0  0]
        [ 0  1 -1  0  0]
        [ 0  0  1 -1  0]
        [ 0  0  0  1 -1]
        [ 0  0  0  0  0]
        sage: DiGraph(M)
        Digraph on 6 vertices

    """

    def __init__(self, data=None, pos=None, loops=False, format=None, boundary=[], weighted=False, **kwds):
        import networkx
        from sage.structure.element import is_Matrix
        self._weighted = weighted
        if format is None:
            if is_Matrix(data):
                if data.is_square():
                    format = 'adjacency_matrix'
                else:
                    format = 'incidence_matrix'
            elif isinstance(data, DiGraph):
                self._nxg = data.networkx_graph()
            elif isinstance(data, networkx.XDiGraph):
                self._nxg = data
            elif isinstance(data, networkx.DiGraph):
                self._nxg = networkx.XDiGraph(data, selfloops=loops, **kwds)
            elif isinstance(data, str):
                format = 'dig6'
            elif isinstance(data,list) and len(data)>=2 and callable(data[1]):
                # Pass XGraph a dict of lists describing the adjacencies
                self._nxg = networkx.XDiGraph(dict([[i]+[[j for j in data[0] if data[1](i,j)]] for i in data[0]]), selfloops=loops, **kwds)
            else:
                self._nxg = networkx.XDiGraph(data, selfloops=loops, **kwds)
        if format == 'adjacency_matrix':
            d = {}
            for i in range(data.nrows()):
                d[i] = {}
            self._nxg = networkx.XDiGraph(d, selfloops = loops, **kwds)
            e = []
            for i,j in data.nonzero_positions():
                if i == j and loops and kwds.get('multiedges',False):
                    e += [(i,j)]*int(data[i][j])
                elif i == j and loops:
                    e.append((i,j))
                elif not i == j and kwds.get('multiedges',False):
                    e += [(i,j)]*int(data[i][j])
                elif not i == j:
                    e.append((i,j))
            self._nxg.add_edges_from(e)
        elif format == 'weighted_adjacency_matrix':
            self._weighted = True
            d = {}
            for i in range(data.nrows()):
                d[i] = {}
            self._nxg = networkx.XDiGraph(d, selfloops = loops, **kwds)
            e = []
            for i,j in data.nonzero_positions():
                if i != j:
                    e.append((i,j,data[i][j]))
                elif i == j and loops:
                    e.append((i,j,data[i][j]))
            self._nxg.add_edges_from(e)
        elif format == 'incidence_matrix':
            b = True
            for c in data.columns():
                d = c.dict()
                if not len(d) == 2:
                    b = False
                else:
                    k = d.keys()
                    if not d[k[0]] == -1 * d[k[1]]:
                        b = False
            if not b:
                raise AttributeError, "Incidence Matrix must have one 1 and one -1 per column."
            else:
                d = {}
                for i in range(data.nrows()):
                    d[i] = {}
                self._nxg = networkx.XDiGraph(d, selfloops = loops, **kwds)
                e = []
                for c in data.columns():
                    k = c.dict().keys()
                    if c[k[0]] == -1:
                        e.append((k[0],k[1]))
                    else:
                        e.append((k[1],k[0]))
                self._nxg.add_edges_from(e)
        elif format == 'dig6':
            if not isinstance(data, str):
                raise ValueError, 'If input format is dig6, then data must be a string.'
            n = data.find('\n')
            if n == -1:
                n = len(data)
            s = data[:n]
            n, s = graph_fast.N_inverse(s)
            m = graph_fast.D_inverse(s, n)
            d = {}
            k = 0
            for i in range(n):
                d[i] = {}
                for j in range(n):
                    if m[k] == '1':
                        d[i][j] = None
                    k += 1
            self._nxg = networkx.XDiGraph(d)
        if kwds.has_key('name'):
            self._nxg.name = kwds['name']
        self._pos = pos
        self._boundary = boundary

    def _repr_(self):
        name = ""
        if self.loops():
            name += "looped "
        if self.multiple_edges():
            name += "multi-"
        name += "digraph on %d vert"%self.order()
        if self.order() == 1:
            name += "ex"
        else:
            name += "ices"
        name = name.capitalize()
        if not self._nxg.name is None and not self._nxg.name == "":
            name = self._nxg.name + ": " + name
        return name

    def to_directed(self):
        """
        Since the graph is already directed, simply returns a copy of itself.

        EXAMPLE:
            sage: DiGraph({0:[1,2,3],4:[5,1]}).to_directed()
            Digraph on 6 vertices

        """
        return self.copy()

    def to_undirected(self):
        """
        Returns an undirected version of the graph. Every directed edge becomes an edge.

        EXAMPLE:
            sage: D = DiGraph({0:[1,2],1:[0]})
            sage: G = D.to_undirected()
            sage: D.edges(labels=False)
            [(0, 1), (0, 2), (1, 0)]
            sage: G.edges(labels=False)
            [(0, 1), (0, 2)]

        """
        return Graph(self._nxg.to_undirected(), name=self._nxg.name, pos=self._pos, boundary=self._boundary)

    ### General Properties

    def is_directed(self):
        """
        Since digraph is directed, returns True.

        """
        return True

    def is_eulerian(self):
        """
        Return true if the graph has an tour that visits each edge exactly once.

        EXAMPLES:
            sage: g = DiGraph({0:[1,2], 1:[2]}); g.is_eulerian()
            False
            sage: g = DiGraph({0:[2], 1:[3], 2:[0,1], 3:[2]}); g.is_eulerian()
            True

        """
        if not self.is_connected():
            return False
        for i in self.vertex_iterator():
            # loops don't matter since they count in both the in and out degree.
            if self.in_degree(i) != self.out_degree(i):
                return False
        return True


    ### Vertex Handlers

    def neighbor_iterator(self, vertex):
        """
        Return an iterator over neighbors (connected either way) of vertex.

        EXAMPLE:
            sage: D = graphs.CubeGraph(3).to_directed()
            sage: for i in D.neighbor_iterator('010'):
            ...    print i
            011
            000
            110

        """
        return iter(set(self._nxg.successors_iter(vertex)) \
                    | set(self._nxg.predecessors_iter(vertex)))

    ### Edge Handlers

    def add_edge(self, u, v=None, label=None):
        """
        Adds an edge from $u$ to $v$.

        INPUT:
        The following forms are all accepted by NetworkX:
        G.add_edge( 1, 2 )
        G.add_edge( (1, 2) )
        G.add_edges( [ (1, 2) ] )
        G.add_edge( 1, 2, 'label' )
        G.add_edge( (1, 2, 'label') )
        G.add_edges( [ (1, 2, 'label') ] )

        WARNING:
        The following intuitive input results in nonintuitive output:
        sage: G = DiGraph()
        sage: G.add_edge((1,2),'label')
        sage: G.networkx_graph().adj           # random output order
        {'label': {}, (1, 2): {'label': None}}

        Use one of these instead:
        sage: G = DiGraph()
        sage: G.add_edge((1,2), label="label")
        sage: G.networkx_graph().adj           # random output order
        {1: {2: 'label'}, 2: {}}

        sage: G = DiGraph()
        sage: G.add_edge(1,2,'label')
        sage: G.networkx_graph().adj           # random output order
        {1: {2: 'label'}, 2: {}}

        """
        self._nxg.add_edge(u, v, label)

    def add_edges(self, edges):
        """
        Add edges from an iterable container.

        EXAMPLE:
            sage: G = graphs.DodecahedralGraph().to_directed()
            sage: H = DiGraph()
            sage: H.add_edges( G.edge_iterator() ); H
            Digraph on 20 vertices

        """
        self._nxg.add_edges_from( edges )

    def delete_edge(self, u, v=None, label=None):
        r"""
        Delete the edge from $u$ to $v$, return silently if vertices or edge does
        not exist.

        INPUT:
        The following forms are all accepted:
        G.delete_edge( 1, 2 )
        G.delete_edge( (1, 2) )
        G.delete_edges( [ (1, 2) ] )
        G.delete_edge( 1, 2, 'label' )
        G.delete_edge( (1, 2, 'label') )
        G.delete_edges( [ (1, 2, 'label') ] )

        EXAMPLES:
            sage: D = graphs.CompleteGraph(19).to_directed()
            sage: D.size()
            342
            sage: D.delete_edge( 1, 2 )
            sage: D.delete_edge( (3, 4) )
            sage: D.delete_edges( [ (5, 6), (7, 8) ] )
            sage: D.delete_edge( 9, 10, 'label' )
            sage: D.delete_edge( (11, 12, 'label') )
            sage: D.delete_edges( [ (13, 14, 'label') ] )
            sage: D.size()
            335
            sage: D.has_edge( (11, 12) )
            False

            Note that even though the edge (11, 12) has no label, it still gets
            deleted: NetworkX does not pay attention to labels here.

        """
        self._nxg.delete_edge(u, v, label)

    def delete_edges(self, edges):
        """
        Delete edges from an iterable container.

        EXAMPLE:
            sage: K12 = graphs.CompleteGraph(12).to_directed()
            sage: K4 = graphs.CompleteGraph(4).to_directed()
            sage: K12.size()
            132
            sage: K12.delete_edges(K4.edge_iterator())
            sage: K12.size()
            120

        """
        self._nxg.delete_edges_from(edges)

    def delete_multiedge(self, u, v):
        """
        Deletes all edges from u to v.

        EXAMPLE:
            sage: D = DiGraph(multiedges=True)
            sage: D.add_edges([(0,1), (0,1), (0,1), (1,0), (1,2), (2,3)])
            sage: D.edges()
            [(0, 1, None), (0, 1, None), (0, 1, None), (1, 0, None), (1, 2, None), (2, 3, None)]
            sage: D.delete_multiedge( 0, 1 )
            sage: D.edges()
            [(1, 0, None), (1, 2, None), (2, 3, None)]

        """
        self._nxg.delete_multiedge(u, v)

    def edges(self, labels=True, sort=True):
        """
        Return a list of edges. Each edge is a triple (u,v,l) where the edge is
        from u to v, with label l.

        INPUT:
            labels -- (bool; default: True) if False, each edge is a
                      tuple (u,v) of vertices.
            sort -- (bool; default: True) if True, ensure that the list
                    of edges is sorted.

        OUTPUT:
            A list of tuples.  It is safe to change the returned list.


        EXAMPLES:
            sage: D = graphs.DodecahedralGraph().to_directed()
            sage: D.edges()
            [(0, 1, None), (0, 10, None), (0, 19, None), (1, 0, None), (1, 2, None), (1, 8, None), (2, 1, None), (2, 3, None), (2, 6, None), (3, 2, None), (3, 4, None), (3, 19, None), (4, 3, None), (4, 5, None), (4, 17, None), (5, 4, None), (5, 6, None), (5, 15, None), (6, 2, None), (6, 5, None), (6, 7, None), (7, 6, None), (7, 8, None), (7, 14, None), (8, 1, None), (8, 7, None), (8, 9, None), (9, 8, None), (9, 10, None), (9, 13, None), (10, 0, None), (10, 9, None), (10, 11, None), (11, 10, None), (11, 12, None), (11, 18, None), (12, 11, None), (12, 13, None), (12, 16, None), (13, 9, None), (13, 12, None), (13, 14, None), (14, 7, None), (14, 13, None), (14, 15, None), (15, 5, None), (15, 14, None), (15, 16, None), (16, 12, None), (16, 15, None), (16, 17, None), (17, 4, None), (17, 16, None), (17, 18, None), (18, 11, None), (18, 17, None), (18, 19, None), (19, 0, None), (19, 3, None), (19, 18, None)]
            sage: D.edges(labels = False)
            [(0, 1), (0, 10), (0, 19), (1, 0), (1, 2), (1, 8), (2, 1), (2, 3), (2, 6), (3, 2), (3, 4), (3, 19), (4, 3), (4, 5), (4, 17), (5, 4), (5, 6), (5, 15), (6, 2), (6, 5), (6, 7), (7, 6), (7, 8), (7, 14), (8, 1), (8, 7), (8, 9), (9, 8), (9, 10), (9, 13), (10, 0), (10, 9), (10, 11), (11, 10), (11, 12), (11, 18), (12, 11), (12, 13), (12, 16), (13, 9), (13, 12), (13, 14), (14, 7), (14, 13), (14, 15), (15, 5), (15, 14), (15, 16), (16, 12), (16, 15), (16, 17), (17, 4), (17, 16), (17, 18), (18, 11), (18, 17), (18, 19), (19, 0), (19, 3), (19, 18)]
        """
        L = self._nxg.edges()
        if sort:
            L.sort()
        if labels:
            return L
        else:
            return [(u,v) for u,v,_ in L]

    def edge_boundary(self, vertices1, vertices2=None, labels=True):
        r"""
        Returns a list of edges $(u,v,l)$ with $u$ in \var{vertices1} and $v$ in \var{vertices2}.
        If \var{vertices2} is \code{None}, then it is set to the complement of \var{vertices1}.

        INPUT:
        labels -- if False, each edge is a tuple (u,v) of vertices.

        EXAMPLE:
            sage: K = graphs.CompleteBipartiteGraph(9,3).to_directed()
            sage: len(K.edge_boundary( [0,1,2,3,4,5,6,7,8], [9,10,11] ))
            27
            sage: K.size()
            54

            Note that the edge boundary preserves direction: compare this example to
            the one in edge_boundary in the Graph class.

        """
        L = self._nxg.edge_boundary(vertices1, vertices2)
        if labels:
            return L
        else:
            K = []
            for u,v,l in L:
                K.append((u,v))
            return K

    def edge_iterator(self, vertices=None):
        """
        Returns an iterator over the edges pointing out of the given
        set of vertices. If vertices is None, then returns an iterator over
        all edges.

        EXAMPLE:
            sage: D = DiGraph( { 0 : [1,2], 1: [0] } )
            sage: for i in D.edge_iterator([0]):
            ...    print i
            (0, 1, None)
            (0, 2, None)

        """
        return self._nxg.edges_iter(vertices)

    def incoming_edge_iterator(self, vertices=None):
        """
        Return an iterator over all arriving edges from vertices, or over all
        edges if vertices is None.

        EXAMPLE:
            sage: D = DiGraph( { 0: [1,2,3], 1: [0,2], 2: [3], 3: [4], 4: [0,5], 5: [1] } )
            sage: for a in D.incoming_edge_iterator([0]):
            ...    print a
            (1, 0, None)
            (4, 0, None)

        """
        return self._nxg.in_edges_iter(vertices)

    def incoming_edges(self, vertices=None, labels=True):
        """
        Returns a list of edges arriving at vertices.

        INPUT:
        labels -- if False, each edge is a tuple (u,v) of vertices.

        EXAMPLE:
            sage: D = DiGraph( { 0: [1,2,3], 1: [0,2], 2: [3], 3: [4], 4: [0,5], 5: [1] } )
            sage: D.incoming_edges([0])
            [(1, 0, None), (4, 0, None)]

        """
        L = self._nxg.in_edges(vertices)
        if labels:
            return L
        else:
            K = []
            for u,v,l in L:
                K.append((u,v))
            return K

    def outgoing_edge_iterator(self, vertices=None):
        """
        Return an iterator over all departing edges from vertices, or over all
        edges if vertices is None.

        EXAMPLE:
            sage: D = DiGraph( { 0: [1,2,3], 1: [0,2], 2: [3], 3: [4], 4: [0,5], 5: [1] } )
            sage: for a in D.outgoing_edge_iterator([0]):
            ...    print a
            (0, 1, None)
            (0, 2, None)
            (0, 3, None)

        """
        return self._nxg.out_edges_iter(vertices)

    def outgoing_edges(self, vertices=None, labels=True):
        """
        Returns a list of edges departing from vertices.

        INPUT:
        labels -- if False, each edge is a tuple (u,v) of vertices.

        EXAMPLE:
            sage: D = DiGraph( { 0: [1,2,3], 1: [0,2], 2: [3], 3: [4], 4: [0,5], 5: [1] } )
            sage: D.outgoing_edges([0])
            [(0, 1, None), (0, 2, None), (0, 3, None)]

        """
        L = self._nxg.out_edges(vertices)
        if labels:
            return L
        else:
            K = []
            for u,v,l in L:
                K.append((u,v))
            return K

    def edge_label(self, u, v=None):
        """
        Returns the label of an edge.

        EXAMPLE:
            sage: D = DiGraph({0 : {1 : 'edgelabel'}})
            sage: D.edges(labels=False)
            [(0, 1)]
            sage: D.edge_label( 0, 1 )
            'edgelabel'

        """
        return self._nxg.get_edge(u,v)

    def edge_labels(self):
        """
        Returns a list of edge labels.

        EXAMPLE:
            sage: G = DiGraph({0:{1:'x',2:'z',3:'a'}, 2:{5:'out'}})
            sage: G.edge_labels()
            ['x', 'z', 'a', 'out']

        """
        labels = []
        for u,v,l in self.edges():
            labels.append(l)
        return labels

    def predecessor_iterator(self, vertex):
        """
        Returns an iterator over predecessor vertices of vertex.

        EXAMPLE:
            sage: D = DiGraph( { 0: [1,2,3], 1: [0,2], 2: [3], 3: [4], 4: [0,5], 5: [1] } )
            sage: for a in D.predecessor_iterator(0):
            ...    print a
            1
            4

        """
        return self._nxg.predecessors_iter(vertex)

    def predecessors(self, vertex):
        """
        Returns a list of predecessor vertices of vertex.

        EXAMPLE:
            sage: D = DiGraph( { 0: [1,2,3], 1: [0,2], 2: [3], 3: [4], 4: [0,5], 5: [1] } )
            sage: D.predecessors(0)
            [1, 4]

        """
        return list(self.predecessor_iterator(vertex))

    def successor_iterator(self, vertex):
        """
        Returns an iterator over successor vertices of vertex.

        EXAMPLE:
            sage: D = DiGraph( { 0: [1,2,3], 1: [0,2], 2: [3], 3: [4], 4: [0,5], 5: [1] } )
            sage: for a in D.successor_iterator(0):
            ...    print a
            1
            2
            3

        """
        return self._nxg.successors_iter(vertex)

    def successors(self, vertex):
        """
        Returns a list of successor vertices of vertex.

        EXAMPLE:
            sage: D = DiGraph( { 0: [1,2,3], 1: [0,2], 2: [3], 3: [4], 4: [0,5], 5: [1] } )
            sage: D.successors(0)
            [1, 2, 3]

        """
        return list(self.successor_iterator(vertex))

    def remove_multiple_edges(self):
        """
        Removes all multiple edges, retaining one edge for each.

        EXAMPLE:
            sage: D = DiGraph(multiedges=True)
            sage: D.add_edges( [ (0,1), (0,1), (0,1), (0,1), (1,2) ] )
            sage: D.edges(labels=False)
            [(0, 1), (0, 1), (0, 1), (0, 1), (1, 2)]
            sage: D.remove_multiple_edges()
            sage: D.edges(labels=False)
            [(0, 1), (1, 2)]

        """
        self._nxg.remove_all_multiedges()

    def remove_loops(self, vertices=None):
        """
        Removes loops on vertices in vertices. If vertices is None, removes all loops.

        EXAMPLE:
            sage: D = DiGraph(loops=True)
            sage: D.add_edges( [ (0,0), (1,1), (2,2), (3,3), (2,3) ] )
            sage: D.edges(labels=False)
            [(0, 0), (1, 1), (2, 2), (2, 3), (3, 3)]
            sage: D.remove_loops()
            sage: D.edges(labels=False)
            [(2, 3)]
            sage: D.loops()
            True

        """
        if vertices is None:
            self._nxg.remove_all_selfloops()
        else:
            for v in vertices:
                self.delete_multiedge(v,v)

    def loop_edges(self):
        """
        Returns a list of all loops in the graph.

        EXAMPLE:
            sage: D = DiGraph(loops=True)
            sage: D.add_edges( [ (0,0), (1,1), (2,2), (3,3), (2,3) ] )
            sage: D.loop_edges()
            [(0, 0, None), (1, 1, None), (2, 2, None), (3, 3, None)]

        """
        return self._nxg.selfloop_edges()

    def number_of_loops(self):
        """
        Returns the number of edges that are loops.

        EXAMPLE:
            sage: D = DiGraph(loops=True)
            sage: D.add_edges( [ (0,0), (1,1), (2,2), (3,3), (2,3) ] )
            sage: D.edges(labels=False)
            [(0, 0), (1, 1), (2, 2), (2, 3), (3, 3)]
            sage: D.number_of_loops()
            4

        """
        return self._nxg.number_of_selfloops()

    ### Degree functions

    def degree(self, vertices=None, labels=False):
        """
        Gives the degree (in + out) of a vertex or of vertices.

        INPUT:
        vertices -- If vertices is a single vertex, returns the number of
        neighbors of vertex. If vertices is an iterable container of vertices,
        returns a list of degrees. If vertices is None, same as listing all vertices.
        labels -- see OUTPUT

        OUTPUT:
        Single vertex- an integer. Multiple vertices- a list of integers. If
        labels is True, then returns a dictionary mapping each vertex to
        its degree.

        EXAMPLES:
            sage: D = DiGraph( { 0: [1,2,3], 1: [0,2], 2: [3], 3: [4], 4: [0,5], 5: [1] } )
            sage: D.degree(vertices = [0,1,2], labels=True)
            {0: 5, 1: 4, 2: 3}
            sage: D.degree()
            [5, 4, 3, 3, 3, 2]

        """
        return self._nxg.degree(vertices, with_labels=labels)

    def degree_iterator(self, vertices=None, labels=False):
        """
        INPUT:
        labels=False:
            returns an iterator over degrees.
        labels=True:
            returns an iterator over tuples (vertex, degree).
        vertices -- if specified, restrict to this subset.

        EXAMPLE:
            sage: D = graphs.Grid2dGraph(2,4).to_directed()
            sage: for i in D.degree_iterator():
            ...    print i
            6
            6
            4
            6
            4
            4
            4
            6
            sage: for i in D.degree_iterator(labels=True):
            ...    print i
            ((0, 1), 6)
            ((1, 2), 6)
            ((0, 0), 4)
            ((0, 2), 6)
            ((1, 3), 4)
            ((1, 0), 4)
            ((0, 3), 4)
            ((1, 1), 6)

        """
        return self._nxg.degree_iter(vertices, with_labels=labels)

    def in_degree(self, vertices=None, labels=False):
        """
        Same as degree, but for in degree.

        EXAMPLES:
            sage: D = DiGraph( { 0: [1,2,3], 1: [0,2], 2: [3], 3: [4], 4: [0,5], 5: [1] } )
            sage: D.in_degree(vertices = [0,1,2], labels=True)
            {0: 2, 1: 2, 2: 2}
            sage: D.in_degree()
            [2, 2, 2, 2, 1, 1]

        """
        return self._nxg.in_degree(vertices, with_labels=labels)

    def in_degree_iterator(self, vertices=None, labels=False):
        """
        Same as degree_iterator, but for in degree.

        EXAMPLES:
            sage: D = graphs.Grid2dGraph(2,4).to_directed()
            sage: for i in D.in_degree_iterator():
            ...    print i
            3
            3
            2
            3
            2
            2
            2
            3
            sage: for i in D.in_degree_iterator(labels=True):
            ...    print i
            ((0, 1), 3)
            ((1, 2), 3)
            ((0, 0), 2)
            ((0, 2), 3)
            ((1, 3), 2)
            ((1, 0), 2)
            ((0, 3), 2)
            ((1, 1), 3)

        """
        return self._nxg.in_degree_iter(vertices, with_labels=labels)

    def out_degree(self, vertices=None, labels=False):
        """
        Same as degree, but for out degree.

        EXAMPLES:
            sage: D = DiGraph( { 0: [1,2,3], 1: [0,2], 2: [3], 3: [4], 4: [0,5], 5: [1] } )
            sage: D.out_degree(vertices = [0,1,2], labels=True)
            {0: 3, 1: 2, 2: 1}
            sage: D.out_degree()
            [3, 2, 1, 1, 2, 1]

        """
        return self._nxg.out_degree(vertices, with_labels=labels)

    def out_degree_iterator(self, vertices=None, labels=False):
        """
        Same as degree_iterator, but for out degree.

        EXAMPLES:
            sage: D = graphs.Grid2dGraph(2,4).to_directed()
            sage: for i in D.out_degree_iterator():
            ...    print i
            3
            3
            2
            3
            2
            2
            2
            3
            sage: for i in D.out_degree_iterator(labels=True):
            ...    print i
            ((0, 1), 3)
            ((1, 2), 3)
            ((0, 0), 2)
            ((0, 2), 3)
            ((1, 3), 2)
            ((1, 0), 2)
            ((0, 3), 2)
            ((1, 1), 3)

        """
        return self._nxg.out_degree_iter(vertices, with_labels=labels)

    ### Representations

    def incidence_matrix(self, sparse=True):
        """
        Returns an incidence matrix of the graph. Each row is a vertex, and
        each column is an edge.

        EXAMPLE:
            sage: D = DiGraph( { 0: [1,2,3], 1: [0,2], 2: [3], 3: [4], 4: [0,5], 5: [1] } )
            sage: D.incidence_matrix()
            [-1 -1 -1  1  0  0  0  1  0  0]
            [ 1  0  0 -1 -1  0  0  0  0  1]
            [ 0  1  0  0  1 -1  0  0  0  0]
            [ 0  0  1  0  0  1 -1  0  0  0]
            [ 0  0  0  0  0  0  1 -1 -1  0]
            [ 0  0  0  0  0  0  0  0  1 -1]

        """
        from sage.matrix.constructor import matrix
        from copy import copy
        n = len(self._nxg.adj)
        verts = self.vertices()
        d = [0]*n
        cols = []
        for i, j, l in self.edge_iterator():
            col = copy(d)
            i = verts.index(i)
            j = verts.index(j)
            col[i] = -1
            col[j] = 1
            cols.append(col)
        return matrix(cols, sparse=sparse).transpose()

    ### Contruction

    def reverse(self):
        """
        Returns a copy of digraph with edges reversed in direction.

        EXAMPLES:
            sage: D = DiGraph({ 0: [1,2,3], 1: [0,2], 2: [3], 3: [4], 4: [0,5], 5: [1] })
            sage: D.reverse()
            Reverse of (): Digraph on 6 vertices

        """
        NXG = self._nxg.reverse()
        G = DiGraph(NXG)
        return G

    def subgraph(self, vertices=None, edges=None, inplace=False, create_using=None):
        """
        Returns the subgraph containing the given vertices and edges.
        If either vertices or edges are not specified, they are
        assumed to be all vertices or edges.  If edges are not
        specified, returns the subgraph induced by the vertices.

        INPUT:
        inplace -- Using inplace is True will simply delete the extra vertices
           and edges from the current graph. This will modify the graph.
        vertices -- Vertices can be a single vertex or an iterable container
           of vertices, e.g. a list, set, graph, file or numeric array.
           If not passed, defaults to the entire graph.
        create_using -- Can be an existing graph object or a call to a graph
           object, such as create_using=Graph(). Must be a NetworkX object.
        edges -- As with vertices, edges can be a single edge or an iterable
           container of edges (e.g., a list, set, file, numeric array,
           etc.).  If not edges are not specified, then all edges are
           assumed and the returned graph is an induced subgraph.  In
           the case of multiple edges, specifying an edge as (u,v)
           means to keep all edges (u,v), regardless of the label.

        EXAMPLES:
            sage: D = graphs.CompleteGraph(9).to_directed()
            sage: H = D.subgraph([0,1,2]); H
            Subgraph of (Complete graph): Digraph on 3 vertices
            sage: H = D.subgraph(edges=[(0,1), (0,2)])
            sage: H.edges(labels=False)
            [(0, 1), (0, 2)]
            sage: H.vertices()==D.vertices()
            True
            sage: D
            Complete graph: Digraph on 9 vertices
            sage: D.subgraph([0,1,2], inplace=True); D
            Subgraph of (Complete graph): Digraph on 3 vertices
            sage: D.subgraph()==D
            True

            A more complicated example involving multiple edges and labels.

            sage: D = DiGraph(multiedges=True)
            sage: D.add_edges([(0,1,'a'), (0,1,'b'), (1,0,'c'), (0,2,'d'), (0,2,'e'), (2,0,'f'), (1,2,'g')])
            sage: D.subgraph(edges=[(0,1), (0,2,'d'), (0,2,'not in graph')]).edges()
            [(0, 1, 'a'), (0, 1, 'b'), (0, 2, 'd')]
            sage: H = D.subgraph(vertices=[0,1], edges=[(0,1,'a'), (0,2,'c')])
            sage: H.edges()
            [(0, 1, 'a')]
            sage: H.vertices()
            [0, 1]

        """
        NXG = self._nxg.subgraph(vertices, inplace, create_using)
        if edges is not None:
            edges_graph = self.edges()
            edges_to_keep_labeled = [e for e in edges if len(e)==3]
            edges_to_keep_unlabeled = [e for e in edges if len(e)==2]
            edges_to_delete=[]
            for e in edges_graph:
                if e not in edges_to_keep_labeled and e[0:2] not in edges_to_keep_unlabeled:
                    edges_to_delete.append(tuple(e))

            NXG.delete_edges_from(edges_to_delete)
        if inplace:
            self._nxg = NXG
        else:
            return DiGraph(NXG)

    ### Visualization

    def plot3d(self, bgcolor=(1,1,1), vertex_colors=None,
               vertex_size=0.06,
               edge_size=0.02,
               edge_size2=0.0325,
               edge_colors=None, pos3d=None,
               color_by_label=False, **kwds):
        """
        Plots the graph using Tachyon, and returns a Tachyon object containing
        a representation of the graph.

        INPUT:
            bgcolor -- rgb tuple (default: (1,1,1))
            vertex_size -- float (default: 0.06)
            vertex_colors -- optional dictionary to specify vertex colors:
                each key is a color recognizable by tachyon (rgb tuple
                (default: (1,0,0))), and each corresponding entry is a list of
                vertices. If a vertex is not listed, it looks invisible on the
                resulting plot (it doesn't get drawn).
            edge_colors -- a dictionary specifying edge colors: each key is a
                color recognized by tachyon ( default: (0,0,0) ), and each
                entry is a list of edges.
            edge_size -- float (default: 0.02)
            edge_size2 -- float (default: 0.0325)
            pos3d -- a position dictionary for the vertices
            iterations -- how many iterations of the spring layout algorithm to
                go through, if applicable
            xres -- resolution
            yres -- resolution
            **kwds -- passed on to the Tachyon command

        EXAMPLE:
        A directed version of the dodecahedron
            sage: D = DiGraph( { 0: [1, 10, 19], 1: [8, 2], 2: [3, 6], 3: [19, 4], 4: [17, 5], 5: [6, 15], 6: [7], 7: [8, 14], 8: [9], 9: [10, 13], 10: [11], 11: [12, 18], 12: [16, 13], 13: [14], 14: [15], 15: [16], 16: [17], 17: [18], 18: [19], 19: []} )
            sage: D.plot3d().show() # long time

            sage: P = graphs.PetersenGraph().to_directed()
            sage: from sage.plot.plot import rainbow
            sage: edges = P.edges()
            sage: R = rainbow(len(edges), 'rgbtuple')
            sage: edge_colors = {}
            sage: for i in range(len(edges)):
            ...       edge_colors[R[i]] = [edges[i]]
            sage: P.plot3d(edge_colors=edge_colors).show() # long time

        """
        TT, pos3d = tachyon_vertex_plot(self, bgcolor=bgcolor, vertex_colors=vertex_colors,
                                        vertex_size=vertex_size, pos3d=pos3d, **kwds)
        edges = self.edges()
        i = 0

        if color_by_label:
            if edge_colors is None:
                edge_colors = self._color_by_label(format='rgbtuple')

        if edge_colors is None:
            edge_colors = { (0,0,0) : edges }

        for color in edge_colors:
            i += 1
            TT.texture('edge_color_%d'%i, ambient=0.1, diffuse=0.9, specular=0.03, opacity=1.0, color=color)
            for u,v,l in edge_colors[color]:
                TT.fcylinder( (pos3d[u][0],pos3d[u][1],pos3d[u][2]),
                              (pos3d[v][0],pos3d[v][1],pos3d[v][2]), edge_size,'edge_color_%d'%i)
                TT.fcylinder( (0.25*pos3d[u][0] + 0.75*pos3d[v][0],
                               0.25*pos3d[u][1] + 0.75*pos3d[v][1],
                               0.25*pos3d[u][2] + 0.75*pos3d[v][2],),
                              (pos3d[v][0],pos3d[v][1],pos3d[v][2]), edge_size2,'edge_color_%d'%i)
        return TT

    def show3d(self, bgcolor=(1,1,1), vertex_colors=None,
               vertex_size=0.06,
               edge_size=0.02,
               edge_size2=0.0325,
               edge_colors=None,
               pos3d=None, color_by_label=False, **kwds):
        """
        Plots the graph using Tachyon, and shows the resulting plot.

        INPUT:
            bgcolor -- rgb tuple (default: (1,1,1))
            vertex_size -- float (default: 0.06)
            vertex_colors -- optional dictionary to specify vertex colors:
                each key is a color recognizable by tachyon (rgb tuple
                (default: (1,0,0))), and each corresponding entry is a list of
                vertices. If a vertex is not listed, it looks invisible on the
                resulting plot (it doesn't get drawn).
            edge_colors -- a dictionary specifying edge colors: each key is a
                color recognized by tachyon ( default: (0,0,0) ), and each
                entry is a list of edges.
            edge_size -- float (default: 0.02)
            edge_size2 -- float (default: 0.0325)
            pos3d -- a position dictionary for the vertices
            iterations -- how many iterations of the spring layout algorithm to
                go through, if applicable
            xres -- resolution
            yres -- resolution
            **kwds -- passed on to the Tachyon command

        EXAMPLE:
        A directed version of the dodecahedron
            sage: D = DiGraph( { 0: [1, 10, 19], 1: [8, 2], 2: [3, 6], 3: [19, 4], 4: [17, 5], 5: [6, 15], 6: [7], 7: [8, 14], 8: [9], 9: [10, 13], 10: [11], 11: [12, 18], 12: [16, 13], 13: [14], 14: [15], 15: [16], 16: [17], 17: [18], 18: [19], 19: []} )
            sage: D.plot3d().show() # long time

            sage: P = graphs.PetersenGraph().to_directed()
            sage: from sage.plot.plot import rainbow
            sage: edges = P.edges()
            sage: R = rainbow(len(edges), 'rgbtuple')
            sage: edge_colors = {}
            sage: for i in range(len(edges)):
            ...       edge_colors[R[i]] = [edges[i]]
            sage: P.plot3d(edge_colors=edge_colors).show() # long time

        """

        self.plot3d(bgcolor=bgcolor, vertex_colors=vertex_colors,
                    vertex_size=vertex_size, edge_size=edge_size,
                    edge_size2=edge_size2, edge_colors=edge_colors,
                    color_by_label=color_by_label, **kwds).show()

    ### Connected components

    def is_connected(self):
        """
        Indicates whether the digraph is connected. Note that in a digraph,
        the direction of the edges does not effect whether it is connected or
        not.

        EXAMPLE:
            sage: D = DiGraph( { 0 : [1, 2], 1 : [2], 3 : [4, 5], 4 : [5] } )
            sage: D.is_connected()
            False
            sage: D.add_edge(0,3)
            sage: D.is_connected()
            True

        """
        if self.order() == 0:
            return True
        import networkx
        return networkx.component.is_connected(self._nxg.to_undirected())

    def connected_components(self):
        """
        Returns a list of lists of vertices, each list representing a
        connected component. The list is ordered from largest to smallest
        component.

        EXAMPLE:
            sage: D = DiGraph( { 0 : [1, 3], 1 : [2], 2 : [3], 4 : [5, 6], 5 : [6] } )
            sage: D.connected_components()
            [[0, 1, 2, 3], [4, 5, 6]]

        """
        import networkx
        return networkx.component.connected_components(self._nxg.to_undirected())

    def connected_components_number(self):
        """
        Returns the number of connected components.

        EXAMPLE:
            sage: D = DiGraph( { 0 : [1, 3], 1 : [2], 2 : [3], 4 : [5, 6], 5 : [6] } )
            sage: D.connected_components_number()
            2

        """
        import networkx
        return networkx.component.number_connected_components(self._nxg.to_undirected())

    def connected_components_subgraphs(self):
        """
        Returns a list of connected components as graph objects.

        EXAMPLE:
            sage: D = DiGraph( { 0 : [1, 3], 1 : [2], 2 : [3], 4 : [5, 6], 5 : [6] } )
            sage: L = D.connected_components_subgraphs()
            sage: graphs_list.show_graphs(L)
        """
        cc = self.connected_components()
        list = []
        for c in cc:
            list.append(self.subgraph(c, inplace=False))
        return list

    def connected_component_containing_vertex(self, vertex):
        """
        Returns a list of the vertices connected to vertex.

        EXAMPLE:
            sage: D = DiGraph( { 0 : [1, 3], 1 : [2], 2 : [3], 4 : [5, 6], 5 : [6] } )
            sage: D.connected_component_containing_vertex(0)
            [0, 1, 2, 3]

        """
        import networkx
        return networkx.component.node_connected_component(self._nxg.to_undirected(), vertex)

    ### DIG6 format

    def __bit_vector(self):
        vertices = self.vertices()
        n = len(vertices)
        ns = n*n
        bit_vector = set()
        for e,f,g in self.edge_iterator():
            c = vertices.index(e)
            d = vertices.index(f)
            p = c*n + d
            bit_vector.add(p)
        bit_vector = sorted(bit_vector)
        s = []
        j = 0
        for i in bit_vector:
            s.append( '0'*(i - j) + '1' )
            j = i + 1
        s = "".join(s)
        s += '0'*(ns-len(s))
        return s

    def dig6_string(self):
        """
        Returns the dig6 representation of the digraph as an ASCII string.
        Valid for single (no multiple edges) digraphs on 0 to 262143 vertices.

        EXAMPLE: TODO

        """
        n = self.order()
        if n > 262143:
            raise ValueError, 'dig6 format supports graphs on 0 to 262143 vertices only.'
        elif self.multiple_edges():
            raise ValueError, 'dig6 format does not support multiple edges.'
        else:
            return graph_fast.N(n) + graph_fast.R(self.__bit_vector())

    ### Directed Acyclic Graphs (DAGs)

    def is_directed_acyclic(self):
        """
        Returns whether the digraph is acyclic or not.

        A directed graph is acyclic if for any vertex v, there is no directed
        path that starts and ends at v. Every directed acyclic graph (dag)
        corresponds to a partial ordering of its vertices, however multiple
        dags may lead to the same partial ordering.

        EXAMPLES:
            sage: D = DiGraph({ 0:[1,2,3], 4:[2,5], 1:[8], 2:[7], 3:[7], 5:[6,7], 7:[8], 6:[9], 8:[10], 9:[10] })
            sage: D.plot(layout='circular').show()
            sage: D.is_directed_acyclic()
            True

            sage: D.add_edge(9,7)
            sage: D.is_directed_acyclic()
            True

            sage: D.add_edge(7,4)
            sage: D.is_directed_acyclic()
            False

        """
        import networkx
        return networkx.is_directed_acyclic_graph(self._nxg)

    def topological_sort(self):
        """
        Returns a topological sort of the digraph if it is acyclic, and
        raises a TypeError if the digraph contains a directed cycle.

        A topological sort is an ordering of the vertices of the digraph such
        that each vertex comes before all of its successors. That is, if u
        comes before v in the sort, then there may be a directed path from u
        to v, but there will be no directed path from v to u.

        EXAMPLES:
            sage: D = DiGraph({ 0:[1,2,3], 4:[2,5], 1:[8], 2:[7], 3:[7], 5:[6,7], 7:[8], 6:[9], 8:[10], 9:[10] })
            sage: D.plot(layout='circular').show()
            sage: D.topological_sort()
            [4, 5, 6, 9, 0, 1, 2, 3, 7, 8, 10]

            sage: D.add_edge(9,7)
            sage: D.topological_sort()
            [4, 5, 6, 9, 0, 1, 2, 3, 7, 8, 10]

            sage: D.add_edge(7,4)
            sage: D.topological_sort()
            Traceback (most recent call last):
            ...
            TypeError: Digraph is not acyclic-- there is no topological sort.

        NOTE:
        There is a recursive version of this in NetworkX, but it has
        problems:
            sage: import networkx
            sage: D = DiGraph({ 0:[1,2,3], 4:[2,5], 1:[8], 2:[7], 3:[7], 5:[6,7], 7:[8], 6:[9], 8:[10], 9:[10] })
            sage: N = D.networkx_graph()
            sage: networkx.topological_sort(N)
            [4, 5, 6, 9, 0, 1, 2, 3, 7, 8, 10]
            sage: networkx.topological_sort_recursive(N) is None
            True

        """
        import networkx
        S = networkx.topological_sort(self._nxg)
        if S is None:
            raise TypeError('Digraph is not acyclic-- there is no topological sort.')
        else:
            return S

    def topological_sort_generator(self):
        """
        Returns a list of all topological sorts of the digraph if it is
        acyclic, and raises a TypeError if the digraph contains a directed
        cycle.

        A topological sort is an ordering of the vertices of the digraph such
        that each vertex comes before all of its successors. That is, if u
        comes before v in the sort, then there may be a directed path from u
        to v, but there will be no directed path from v to u. See also
        Graph.topological_sort().

        AUTHORS:
            Michael W. Hansen -- original implementation
            Robert L. Miller -- wrapping, documentation

        REFERENCE:
            [1] Pruesse, Gara and Ruskey, Frank. Generating Linear Extensions
                Fast. SIAM J. Comput., Vol. 23 (1994), no. 2, pp. 373-386.

        EXAMPLES:
            sage: D = DiGraph({ 0:[1,2], 1:[3], 2:[3,4] })
            sage: D.plot(layout='circular').show()
            sage: D.topological_sort_generator()
            [[0, 1, 2, 3, 4], [0, 1, 2, 4, 3], [0, 2, 1, 3, 4], [0, 2, 1, 4, 3], [0, 2, 4, 1, 3]]

            sage: for sort in D.topological_sort_generator():
            ...       for edge in D.edge_iterator():
            ...           u,v,l = edge
            ...           if sort.index(u) > sort.index(v):
            ...               print "This should never happen."

        """
        from sage.graphs.linearextensions import linearExtensions
        try:
            return linearExtensions(self._nxg)
        except:
            raise TypeError('Digraph is not acyclic-- there is no topological sort (or there was an error in sage/graphs/linearextensions.py).')

def tachyon_vertex_plot(g, bgcolor=(1,1,1),
                        vertex_colors=None,
                        vertex_size=0.06,
                        pos3d=None,
                        iterations=50, **kwds):
    import networkx
    from math import sqrt
    from sage.plot.tachyon import Tachyon

    c = [0,0,0]
    r = []
    verts = g.vertices()

    if vertex_colors is None:
        vertex_colors = { (1,0,0) : verts }
    if pos3d is None:
        pos3d = graph_fast.spring_layout_fast(g, dim=3, iterations=iterations)
    try:
        for v in verts:
            c[0] += pos3d[v][0]
            c[1] += pos3d[v][1]
            c[2] += pos3d[v][2]
    except KeyError:
        raise KeyError, "Oops! You haven't specified positions for all the vertices."

    order = g.order()
    c[0] = c[0]/order
    c[1] = c[1]/order
    c[2] = c[2]/order
    for v in verts:
        pos3d[v][0] = pos3d[v][0] - c[0]
        pos3d[v][1] = pos3d[v][1] - c[1]
        pos3d[v][2] = pos3d[v][2] - c[2]
        r.append(abs(sqrt((pos3d[v][0])**2 + (pos3d[v][1])**2 + (pos3d[v][2])**2)))
    r = max(r)
    if r == 0:
        r = 1
    for v in verts:
        pos3d[v][0] = pos3d[v][0]/r
        pos3d[v][1] = pos3d[v][1]/r
        pos3d[v][2] = pos3d[v][2]/r
    TT = Tachyon(camera_center=(1.4,1.4,1.4), antialiasing=13, **kwds)
    TT.light((4,3,2), 0.02, (1,1,1))
    TT.texture('bg', ambient=1, diffuse=1, specular=0, opacity=1.0, color=bgcolor)
    TT.plane((-1.6,-1.6,-1.6), (1.6,1.6,1.6), 'bg')

    i = 0
    for color in vertex_colors:
        i += 1
        TT.texture('node_color_%d'%i, ambient=0.1, diffuse=0.9,
                   specular=0.03, opacity=1.0, color=color)
        for v in vertex_colors[color]:
            TT.sphere((pos3d[v][0],pos3d[v][1],pos3d[v][2]), vertex_size, 'node_color_%d'%i)

    return TT, pos3d

def enum(graph, quick=False):
    """
    Used for isomorphism checking.

    INPUT:
        quick -- now we know that the vertices are 0,1,...,n-1

    CAUTION:
    Enumeration should not be expected to be the same from one version to the
    next. It depends on what ordering you put on the graph, which will be
    consistent as long as the functions used are deterministic. However, if
    the functions change a little bit, for example when a new version of
    NetworkX comes out, then the enumeration may be different as well. For
    example, in moving from NX 0.33 to 0.34, the default ordering of the
    vertices of the cube graph changed, which is reasonable since they are
    strings of the form '011100100010', not simply integers.

    EXAMPLES:
        sage: from sage.graphs.graph import enum
        sage: enum(graphs.DodecahedralGraph())
        646827340296833569479885332381965103655612500627043016896502674924517797573929148319427466126170568392555309533861838850
        sage: enum(graphs.MoebiusKantorGraph())
        29627597595494233374689380190219099810725571659745484382284031717525232288040
        sage: enum(graphs.FlowerSnark())
        645682215283153372602620320081348424178216159521280462146968720908564261127120716040952785862033320307812724373694972050
        sage: enum(graphs.CubeGraph(3))
        7535809024060107030
        sage: enum(graphs.CubeGraph(4))
        47267715876236163882872165742917649077474356975346093231312192918052414226710
        sage: enum(graphs.CubeGraph(5))
        73383767099440499978977371110767635000712632058761917166935299414577892531740903317276163088753429176806392542119313927407270916017052236205784763916564139194844709702330411308151107850749347729631684377105917135158882718579653914986774438564026130776549642103326266773293337981002726861228331644217045614870
        sage: enum(graphs.CubeGraph(6))
        426330773284506488918634734865759041919956843959533319933690768247529558188799395712215446423075008058591366298704228052382156035290705594805355797326008656345430976382884644704793815838747426479646427610678507924554229761217219227470873068998288136471101733055146437055591054200049489396547818542127638584078729984152123059286362563567564461701218389382825275571923027468257894398406386537450007469620559809790444332966965101712836129760203217607202553686523550484118794498888998087405724741434040120926560135219397307574002437217860019320176154290286982859306143571386395302492049075037862488404582194490395200617034630435370849810881764417871098062828471680512013766342500009882083287831864769598280796427782079253352467753414067084099529009749310841716158019483591570426310985975244360481910644650705334099521468011318423160985507943967440420335063304346970852155833601505006094802527630580485975440894441077533686879443347828349415299434860114778542645481417844030011732317840312124857577317624806403294574388054782407793941193395139576232216820471248926353033028753066607315177945805410490322510890417889986155290813751020615454150372673790818813879164226820716569511273513116613734799963972530877463950648401174889762511716630

    """
    enumeration = 0
    n = graph.order()
    if quick:
        if isinstance(graph, Graph):
            for i, j, l in graph.edge_iterator():
                enumeration += 1 << ((n-(i+1))*n + n-(j+1))
                enumeration += 1 << ((n-(j+1))*n + n-(i+1))
        elif isinstance(graph, DiGraph):
            for i, j, l in graph.edge_iterator():
                enumeration += 1 << ((n-(i+1))*n + n-(j+1))
        return enumeration
    M = graph.am()
    for i, j in M.nonzero_positions():
        enumeration += 1 << ((n-(i+1))*n + n-(j+1))
    return ZZ(enumeration)

def paths_helper(start, end, G, all_paths, p=None):
    """
    The recursive helper for path finding calls.  (i.e.: all_paths
    and interior_paths).  Spawns a potential path for each unvisited
    neighbor of current vertex and appends all succesful paths to
    one list.  (Note that paths themselves are lists of vertices).

    INPUT:
        start -- the vertex to start path search at
        end -- the vertex to find a path to
        all_paths -- the list (should initially be empty) to append
                     all successful paths to
        p -- the current path to update (via appending a vertex)
    """

    if p is None:
        # ONLY ONCE
        p = [start]

    plist = []
    # At each vertex, fill list of spawning paths (i.e. all neighbors)
    for i in range(len(G[p[-1]])):
        if G[p[-1]][i] not in p:
            plist.append(p + [G[p[-1]][i]])

    # If path completes, add to list
    if (p[-1] == end):
        all_paths.append(p)

    # Recursion: (look at all neighbors of all neighbors)
    for p in plist:
        paths_helper(start, end, G, all_paths, p)


def graph_isom_equivalent_non_multi_graph(g, partition):
    r"""
    Helper function for canonical labeling of multi-(di)graphs.

    The idea for this function is that the main algorithm for computing isomorphism
    of graphs does not allow multiple edges. Instead of making some very difficult
    changes to that, we can simply modify the multigraph into a non-multi graph
    that carries essentially the same information. For each pair of vertices
    $\{u,v\}$, if there is at most one edge between $u$ and $v$, we do nothing,
    but if there are more than one, we split each edge into two, introducing a new
    vertex. These vertices really represent edges, so we keep them in their own
    part of a partition -- to distinguish them from genuine vertices. Then the
    canonical label and automorphism group is computed, and in the end, we strip
    off the parts of the generators that describe how these new vertices move,
    and we have the automorphism group of the original multi-graph. Similarly, by
    putting the additional vertices in their own cell of the partition, we guarantee
    that the relabeling leading to a canonical label moves genuine vertices amongst
    themselves, and hence the canonical label is still well-defined, when we forget
    about the additional vertices.


    EXAMPLE:
        sage: from sage.graphs.graph import graph_isom_equivalent_non_multi_graph
        sage: G = Graph(multiedges=True)
        sage: G.add_edge((0,1))
        sage: G.add_edge((0,1))
        sage: G.add_edge((0,1))
        sage: graph_isom_equivalent_non_multi_graph(G, [[0,1]])
        (Graph on 5 vertices, [[('o', 0), ('o', 1)], [('x', 0), ('x', 1), ('x', 2)]])

    """
    if g.is_directed():
        G = DiGraph(loops=g.loops())
    else:
        G = Graph(loops=g.loops())
    G.add_vertices([('o', v) for v in g.vertices()]) # 'o' for original
    if g.is_directed():
        edges_with_multiplicity = [[u,v] for u,v,_ in g.edge_iterator()]
    else:
        edges_with_multiplicity = [sorted([u,v]) for u,v,_ in g.edge_iterator()]
    index = 0
    while len(edges_with_multiplicity) > 0:
        [u,v] = edges_with_multiplicity.pop(0)
        m = edges_with_multiplicity.count([u,v]) + 1
        if m == 1:
            G.add_edge((('o',u),('o',v)))
        else:
            for _ in xrange(m):
                G.add_edges([(('o',u), ('x', index)), (('x', index), ('o',v))]) # 'x' for extra
                index += 1
            edges_with_multiplicity = [e for e in edges_with_multiplicity if e != [u,v]]
    new_partition = [[('o',v) for v in cell] for cell in partition] + [[('x',i) for i in xrange(index)]]
    return G, new_partition


def graph_isom_equivalent_non_edge_labeled_graph(g, partition):
    """
    Helper function for canonical labeling of edge labeled (di)graphs.

    Translates to a bipartite incidence-structure type graph appropriate for
    computing canonical labels of edge labeled graphs. Note that this is actually
    computationally equivalent to implementing a change on an inner loop of the
    main algorithm-- namely making the refinement procedure sort for each label.

    If the graph is a multigraph, it is translated to a non-multigraph, where each
    edge is labeled with a dictionary describing how many edges of each label were
    originally there. Then in either case we are working on a graph without multiple
    edges. At this point, we create another (bipartite) graph, whose left vertices
    are the original vertices of the graph, and whose right vertices represent the
    edges. We partition the left vertices as they were originally, and the right
    vertices by common labels: only automorphisms taking edges to like-labeled edges
    are allowed, and this additional partition information enforces this on the
    bipartite graph.


    EXAMPLE:
        sage: G = Graph(multiedges=True)
        sage: G.add_edges([(0,1,i) for i in range(10)])
        sage: G.add_edge(1,2,'string')
        sage: G.add_edge(2,3)
        sage: from sage.graphs.graph import graph_isom_equivalent_non_edge_labeled_graph
        sage: graph_isom_equivalent_non_edge_labeled_graph(G, [G.vertices()])
        (Graph on 7 vertices,
         [[('o', 0), ('o', 1), ('o', 2), ('o', 3)], [('x', 0)], [('x', 1)], [('x', 2)]])

    """
    if g.multiple_edges():
        if g.is_directed():
            G = DiGraph(loops=g.loops())
        else:
            G = Graph(loops=g.loops())
        G.add_vertices(g.vertices())
        for u,v,l in g.edge_iterator():
            if not G.has_edge(u,v):
                G.add_edge(u,v,[[l,1]])
            else:
                label_list = G.edge_label(u,v)
                seen_label = False
                for i in range(len(label_list)):
                    if label_list[i][0] == l:
                        label_list[i][1] += 1
                        seen_label = True
                        break
                if not seen_label:
                    label_list.append([l,1])
        g = G
    edge_partition = []
    if g.is_directed():
        G = DiGraph(loops=g.loops())
    else:
        G = Graph(loops=g.loops())
    G.add_vertices([('o', v) for v in g.vertices()]) # 'o' for original
    index = 0
    for u,v,l in g.edge_iterator():
        if len([a for a in edge_partition if a[0] == l]) == 0:
            edge_partition.append([l, [index]])
        else:
            i = 0
            while edge_partition[i][0] != l:
                i += 1
            edge_partition[i][1].append(index)
        G.add_edges([(('o',u), ('x', index)), (('x', index), ('o',v))]) # 'x' for extra
        index += 1
    new_partition = [[('o',v) for v in cell] for cell in partition] + [[('x',v) for v in a[1]] for a in edge_partition]
    return G, new_partition




<|MERGE_RESOLUTION|>--- conflicted
+++ resolved
@@ -266,11 +266,7 @@
 import sage.graphs.graph_fast as graph_fast
 from sage.rings.integer import Integer
 from sage.rings.integer_ring import ZZ
-<<<<<<< HEAD
 from sage.graphs.graph_coloring import chromatic_number, chromatic_polynomial
-=======
-from sage.rings.rational import Rational
->>>>>>> e930fa8a
 
 class GenericGraph(SageObject):
     """
