--- conflicted
+++ resolved
@@ -2598,11 +2598,7 @@
 
         Bugfix from :trac:`7673` ::
 
-<<<<<<< HEAD
             sage: G = Graph([(0, 1, 9), (0, 2, 8), (1, 2, 7)])
-=======
-            sage: G = Graph([(0, 1, 9),(0, 2, 8),(1, 2, 7)])
->>>>>>> 7871701c
             sage: G.shortest_path_length(0, 1, by_weight=True)
             9
 
@@ -2614,17 +2610,10 @@
 
         Bugfix from :trac:`27464` ::
 
-<<<<<<< HEAD
-            sage: G = DiGraph({0:[1, 2], 1:[4], 2:[3, 4], 4:[5], 5:[6]}, multiedges=True)
-            sage: for (u, v) in G.edges(labels=None):
-            ....:    G.set_edge_label(u, v, 1)
-            sage: G.distance(0, 5,by_weight=true)
-=======
             sage: G = DiGraph({0: [1, 2], 1: [4], 2: [3, 4], 4: [5], 5: [6]}, multiedges=True)
-            sage: for (u, v) in G.edges(labels=None):
+            sage: for u, v in list(G.edges(labels=None, sort=False)):
             ....:    G.set_edge_label(u, v, 1)
             sage: G.distance(0, 5, by_weight=true)
->>>>>>> 7871701c
             3
         """
         if x == y:
@@ -2633,10 +2622,6 @@
             else:
                 return [x]
 
-<<<<<<< HEAD
-        cdef priority_queue[pair[pair[double, int], pair[int, int]]] pq
-=======
->>>>>>> 7871701c
         # As for shortest_path, the roles of x and y are symmetric, hence we
         # define dictionaries like pred_current and pred_other, which
         # represent alternatively pred_x or pred_y according to the side
