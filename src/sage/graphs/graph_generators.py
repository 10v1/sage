r"""
A collection of constructors of common graphs.

USE:

    To see a list of all graph constructors, type "graphs." and then press the
    tab key.  The documentation for each constructor includes information about
    each graph, which provides a useful reference.

PLOTTING:
    All graphs (i.e., networks) have an associated SAGE graphics object,
    which you can display:

        sage: G = graphs.WheelGraph(15)
        sage: P = G.plot()
        sage.: P.show()

    If you create a graph in SAGE using the \code{Graph} command, then
    plot that graph, the positioning of nodes is determined using the
    spring-layout algorithm.  For the special graph constructors,
    which you get using \code{graphs.[tab]}, the positions are preset.
    For example, consider the Petersen graph with default node
    positioning vs. the Petersen graph constructed by this database:

        sage: petersen_spring = Graph({0:[1,4,5], 1:[0,2,6], 2:[1,3,7], 3:[2,4,8], 4:[0,3,9], 5:[0,7,8], 6:[1,8,9], 7:[2,5,9], 8:[3,5,6], 9:[4,6,7]})
        sage.: petersen_spring.show()
        sage: petersen_database = graphs.PetersenGraph()
        sage.: petersen_database.show()

    For all the constructors in this database (except the octahedral,
    dodecahedral, random and empty graphs), the position dictionary
    is filled in, instead of using the spring-layout algorithm.

    For further visual examples and explanation, see the docstrings
    below, particularly for CycleGraph, StarGraph, WheelGraph,
    CompleteGraph and CompleteBipartiteGraph.

ORGANIZATION:
    The constructors available in this database are organized as follows:
    \begin{verbatim}
        Basic Structures:
            - BarbellGraph
            - BullGraph
            - CircularLadderGraph
            - ClawGraph
            - CycleGraph
            - DiamondGraph
            - DodecahedralGraph
            - EmptyGraph
            - Grid2dGraph
            - HouseGraph
            - HouseXGraph
            - KrackhardtKiteGraph
            - LadderGraph
            - LollipopGraph
            - OctahedralGraph
            - PathGraph
            - StarGraph
            - TetrahedralGraph
            - WheelGraph
        Named Graphs:
            - FlowerSnark
            - FruchtGraph
            - HeawoodGraph
            - MoebiusKantorGraph
            - PetersenGraph
            - ThomsenGraph
        Families of Graphs:
            - CompleteGraph
            - CompleteBipartiteGraph
            - CubeGraph
            - RandomGNP
            - RandomGNPFast
    \end{verbatim}

AUTHORS:
    -- Robert Miller (2006-11-05): initial version - empty, random,
       petersen
    -- Emily Kirkman (2006-11-12): basic structures, node positioning for
       all constructors
    -- Emily Kirkman (2006-11-19): docstrings, examples
    -- William Stein (2006-12-05): Editing.
    -- Robert Miller (2007-01-16): Cube generation and plotting
    -- Emily Kirkman (2007-01-16): more basic structures, docstrings
    -- Emily Kirkman (2007-02-14): added more named graphs
"""

################################################################################
#           Copyright (C) 2006 Robert L. Miller <rlmillster@gmail.com>
#                              and Emily A. Kirkman
#
# Distributed  under  the  terms  of  the  GNU  General  Public  License (GPL)
#                         http://www.gnu.org/licenses/
################################################################################

import graph

from   math import sin, cos, pi

class GraphGenerators():
    r"""
    A class consisting of constructors for several common graphs.

    A list of all graphs and graph structures in this database is available
    via tab completion. Type "graphs." and then hit tab to see which graphs
    are available.

    The docstrings include educational information about each named graph
    with the hopes that this class can be used as a reference.

    For all the constructors in this class (except the octahedral,
    dodecahedral, random and empty graphs), the position dictionary
    is filled to override the spring-layout algorithm.

    The constructors currently in this class include:
    \begin{verbatim}
        Basic Structures:
             - BarbellGraph
             - BullGraph
             - CircularLadderGraph
             - ClawGraph
             - CycleGraph
             - DiamondGraph
             - DodecahedralGraph
             - EmptyGraph
             - Grid2dGraph
             - HouseGraph
             - HouseXGraph
             - KrackhardtKiteGraph
             - LadderGraph
             - LollipopGraph
             - OctahedralGraph
             - PathGraph
             - StarGraph
             - TetrahedralGraph
             - WheelGraph
        Named Graphs:
            - FlowerSnark
            - FruchtGraph
            - HeawoodGraph
            - MoebiusKantorGraph
            - PetersenGraph
            - ThomsenGraph
        Families of Graphs:
            - CompleteGraph
            - CompleteBipartiteGraph
            - CubeGraph
            - RandomGNP
            - RandomGNPFast
    \end{verbatim}
    """

################################################################################
#   Basic Structures
################################################################################

    def BarbellGraph(self, n1, n2):
        """
        Returns a barbell graph with 2*n1 + n2 nodes.
        n1 must be greater than or equal to 2.

        A barbell graph is a basic structure that consists of a path graph of order
        n2 connecting two complete graphs of order n1 each.

        This constructor depends on NetworkX numeric labels.  In this case, the
        (n1)th node connects to the path graph from one complete graph and the
        (n1+n2+1)th node connects to the path graph from the other complete graph.

        PLOTTING:
        Upon construction, the position dictionary is filled to override
        the spring-layout algorithm. By convention, each barbell graph will
        be displayed with the two complete graphs in the lower-left and
        upper-right corners, with the path graph connecting diagonally
        between the two.  Thus the (n1)th node will be drawn at a 45 degree
        angle from the horizontal right center of the first complete graph,
        and the (n1+n2+1)th node will be drawn 45 degrees below the left
        horizontal center of the second complete graph.

        EXAMPLES:
            # Construct and show a barbell graph
            # Bar = 4, Bells = 9
            sage: g = graphs.BarbellGraph(9,4)
            sage.: g.show()

            # Create several barbell graphs in a SAGE graphics array
            sage: g = []
            sage: j = []
            sage: for i in range(6):
            ...    k = graphs.BarbellGraph(i+2,4)
            ...    g.append(k)
            ...
            sage: for i in range(2):
            ...    n = []
            ...    for m in range(3):
            ...        n.append(g[3*i + m].plot(node_size=50, vertex_labels=False))
            ...    j.append(n)
            ...
            sage: G = sage.plot.plot.GraphicsArray(j)
            sage.: G.show()
        """
        pos_dict = {}

        for i in range(n1):
            x = float(cos((pi/4) - ((2*pi)/n1)*i) - n2/2 - 1)
            y = float(sin((pi/4) - ((2*pi)/n1)*i) - n2/2 - 1)
            j = n1-1-i
            pos_dict[j] = [x,y]
        for i in range(n1+n2)[n1:]:
            x = float(i - n1 - n2/2 + 1)
            y = float(i - n1 - n2/2 + 1)
            pos_dict[i] = [x,y]
        for i in range(2*n1+n2)[n1+n2:]:
            x = float(cos((5*pi/4) + ((2*pi)/n1)*(i-n1-n2)) + n2/2 + 2)
            y = float(sin((5*pi/4) + ((2*pi)/n1)*(i-n1-n2)) + n2/2 + 2)
            pos_dict[i] = [x,y]

        import networkx
        G = networkx.barbell_graph(n1,n2)
        return graph.Graph(G, pos=pos_dict, name="Barbell graph")

    def BullGraph(self):
        """
        Returns a bull graph with 5 nodes.

        A bull graph is named for its shape.  It's a triangle
        with horns.

        This constructor depends on NetworkX numeric labeling.

        PLOTTING:
        Upon construction, the position dictionary is filled to override
        the spring-layout algorithm.  By convention, the bull graph is
        drawn as a triangle with the first node (0) on the bottom.  The
        second and third nodes (1 and 2) complete the triangle.  Node 3
        is the horn connected to 1 and node 4 is the horn connected to
        node 2.

        EXAMPLES:
            # Construct and show a bull graph
            sage: g = graphs.BullGraph()
            sage.: g.show()
        """
        pos_dict = {0:[0,0],1:[-1,1],2:[1,1],3:[-2,2],4:[2,2]}
        import networkx
        G = networkx.bull_graph()
        return graph.Graph(G, pos=pos_dict, name="Bull Graph")


    def CircularLadderGraph(self, n):
        """
        Returns a circular ladder graph with 2*n nodes.

        A Circular ladder graph is a ladder graph that is connected at the
        ends, i.e.: a ladder bent around so that top meets bottom.  Thus it
        can be described as two parrallel cycle graphs connected at each
        corresponding node pair.

        This constructor depends on NetworkX numeric labels.

        PLOTTING:
        Upon construction, the position dictionary is filled to override the
        spring-layout algorithm.  By convention, the circular ladder graph is
        displayed as an inner and outer cycle pair, with the first n nodes
        drawn on the inner circle.  The first (0) node is drawn at the top
        of the inner-circle, moving clockwise after that.  The outer circle
        is drawn with the (n+1)th node at the top, then counterclockwise as
        well.

        EXAMPLES:
            # Construct and show a circular ladder graph with 26 nodes
            sage: g = graphs.CircularLadderGraph(13)
            sage.: g.show()

            # Create several circular ladder graphs in a SAGE graphics array
            sage: g = []
            sage: j = []
            sage: for i in range(9):
            ...    k = graphs.CircularLadderGraph(i+3)
            ...    g.append(k)
            ...
            sage: for i in range(3):
            ...    n = []
            ...    for m in range(3):
            ...        n.append(g[3*i + m].plot(node_size=50, vertex_labels=False))
            ...    j.append(n)
            ...
            sage: G = sage.plot.plot.GraphicsArray(j)
            sage.: G.show()
        """
        pos_dict = {}
        for i in range(n):
            x = float(cos((pi/2) + ((2*pi)/n)*i))
            y = float(sin((pi/2) + ((2*pi)/n)*i))
            pos_dict[i] = [x,y]
        for i in range(2*n)[n:]:
            x = float(2*(cos((pi/2) + ((2*pi)/n)*(i-n))))
            y = float(2*(sin((pi/2) + ((2*pi)/n)*(i-n))))
            pos_dict[i] = [x,y]
        import networkx
        G = networkx.circular_ladder_graph(n)
        return graph.Graph(G, pos=pos_dict, name="Circular Ladder graph")

    def ClawGraph(self):
        """
        Returns a claw graph.

        A claw graph is named for its shape.  It is actually a complete
        bipartite graph with (n1, n2) = (1, 3).

        PLOTTING:
        See CompleteBipartiteGraph.

        EXAMPLES:
            # Show a Claw graph
            sage.: (graphs.ClawGraph()).show()

            # Inspect a Claw graph
            sage: G = graphs.ClawGraph()
            sage: G
            Claw graph: a simple graph on 4 vertices (no loops, no multiple edges)
        """
        pos_dict = {0:[0,1],1:[-1,0],2:[0,0],3:[1,0]}
        import networkx
        G = networkx.complete_bipartite_graph(1,3)
        return graph.Graph(G, pos=pos_dict, name="Claw graph")

    def CycleGraph(self, n):
        r"""
        Returns a cycle graph with n nodes.

        A cycle graph is a basic structure which is also typically called
        an n-gon.

        This constructor is dependant on vertices numbered 0 through n-1
        in NetworkX \code{cycle_graph()}

        PLOTTING:
        Upon construction, the position dictionary is filled to override
        the spring-layout algorithm. By convention, each cycle graph will
        be displayed with the first (0) node at the top, with the rest
        following in a counterclockwise manner.

        The cycle graph is a good opportunity to compare efficiency of
        filling a position dictionary vs. using the spring-layout algorithm
        for plotting.  Because the cycle graph is very symmetric, the
        resulting plots should be similar (in cases of small n).

        Filling the position dictionary in advance adds O(n) to the
        constructor.  Feel free to race the constructors below in the
        examples section.  The much larger difference is the time added
        by the spring-layout algorithm when plotting.  (Also shown in the
        example below).  The spring  model is typically described as O(n^3),
        as appears to be the case in the NetworkX source code.

        EXAMPLES:
            # Compare the constructors (results will vary)
            sage: import networkx
            sage.: time n = networkx.cycle_graph(3989); spring3989 = Graph(n)
            # CPU time: 0.05 s,  Wall time: 0.07 s
            sage.: time posdict3989 = graphs.CycleGraph(3989)
            # CPU time: 5.18 s,  Wall time: 6.17 s

            # Compare the plotting speeds (results will vary)
            sage: n = networkx.cycle_graph(23)
            sage: spring23 = Graph(n)
            sage: posdict23 = graphs.CycleGraph(23)
            sage.: time spring23.show()
            # CPU time: 2.04 s,  Wall time: 2.72 s
            sage.: time posdict23.show()
            # CPU time: 0.57 s,  Wall time: 0.71 s

        We next view many cycle graphs as a SAGE graphics array.
        First we use the \code{CycleGraph} constructor, which fills in
        the position dictionary:

            sage: g = []
            sage: j = []
            sage: for i in range(9):
            ...    k = graphs.CycleGraph(i+3)
            ...    g.append(k)
            ...
            sage.: for i in range(3):
            ...    n = []
            ...    for m in range(3):
            ...        n.append(g[3*i + m].plot(node_size=50, vertex_labels=False))
            ...    j.append(n)
            ...
            sage.: G = sage.plot.plot.GraphicsArray(j)
            sage.: G.show()

        Compare to plotting with the spring-layout algorithm:
            sage: g = []
            sage: j = []
            sage: for i in range(9):
            ...    spr = networkx.cycle_graph(i+3)
            ...    k = Graph(spr)
            ...    g.append(k)
            ...
            sage.: for i in range(3):
            ...    n = []
            ...    for m in range(3):
            ...        n.append(g[3*i + m].plot(node_size=50, vertex_labels=False))
            ...    j.append(n)
            ...
            sage.: G = sage.plot.plot.GraphicsArray(j)
            sage.: G.show()
        """
        pos_dict = {}
        for i in range(n):
            x = float(cos((pi/2) + ((2*pi)/n)*i))
            y = float(sin((pi/2) + ((2*pi)/n)*i))
            pos_dict[i] = [x,y]
        import networkx
        G = networkx.cycle_graph(n)
        return graph.Graph(G, pos=pos_dict, name="Cycle graph")

    def DiamondGraph(self):
        """
        Returns a diamond graph with 4 nodes.

        A diamond graph is a square with one pair of diagonal nodes
        connected.

        This constructor depends on NetworkX numeric labeling.

        PLOTTING:
        Upon construction, the position dictionary is filled to override
        the spring-layout algorithm.  By convention, the diamond graph
        is drawn as a diamond, with the first node on top, second on the
        left, third on the right, and fourth on the bottom; with the
        second and third node connected.

        EXAMPLES:
            # Construct and show a diamond graph
            sage: g = graphs.DiamondGraph()
            sage.: g.show()
        """
        pos_dict = {0:[0,1],1:[-1,0],2:[1,0],3:[0,-1]}
        import networkx
        G = networkx.diamond_graph()
        return graph.Graph(G, pos=pos_dict, name="Diamond Graph")

    def DodecahedralGraph(self):
        """
        Returns a Dodecahedral graph (with 20 nodes)

        The dodecahedral graph is cubic symmetric, so the spring-layout
        algorithm will be very effective for display.

        PLOTTING:
        The Dodecahedral graph should be viewed in 3 dimensions.  We
        chose to use the default spring-layout algorithm here, so that
        multiple iterations might yield a different point of reference for
        the user.  We hope to add rotatable, 3-dimensional viewing in
        the future.  In such a case, a string argument will be added to select
        the flat spring-layout over a future implementation.

        EXAMPLES:
            # Construct and show a Dodecahdedral graph
            sage: g = graphs.DodecahedralGraph()
            sage.: g.show()

            # Create several dodecahedral graphs in a SAGE graphics array
            # They will be drawn differently due to the use of the spring-layout algorithm
            sage: g = []
            sage: j = []
            sage: for i in range(9):
            ...    k = graphs.DodecahedralGraph()
            ...    g.append(k)
            ...
            sage: for i in range(3):
            ...    n = []
            ...    for m in range(3):
            ...        n.append(g[3*i + m].plot(node_size=50, vertex_labels=False))
            ...    j.append(n)
            ...
            sage: G = sage.plot.plot.GraphicsArray(j)
            sage.: G.show()
        """
        import networkx
        G = networkx.dodecahedral_graph()
        return graph.Graph(G, name="Dodecahedral")

    def EmptyGraph(self):
        """
        Returns an empty graph (0 nodes and 0 edges).

        This is useful for constructing graphs by adding edges and
        vertices individually or in a loop.

        PLOTTING:
        When plotting, this graph will use the default spring-layout
        algorithm, unless a position dictionary is specified.

        EXAMPLES:
            # Add one vertex to an empty graph and then show:
            sage: empty1 = graphs.EmptyGraph()
            sage: empty1.add_vertex()
            sage.: empty1.show()

            # Use for loops to build a graph from an empty graph:
            sage: empty2 = graphs.EmptyGraph()
            sage: for i in range(5):
            ...    empty2.add_vertex() # add 5 nodes, labeled 0-4
            ...
            sage: for i in range(3):
            ...    empty2.add_edge(i,i+1) # add edges {[0:1],[1:2],[2:3]}
            ...
            sage: for i in range(4)[1:]:
            ...    empty2.add_edge(4,i) # add edges {[1:4],[2:4],[3:4]}
            ...
            sage.: empty2.show()
        """
        return graph.Graph()

    def Grid2dGraph(self, n1, n2):
        """
        Returns a 2-dimensional grid graph with n1*n2 nodes (n1 rows and n2 columns).

        A 2d grid graph resembles a 2 dimensional grid.  All inner nodes are
        connected to their 4 neighbors.  Outer (non-corner) nodes are connected
        to their 3 neighbors.  Corner nodes are connected to their 2 neighbors.

        This constructor depends on NetworkX numeric labels.

        PLOTTING:
        Upon construction, the position dictionary is filled to override the
        spring-layout algorithm.  By convention, nodes are labelled in
        (row, column) pairs with (0, 0) in the top left corner.  Edges will
        always be horizontal and vertical - another advantage of filling the
        position dictionary.

        EXAMPLES:
            # Construct and show a grid 2d graph
            # Rows = 5, Columns = 7
            sage: g = graphs.Grid2dGraph(5,7)
            sage.: g.show()
        """
        pos_dict = {}
        for i in range(n1):
            y = -i
            for j in range(n2):
                x = j
                pos_dict[i,j] = [x,y]
        import networkx
        G = networkx.grid_2d_graph(n1,n2)
        return graph.Graph(G, pos=pos_dict, name="2D Grid Graph")

    def HouseGraph(self):
        """
        Returns a house graph with 5 nodes.

        A house graph is named for its shape.  It is a triange (roof)
        over a square (walls).

        This constructor depends on NetworkX numeric labeling.

        PLOTTING:
        Upon construction, the position dictionary is filled to override
        the spring-layout algorithm.  By convention, the house graph is
        drawn with the first node in the lower-left corner of the house,
        the second in the lower-right corner of the house.  The third
        node is in the upper-left corner connecting the roof to the wall,
        and the fourth is in the upper-right corner connecting the roof
        to the walll.  The fifth node is the top of the roof, connected
        only to the third and fourth.

        EXAMPLES:
            # Construct and show a house graph
            sage: g = graphs.HouseGraph()
            sage.: g.show()
        """
        pos_dict = {0:[-1,0],1:[1,0],2:[-1,1],3:[1,1],4:[0,2]}
        import networkx
        G = networkx.house_graph()
        return graph.Graph(G, pos=pos_dict, name="House Graph")

    def HouseXGraph(self):
        """
        Returns a house X graph with 5 nodes.

        A house X graph is a house graph with two additional edges.
        The upper-right corner is connected to the lower-left.  And
        the upper-left corner is connected to the lower-right.

        This constructor depends on NetworkX numeric labeling.

        PLOTTING:
        Upon construction, the position dictionary is filled to override
        the spring-layout algorithm.  By convention, the house X graph is
        drawn with the first node in the lower-left corner of the house,
        the second in the lower-right corner of the house.  The third
        node is in the upper-left corner connecting the roof to the wall,
        and the fourth is in the upper-right corner connecting the roof
        to the walll.  The fifth node is the top of the roof, connected
        only to the third and fourth.

        EXAMPLES:
            # Construct and show a house X graph
            sage: g = graphs.HouseXGraph()
            sage.: g.show()
        """
        pos_dict = {0:[-1,0],1:[1,0],2:[-1,1],3:[1,1],4:[0,2]}
        import networkx
        G = networkx.house_x_graph()
        return graph.Graph(G, pos=pos_dict, name="House Graph")

    def KrackhardtKiteGraph(self):
        """
        Returns a Krackhardt kite graph with 10 nodes.

        The Krackhardt kite graph was originally developed by David
        Krackhardt for the purpose of studying social networks.  It
        is used to show the distinction between:  degree centrality,
        betweeness centrality, and closeness centrality.  For more
        information read the plotting section below in conjunction
        with the example.

        REFERENCES:
            Kreps, V. (2002). "Social Network Analysis". [Online] Available: http://www.fsu.edu/~spap/water/network/intro.htm [2007, January 17]

        This constructor depends on NetworkX numeric labeling.

        PLOTTING:
        Upon construction, the position dictionary is filled to override
        the spring-layout algorithm.  By convention, the graph is drawn
        left to right, in top to bottom row sequence of [2, 3, 2, 1, 1, 1]
        nodes on each row.  This places the fourth node (3) in the center of
        the kite, with the highest degree.  But the fourth node only connects
        nodes that are otherwise connected, or those in its clique (i.e.:
        Degree Centrality).  The eigth (7) node is where the kite meets the
        tail.  It has degree = 3, less than the average, but is the only
        connection between the kite and tail (i.e.: Betweenness Centrality).
        The sixth and seventh nodes (5 and 6) are drawn in the third row and
        have degree = 5.  These nodes have the shortest path to all other nodes
        in the graph (i.e.: Closeness Centrality).  Please execute the
        example for visualization.

        EXAMPLE:
            # Construct and show a Krackhardt kite graph
            sage: g = graphs.KrackhardtKiteGraph()
            sage.: g.show()
        """
        pos_dict = {0:[-1,4],1:[1,4],2:[-2,3],3:[0,3],4:[2,3],5:[-1,2],6:[1,2],7:[0,1],8:[0,0],9:[0,-1]}
        import networkx
        G = networkx.krackhardt_kite_graph()
        return graph.Graph(G, pos=pos_dict, name="Krackhardt Kite Graph")

    def LadderGraph(self, n):
        """
        Returns a ladder graph with 2*n nodes.

        A ladder graph is a basic structure that is typically displayed as a
        ladder, i.e.:  two parallel path graphs connected at each corresponding
        node pair.

        This constructor depends on NetworkX numeric labels.

        PLOTTING:
        Upon construction, the position dictionary is filled to override
        the spring-layout algorithm. By convention, each ladder graph will
        be displayed horizontally, with the first n nodes displayed left to
        right on the top horizontal line.

        EXAMPLES:
            # Construct and show a ladder graph with 14 nodes
            sage: g = graphs.LadderGraph(7)
            sage.: g.show()

            # Create several ladder graphs in a SAGE graphics array
            sage: g = []
            sage: j = []
            sage: for i in range(9):
            ...    k = graphs.LadderGraph(i+2)
            ...    g.append(k)
            ...
            sage: for i in range(3):
            ...    n = []
            ...    for m in range(3):
            ...        n.append(g[3*i + m].plot(node_size=50, vertex_labels=False))
            ...    j.append(n)
            ...
            sage: G = sage.plot.plot.GraphicsArray(j)
            sage.: G.show()
        """
        pos_dict = {}
        for i in range(n):
            pos_dict[i] = [i,1]
        for i in range(2*n)[n:]:
            x = i - n
            pos_dict[i] = [x,0]
        import networkx
        G = networkx.ladder_graph(n)
        return graph.Graph(G, pos=pos_dict, name="Ladder graph")

    def LollipopGraph(self, n1, n2):
        """
        Returns a lollipop graph with n1+n2 nodes.

        A lollipop graph is a path graph (order n2) connected to a complete
        graph (order n1).  (A barbell graph minus one of the bells).

        This constructor depends on NetworkX numeric labels.

        PLOTTING:
        Upon construction, the position dictionary is filled to override
        the spring-layout algorithm.  By convention, the complete graph
        will be drawn in the lower-left corner with the (n1)th node at a
        45 degree angle above the right horizontal center of the complete
        graph, leading directly into the path graph.

        EXAMPLES:
            # Construct and show a lollipop graph
            # Candy = 13, Stick = 4
            sage: g = graphs.LollipopGraph(13,4)
            sage.: g.show()

            # Create several lollipop graphs in a SAGE graphics array
            sage: g = []
            sage: j = []
            sage: for i in range(6):
            ...    k = graphs.LollipopGraph(i+3,4)
            ...    g.append(k)
            ...
            sage: for i in range(2):
            ...    n = []
            ...    for m in range(3):
            ...        n.append(g[3*i + m].plot(node_size=50, vertex_labels=False))
            ...    j.append(n)
            ...
            sage: G = sage.plot.plot.GraphicsArray(j)
            sage.: G.show()
        """
        pos_dict = {}

        for i in range(n1):
            x = float(cos((pi/4) - ((2*pi)/n1)*i) - n2/2 - 1)
            y = float(sin((pi/4) - ((2*pi)/n1)*i) - n2/2 - 1)
            j = n1-1-i
            pos_dict[j] = [x,y]
        for i in range(n1+n2)[n1:]:
            x = float(i - n1 - n2/2 + 1)
            y = float(i - n1 - n2/2 + 1)
            pos_dict[i] = [x,y]

        import networkx
        G = networkx.lollipop_graph(n1,n2)
        return graph.Graph(G, pos=pos_dict, name="Lollipop Graph")

    def OctahedralGraph(self):
        """
        Returns an Octahedral graph (with 6 nodes).

        The Octahedral graph is the line graph of the Tetrahedral.  The
        octahedral is symmetric, so the spring-layout algorithm will be
        very effective for display.

        PLOTTING:
        The Octahedral graph should be viewed in 3 dimensions.  We
        chose to use the default spring-layout algorithm here, so that
        multiple iterations might yield a different point of reference for
        the user.  We hope to add rotatable, 3-dimensional viewing in
        the future.  In such a case, a string argument will be added to select
        the flat spring-layout over a future implementation.

        EXAMPLES:
            # Construct and show an Octahedral graph
            sage: g = graphs.OctahedralGraph()
            sage.: g.show()

            # Create several octahedral graphs in a SAGE graphics array
            # They will be drawn differently due to the use of the spring-layout algorithm
            sage: g = []
            sage: j = []
            sage: for i in range(9):
            ...    k = graphs.OctahedralGraph()
            ...    g.append(k)
            ...
            sage: for i in range(3):
            ...    n = []
            ...    for m in range(3):
            ...        n.append(g[3*i + m].plot(node_size=50, vertex_labels=False))
            ...    j.append(n)
            ...
            sage: G = sage.plot.plot.GraphicsArray(j)
            sage.: G.show()
        """
        import networkx
        G = networkx.octahedral_graph()
        return graph.Graph(G, name="Octahedral")

    def PathGraph(self, n, pos=None):
        """
        Returns a path graph with n nodes.
        Pos argument takes a string which is either 'circle' or 'line',
        (otherwise the default is used).  See the plotting section below
        for more detail.

        A path graph is a graph where all inner nodes are connected
        to their two neighbors and the two end-nodes are connected to
        their one inner neighbors.  (i.e.: a cycle graph without the
        first and last node connected).

        This constructor depends on NetworkX numeric labels.

        PLOTTING:
        Upon construction, the position dictionary is filled to override
        the spring-layout algorithm.  By convention, the graph may be
        drawn in one of two ways:  The 'line' argument will draw the graph
        in a horizontal line (left to right) if there are less than 11
        nodes.  Otherwise the 'line' argument will append horizontal lines
        of length 10 nodes below, alternating left to right and right to
        left.  The 'circle' argument will cause the graph to be drawn in
        a cycle-shape, with the first node at the top and then about the
        circle in a clockwise manner.  By default (without an appropriate
        string argument) the graph will be drawn as a 'circle' if
        10 < n < 41 and as a 'line' for all other n.

        EXAMPLES:
            # Show default drawing by size:
            # 'line': n < 11
            sage: p = graphs.PathGraph(10)
            sage.: p.show()

            # 'circle': 10 < n < 41
            sage: q = graphs.PathGraph(25)
            sage.: q.show()

            # 'line': n > 40
            sage: r = graphs.PathGraph(55)
            sage.: r.show()

            # Override the default drawing:
            sage: s = graphs.PathGraph(5,'circle')
            sage.: s.show()
        """
        pos_dict = {}

        # Choose appropriate drawing pattern
        circle = False
        if pos == "circle": circle = True
        elif pos == "line": circle = False
        # Otherwise use default by size of n
        elif 10 < n < 41: circle = True

        # Draw 'circle'
        if circle:
            for i in range(n):
                x = float(cos((pi/2) + ((2*pi)/n)*i))
                y = float(sin((pi/2) + ((2*pi)/n)*i))
                pos_dict[i] = [x,y]
        # Draw 'line'
        else:
            counter = 0 # node index
            rem = n%10 # remainder to appear on last row
            rows = n//10 # number of rows (not counting last row)
            lr = True # left to right

            for i in range(rows): # note that rows doesn't include last row
                y = -i
                for j in range(10):
                    if lr:
                        x = j
                    else:
                        x = 9 - j
                    pos_dict[counter] = [x,y]
                    counter += 1
                if lr: lr = False
                else: lr = True
            y = -rows
            for j in range(rem): # last row
                if lr:
                    x = j
                else:
                    x = 9 - j
                pos_dict[counter] = [x,y]
                counter += 1

        import networkx
        G = networkx.path_graph(n)
        return graph.Graph(G, pos=pos_dict, name="Path Graph")

    def StarGraph(self, n):
        """
        Returns a star graph with n+1 nodes.

        A Star graph is a basic structure where one node is connected to
        all other nodes.

        This constructor is dependant on NetworkX numeric labels.

        PLOTTING:
        Upon construction, the position dictionary is filled to override
        the spring-layout algorithm. By convention, each star graph will
        be displayed with the first (0) node in the center, the second
        node (1) at the top, with the rest following in a counterclockwise
        manner.  (0) is the node connected to all other nodes.

        The star graph is a good opportunity to compare efficiency of
        filling a position dictionary vs. using the spring-layout algorithm
        for plotting.  As far as display, the spring-layout should push all
        other nodes away from the (0) node, and thus look very similar to
        this constructor's positioning.

        Filling the position dictionary in advance adds O(n) to the
        constructor.  Feel free to race the constructors below in the
        examples section.  The much larger difference is the time added
        by the spring-layout algorithm when plotting.  (Also shown in the
        example below).  The spring model is typically described as O(n^3),
        as appears to be the case in the NetworkX source code.

        EXAMPLES:
            sage: import networkx

        Compare the constructors (results will vary)
            sage.: time n = networkx.star_graph(3989); spring3989 = Graph(n)
            # CPU time: 0.08 s,  Wall time: 0.10 s
            sage.: time posdict3989 = graphs.StarGraph(3989)
            # CPU time: 5.43 s,  Wall time: 7.41 s

        Compare the plotting speeds (results will vary)
            sage: n = networkx.star_graph(23)
            sage: spring23 = Graph(n)
            sage: posdict23 = graphs.StarGraph(23)
            sage.: time spring23.show()
            # CPU time: 2.31 s,  Wall time: 3.14 s
            sage.: time posdict23.show()
            # CPU time: 0.68 s,  Wall time: 0.80 s

        View many star graphs as a SAGE Graphics Array

        With this constructor (i.e., the position dictionary filled)
            sage: g = []
            sage: j = []
            sage: for i in range(9):
            ...    k = graphs.StarGraph(i+3)
            ...    g.append(k)
            ...
            sage.: for i in range(3):
            ...    n = []
            ...    for m in range(3):
            ...        n.append(g[3*i + m].plot(node_size=50, vertex_labels=False))
            ...    j.append(n)
            ...
            sage.: G = sage.plot.plot.GraphicsArray(j)
            sage.: G.show()

        Compared to plotting with the spring-layout algorithm
            sage: g = []
            sage: j = []
            sage: for i in range(9):
            ...    spr = networkx.star_graph(i+3)
            ...    k = Graph(spr)
            ...    g.append(k)
            ...
            sage.: for i in range(3):
            ...    n = []
            ...    for m in range(3):
            ...        n.append(g[3*i + m].plot(node_size=50, vertex_labels=False))
            ...    j.append(n)
            ...
            sage.: G = sage.plot.plot.GraphicsArray(j)
            sage.: G.show()
        """
        pos_dict = {}
        pos_dict[0] = [0,0]
        for i in range(n+1)[1:]:
            x = float(cos((pi/2) + ((2*pi)/n)*(i-1)))
            y = float(sin((pi/2) + ((2*pi)/n)*(i-1)))
            pos_dict[i] = [x,y]
        import networkx
        G = networkx.star_graph(n)
        return graph.Graph(G, pos=pos_dict, name="Star graph")

    def TetrahedralGraph(self):
        """
        Returns a Tetrahedral graph (with 4 nodes).

        A tetrahedron is a 4-sided triangular pyramid.  This graph is equivalent
        to a Wheel graph with 4 nodes and also a Complete graph on four nodes.
        (See examples below).

        This constructor depends on NetworkX numeric labeling

        PLOTTING:
        Upon construction, the position dictionary is filled to override
        the spring-layout algorithm.  By convention, the graph is drawn
        with the first node at the vertical top (i.e.: positive z-axis), the
        second node in the bottom left (i.e.: positive x-axis), the third node
        in the center (i.e.: origin), and the fourth node on the right (i.e.:
        positive y-axis).  The references to axes are by the right-handed
        Cartesian coordinate system and are meant only to describe the
        appearance.  The position dictionary is actually filled with only
        (x,y) pairs.

        EXAMPLES:
            # Construct and show a Tetrahedral graph
            sage: g = graphs.TetrahedralGraph()
            sage: g.save('sage.png')

            # The following example requires networkx:
            sage: import networkx as NX

            # Compare this Tetrahedral, Wheel(4), Complete(4), and the
            # Tetrahedral plotted with the spring-layout algorithm below
            # in a SAGE graphics array:
            sage: tetra_pos = graphs.TetrahedralGraph()
            sage: tetra_spring = Graph(NX.tetrahedral_graph())
            sage: wheel = graphs.WheelGraph(4)
            sage: complete = graphs.CompleteGraph(4)
            sage: g = [tetra_pos, tetra_spring, wheel, complete]
            sage: j = []
            sage: for i in range(2):
            ...    n = []
            ...    for m in range(2):
            ...        n.append(g[i + m].plot(node_size=50, vertex_labels=False))
            ...    j.append(n)
            sage: G = sage.plot.plot.GraphicsArray(j)
            sage: G.save('sage.png')
        """
        pos_dict = {0:[0,1],1:[-.71,-.71],2:[0,0],3:[1.3,0]}
        import networkx
        G = networkx.tetrahedral_graph()
        return graph.Graph(G, pos=pos_dict, name="Tetrahedral")

    def WheelGraph(self, n):
        """
        Returns a Wheel graph with n nodes.

        A Wheel graph is a basic structure where one node is connected to
        all other nodes and those (outer) nodes are connected cyclically.

        This constructor depends on NetworkX numeric labels.

        PLOTTING:
        Upon construction, the position dictionary is filled to override
        the spring-layout algorithm. By convention, each wheel graph will
        be displayed with the first (0) node in the center, the second node
        at the top, and the rest following in a counterclockwise manner.

        With the wheel graph, we see that it doesn't take a very large n
        at all for the spring-layout to give a counter-intuitive display.
        (See Graphics Array examples below).

        Filling the position dictionary in advance adds O(n) to the
        constructor.  Feel free to race the constructors below in the
        examples section.  The much larger difference is the time added
        by the spring-layout algorithm when plotting.  (Also shown in the
        example below).  The spring model is typically described as O(n^3),
        as appears to be the case in the NetworkX source code.

        EXAMPLES:
        We view many wheel graphs with a SAGE Graphics Array, first
        with this constructor (i.e., the position dictionary filled):
            sage: g = []
            sage: j = []
            sage: for i in range(9):
            ...    k = graphs.WheelGraph(i+3)
            ...    g.append(k)
            ...
            sage.: for i in range(3):
            ...    n = []
            ...    for m in range(3):
            ...        n.append(g[3*i + m].plot(node_size=50, vertex_labels=False))
            ...    j.append(n)
            ...
            sage.: G = sage.plot.plot.GraphicsArray(j)
            sage.: G.show()

        Next, using the spring-layout algorithm:
            sage: import networkx
            sage: g = []
            sage: j = []
            sage: for i in range(9):
            ...    spr = networkx.wheel_graph(i+3)
            ...    k = Graph(spr)
            ...    g.append(k)
            ...
            sage.: for i in range(3):
            ...    n = []
            ...    for m in range(3):
            ...        n.append(g[3*i + m].plot(node_size=50, vertex_labels=False))
            ...    j.append(n)
            ...
            sage.: G = sage.plot.plot.GraphicsArray(j)
            sage.: G.show()

        Compare the constructors (results will vary):
            sage.: time n = networkx.wheel_graph(3989); spring3989 = Graph(n)
            # CPU time: 0.07 s,  Wall time: 0.09 s
            sage.: time posdict3989 = graphs.WheelGraph(3989)
            # CPU time: 5.99 s,  Wall time: 8.74 s

            # Compare the plotting speeds (results will vary)
            sage: n = networkx.wheel_graph(23)
            sage: spring23 = Graph(n)
            sage: posdict23 = graphs.WheelGraph(23)
            sage.: time spring23.show()
            # CPU time: 2.24 s,  Wall time: 3.00 s
            sage.: time posdict23.show()
            # CPU time: 0.68 s,  Wall time: 1.14 s
        """
        pos_dict = {}
        pos_dict[0] = [0,0]
        for i in range(n)[1:]:
            x = float(cos((pi/2) + ((2*pi)/(n-1))*(i-1)))
            y = float(sin((pi/2) + ((2*pi)/(n-1))*(i-1)))
            pos_dict[i] = [x,y]
        import networkx
        G = networkx.wheel_graph(n)
        return graph.Graph(G, pos=pos_dict, name="Wheel graph")

################################################################################
#   Named Graphs
################################################################################

    def FlowerSnark(self):
        """
        Returns a Flower Snark.

        A flower snark has 20 vertices.  It is part of the class of biconnected
        cubic graphs with edge chromatic number = 4, known as snarks.  (i.e.:
        the Petersen graph).  All snarks are not Hamiltonian, non-planar and have
        Petersen graph graph minors.

        PLOTTING:
        Upon construction, the position dictionary is filled to override the
        spring-layout algoirithm.  By convention, the nodes are drawn 0-14 on
        the outer circle, and 15-19 in an inner pentagon.

        REFERENCES:
            Weisstein, E. (1999). "Flower Snark -- from Wolfram MathWorld". [Online] Available: http://mathworld.wolfram.com/FlowerSnark.html [2007, February 17]

        EXAMPLES:
            # Inspect a flower snark:
            sage: F = graphs.FlowerSnark()
            sage: F
            Flower Snark: a simple graph on 20 vertices (no loops, no multiple edges)
            sage: F.graph6_string()
            'ShCGHC@?GGg@?@?Gp?K??C?CA?G?_G?Cc'

            # Now show it:
            sage.: F.show()
        """
        pos_dict = {}
        for i in range(15):
            x = float(2.5*(cos((pi/2) + ((2*pi)/15)*i)))
            y = float(2.5*(sin((pi/2) + ((2*pi)/15)*i)))
            pos_dict[i] = [x,y]
        for i in range(20)[15:]:
            x = float(cos((pi/2) + ((2*pi)/5)*i))
            y = float(sin((pi/2) + ((2*pi)/5)*i))
            pos_dict[i] = [x,y]
        return graph.Graph({0:[1,14,15],1:[2,11],2:[3,7],3:[2,4,16],4:[5,14], \
                            5:[6,10],6:[5,7,17],8:[7,9,13],9:[10,18],11:[10,12], \
                            12:[13,19],13:[14],15:[19],16:[15,17],18:[17,19]}, \
                            pos=pos_dict, name="Flower Snark")

    def FruchtGraph(self):
        """
        Returns a Frucht Graph.

        A Frucht graph has 12 nodes and 18 edges.  It is the smallest cubic
        identity graph.  It is planar and it is Hamiltonian.

        This constructor is dependant on Networkx's numeric labeling.

        PLOTTING:
        Upon construction, the position dictionary is filled to override the
        spring-layout algorithm.  By convention, the first seven nodes are on
        the outer circle, with the next four on an inner circle and the last
        in the center.

        REFERENCES:
            Weisstein, E. (1999). "Frucht Graph -- from Wolfram MathWorld". [Online] Available: http://mathworld.wolfram.com/FruchtGraph.html [2007, February 17]

        EXAMPLES:
            sage: FRUCHT = graphs.FruchtGraph()
            sage: FRUCHT
            Frucht graph: a simple graph on 12 vertices (no loops, no multiple edges)
            sage: FRUCHT.graph6_string()
            'KhCKM?_EGK?L'
            sage.: (graphs.FruchtGraph()).show()
        """
        pos_dict = {}
        for i in range(7):
            x = float(2*(cos((pi/2) + ((2*pi)/7)*i)))
            y = float(2*(sin((pi/2) + ((2*pi)/7)*i)))
            pos_dict[i] = [x,y]
        pos_dict[7] = [0,1]
        pos_dict[8] = [-1,0]
        pos_dict[9] = [0,-1]
        pos_dict[10] = [1,0]
        pos_dict[11] = [0,0]
        import networkx
        G = networkx.frucht_graph()
        return graph.Graph(G, pos=pos_dict, name="Frucht graph")

    def HeawoodGraph(self):
        """
        Returns a Heawood graph.

        The Heawood graph is a cage graph that has 14 nodes.  It is a cubic
        symmetric graph.  (See also the Moebius-Kantor graph).  It is nonplanar
        and Hamiltonian.  It has diameter = 3, radius = 3, girth = 6, chromatic
        number = 2.  It is 4-transitive but not 5-transitive.

        This constructor is dependant on Networkx's numeric labeling.

        PLOTTING:
        Upon construction, the position dictionary is filled to override the
        spring-layout algorithm.  By convention, the nodes are positioned in
        a circular layout with the first node appearing at the top, and then
        continuing counterclockwise.

        REFERENCES:
            Weisstein, E. (1999). "Heawood Graph -- from Wolfram MathWorld". [Online] Available: http://mathworld.wolfram.com/HeawoodGraph.html [2007, February 17]

        EXAMPLES:
            sage: H = graphs.HeawoodGraph()
            sage: H
            Heawood graph: a simple graph on 14 vertices (no loops, no multiple edges)
            sage: H.graph6_string()
            'MhEGHC@AI?_PC@_G_'
            sage.: (graphs.HeawoodGraph()).show()
        """
        pos_dict = {}
        for i in range(14):
            x = float(cos((pi/2) + (pi/7)*i))
            y = float(sin((pi/2) + (pi/7)*i))
            pos_dict[i] = [x,y]
        import networkx
        G = networkx.heawood_graph()
        return graph.Graph(G, pos=pos_dict, name="Heawood graph")

    def MoebiusKantorGraph(self):
        """
        Returns a Moebius-Kantor Graph.

<<<<<<< HEAD
        A Moebius-Kantor graph is a cubic symmetric graph.  (See also the Haewood
=======
        A Moebius-Kantor graph is a cubic symmetric graph.  (See also the Heawood
>>>>>>> 745a55a3
        graph).  It has 16 nodes and 24 edges.  It is nonplanar and Hamiltonian.
        It has diameter = 4, girth = 6, and chromatic number = 2.  It is identical
        to the Generalized Petersen graph, P[8,3].

        PLOTTING:
        Upon construction, the position dictionary is filled to overwrite the
        spring-layout algorithm.  By convention, the first 8 nodes are drawn
        counter-clockwise in an outer circle, with the remaining eight drawn
        likewise nested in a smaller circular pattern.  The Moebius-Kantor graph
        is constructed directly below from a dictionary with nodes as keys and
        entries represented the nodes they are connected to.  Please browse this
        dictionary or display an example to further understand the plotting
        convention.

        REFERENCES:
            Weisstein, E. (1999). "Moebius-Kantor Graph -- from Wolfram MathWorld". [Online] Available: http://mathworld.wolfram.com/Moebius-KantorGraph.html [2007, February 17]

        EXAMPLES:
            sage: MK = graphs.MoebiusKantorGraph()
            sage: MK
            Moebius-Kantor Graph: a simple graph on 16 vertices (no loops, no multiple edges)
            sage: MK.graph6_string()
            'OhCGKE?O@?ACAC@I?Q_AS'
            sage.: (graphs.MoebiusKantorGraph()).show()
        """
        pos_dict = {}
        for i in range(8):
            x = float(2*(cos((pi/2) + ((pi)/4)*i)))
            y = float(2*(sin((pi/2) + ((pi)/4)*i)))
            pos_dict[i] = [x,y]
        for i in range(16)[8:]:
            x = float(cos((pi/2) + ((pi)/4)*(i)))
            y = float(sin((pi/2) + ((pi)/4)*(i)))
            pos_dict[i] = [x,y]
        return graph.Graph({0:[1,7,8],1:[2,9],2:[3,10],3:[4,11],4:[5,12], \
                            5:[6,13],6:[7,14],9:[12,14],11:[8,14],13:[8,10], \
                            15:[7,10,12]}, pos=pos_dict, name="Moebius-Kantor Graph")

    def PetersenGraph(self):
        """
        The Petersen Graph is a named graph that consists of 10 vertices
        and 14 edges, usually drawn as a five-point star embedded in a
        pentagon.

        The Petersen Graph is a common counterexample.  For example, it is
        not Hamiltonian.

        PLOTTING:
        When plotting the Petersen graph with the spring-layout algorithm,
        we see that this graph is not very symmetric and thus the display
        may not be very meaningful. Efficiency of construction and plotting
        is not an issue, as the Petersen graph only has 10 vertices and 14
        edges.

        Our labeling convention here is to start on the outer pentagon from
        the top, moving counterclockwise. Then the nodes on the inner star,
        starting at the top and moving counterclockwise.

        EXAMPLES:
        We compare below the Petersen graph with the default spring-layout
        versus a planned position dictionary of [x,y] tuples:
            sage: petersen_spring = Graph({0:[1,4,5], 1:[0,2,6], 2:[1,3,7], 3:[2,4,8], 4:[0,3,9], 5:[0,7,8], 6:[1,8,9], 7:[2,5,9], 8:[3,5,6], 9:[4,6,7]})
            sage.: petersen_spring.show()
            sage: petersen_database = graphs.PetersenGraph()
            sage.: petersen_database.show()
        """
        pos_dict = {}
        for i in range(5):
            x = float(cos(pi/2 + ((2*pi)/5)*i))
            y = float(sin(pi/2 + ((2*pi)/5)*i))
            pos_dict[i] = [x,y]
        for i in range(10)[5:]:
            x = float(0.5*cos(pi/2 + ((2*pi)/5)*i))
            y = float(0.5*sin(pi/2 + ((2*pi)/5)*i))
            pos_dict[i] = [x,y]
        P = graph.Graph({0:[1,4,5], 1:[0,2,6], 2:[1,3,7], 3:[2,4,8], 4:[0,3,9],\
            5:[0,7,8], 6:[1,8,9], 7:[2,5,9], 8:[3,5,6], 9:[4,6,7]},\
            pos=pos_dict, name="Petersen graph")
        return P

    def ThomsenGraph(self):
        """
        Returns the Thomsen Graph.

        The Thomsen Graph is actually a complete bipartite graph with
        (n1, n2) = (3, 3).  It is also called the Utility graph.

        PLOTTING:
        See CompleteBipartiteGraph.

        EXAMPLES:
            sage: T = graphs.ThomsenGraph()
            sage: T
            Thomsen graph: a simple graph on 6 vertices (no loops, no multiple edges)
            sage: T.graph6_string()
            'EFz_'
            sage.: (graphs.ThomsenGraph()).show()
        """
        pos_dict = {0:[-1,1],1:[0,1],2:[1,1],3:[-1,0],4:[0,0],5:[1,0]}
        import networkx
        G = networkx.complete_bipartite_graph(3,3)
        return graph.Graph(G, pos=pos_dict, name="Thomsen graph")

################################################################################
#   Families of Graphs
################################################################################

    def CompleteGraph(self, n):
        """
        Returns a complete graph on n nodes.

        A Complete Graph is a graph in which all nodes are connected to all
        other nodes.

        This constructor is dependant on vertices numbered 0 through n-1 in
        NetworkX complete_graph()

        PLOTTING:
        Upon construction, the position dictionary is filled to override
        the spring-layout algorithm. By convention, each complete graph
        will be displayed with the first (0) node at the top, with the
        rest following in a counterclockwise manner.

        In the complete graph, there is a big difference visually in using
        the spring-layout algorithm vs. the position dictionary used in
        this constructor.  The position dictionary flattens the graph,
        making it clear which nodes an edge is connected to.  But the
        complete graph offers a good example of how the spring-layout
        works.  The edges push outward (everything is connected), causing
        the graph to appear as a 3-dimensional pointy ball.  (See examples
        below).

        Filling the position dictionary in advance adds O(n) to the
        constructor.  Feel free to race the constructors below in the
        examples section.  The much larger difference is the time added
        by the spring-layout algorithm when plotting.  (Also shown in the
        example below).  The spring model is typically described as O(n^3),
        as appears to be the case in the NetworkX source code.

        EXAMPLES:
        We view many Complete graphs with a SAGE Graphics Array, first
        with this constructor (i.e., the position dictionary filled):
            sage: g = []
            sage: j = []
            sage: for i in range(9):
            ...    k = graphs.CompleteGraph(i+3)
            ...    g.append(k)
            ...
            sage.: for i in range(3):
            ...    n = []
            ...    for m in range(3):
            ...        n.append(g[3*i + m].plot(node_size=50, vertex_labels=False))
            ...    j.append(n)
            ...
            sage.: G = sage.plot.plot.GraphicsArray(j)
            sage.: G.show()

        We compare to plotting with the spring-layout algorithm:
            sage: import networkx
            sage: g = []
            sage: j = []
            sage: for i in range(9):
            ...    spr = networkx.complete_graph(i+3)
            ...    k = Graph(spr)
            ...    g.append(k)
            ...
            sage.: for i in range(3):
            ...    n = []
            ...    for m in range(3):
            ...        n.append(g[3*i + m].plot(node_size=50, vertex_labels=False))
            ...    j.append(n)
            ...
            sage.: G = sage.plot.plot.GraphicsArray(j)
            sage.: G.show()
            # Compare the constructors (results will vary)
            sage.: time n = networkx.complete_graph(1559); spring1559 = Graph(n)
            # CPU time: 6.85 s,  Wall time: 9.71 s
            sage.: time posdict1559 = graphs.CompleteGraph(1559)
            #CPU time: 9.67 s,  Wall time: 11.75 s

        We compare the plotting speeds (results will vary):
            sage: n = networkx.complete_graph(23)
            sage: spring23 = Graph(n)
            sage: posdict23 = graphs.CompleteGraph(23)
            sage.: time spring23.show()
            # CPU time: 3.51 s,  Wall time: 4.29 s
            sage.: time posdict23.show()
            # CPU time: 0.82 s,  Wall time: 0.96 s
        """
        pos_dict = {}
        for i in range(n):
            x = float(cos((pi/2) + ((2*pi)/n)*i))
            y = float(sin((pi/2) + ((2*pi)/n)*i))
            pos_dict[i] = [x,y]
        import networkx
        G = networkx.complete_graph(n)
        return graph.Graph(G, pos=pos_dict, name="Complete graph")

    def CompleteBipartiteGraph(self, n1, n2):
        """
        Returns a Complete Bipartite Graph sized n1+n2, with each of the
        nodes [0,(n1-1)] connected to each of the nodes [n1,(n2-1)] and
        vice versa.

        A Complete Bipartite Graph is a graph with its vertices partitioned
        into two groups, V1 and V2.  Each v in V1 is connected to every v
        in V2, and vice versa.

        PLOTTING:
        Upon construction, the position dictionary is filled to override
        the spring-layout algorithm. By convention, each complete bipartite
        graph will be displayed with the first n1 nodes on the top row (at
        y=1) from left to right.  The remaining n2 nodes appear at y=0,
        also from left to right.  The shorter row (partition with fewer
        nodes) is stretched to the same length as the longer row, unless
        the shorter row has 1 node; in which case it is centered.  The x
        values in the plot are in domain [0,max{n1,n2}].

        In the Complete Bipartite graph, there is a visual difference in
        using the spring-layout algorithm vs. the position dictionary used
        in this constructor.  The position dictionary flattens the graph
        and separates the partitioned nodes, making it clear which nodes
        an edge is connected to.  The Complete Bipartite graph plotted with
        the spring-layout algorithm tends to center the nodes in n1 (see
        spring_med in examples below), thus overlapping its nodes and edges,
        making it typically hard to decipher.

        Filling the position dictionary in advance adds O(n) to the
        constructor.  Feel free to race the constructors below in the
        examples section.  The much larger difference is the time added by
        the spring-layout algorithm when plotting.  (Also shown in the
        example below).  The spring model is typically described as O(n^3),
        as appears to be the case in the NetworkX source code.

        EXAMPLES:
        Two ways of constructing the complete bipartite graph, using different
        layout algorithms:
            sage: import networkx
            sage: n = networkx.complete_bipartite_graph(389,157); spring_big = Graph(n)
            sage.: posdict_big = graphs.CompleteBipartiteGraph(389,157)

        Compare the plotting:
            sage: n = networkx.complete_bipartite_graph(11,17)
            sage: spring_med = Graph(n)
            sage: posdict_med = graphs.CompleteBipartiteGraph(11,17)

        Notice here how the spring-layout tends to center the nodes of n1
            sage.: spring_med.show()
            sage.: posdict_med.show()

        View many complete bipartite graphs with a SAGE Graphics Array,
        with this constructor (i.e., the position dictionary filled):
            sage: g = []
            sage: j = []
            sage: for i in range(9):
            ...    k = graphs.CompleteBipartiteGraph(i+1,4)
            ...    g.append(k)
            ...
            sage.: for i in range(3):
            ...    n = []
            ...    for m in range(3):
            ...        n.append(g[3*i + m].plot(node_size=50, vertex_labels=False))
            ...    j.append(n)
            ...
            sage.: G = sage.plot.plot.GraphicsArray(j)
            sage.: G.show()

        We compare to plotting with the spring-layout algorithm:
            sage: g = []
            sage: j = []
            sage: for i in range(9):
            ...    spr = networkx.complete_bipartite_graph(i+1,4)
            ...    k = Graph(spr)
            ...    g.append(k)
            ...
            sage.: for i in range(3):
            ...    n = []
            ...    for m in range(3):
            ...        n.append(g[3*i + m].plot(node_size=50, vertex_labels=False))
            ...    j.append(n)
            ...
            sage.: G = sage.plot.plot.GraphicsArray(j)
            sage.: G.show()
        """
        pos_dict = {}
        c1 = 1 # scaling factor for top row
        c2 = 1 # scaling factor for bottom row
        c3 = 0 # pad to center if top row has 1 node
        c4 = 0 # pad to center if bottom row has 1 node
        if n1 > n2:
            if n2 == 1:
                c4 = (n1-1)/2
            else:
                c2 = ((n1-1)/(n2-1))
        elif n2 > n1:
            if n1 == 1:
                c3 = (n2-1)/2
            else:
                c1 = ((n2-1)/(n1-1))
        for i in range(n1):
            x = c1*i + c3
            y = 1
            pos_dict[i] = [x,y]
        for i in range(n1+n2)[n1:]:
            x = c2*(i-n1) + c4
            y = 0
            pos_dict[i] = [x,y]
        import networkx
        G = networkx.complete_bipartite_graph(n1,n2)
        return graph.Graph(G, pos=pos_dict, name="Complete bipartite graph")

    def CubeGraph(self, n):
        """
        AUTHOR:  Robert Miller

        PLOTTING:
        See commented source code.

        EXAMPLES:
            # Plot several n-cubes in a SAGE Graphics Array
            sage: g = []
            sage: j = []
            sage: for i in range(6):
            ...    k = graphs.CubeGraph(i+1)
            ...    g.append(k)
            ...
            sage: for i in range(2):
            ...    n = []
            ...    for m in range(3):
            ...        n.append(g[3*i + m].plot(node_size=50, vertex_labels=False))
            ...    j.append(n)
            ...
            sage: G = sage.plot.plot.GraphicsArray(j)
            sage.: G.show(figsize=[6,4])

            # Use the plot options to display larger n-cubes
            sage: g = graphs.CubeGraph(9)
            sage.: g.show(figsize=[12,12],vertex_labels=False, node_size=20)
        """
        from sage.rings.integer import Integer
        # generate vertex labels:
        # n positions, 0 or 1 for each
        l = []
        for i in range(2**n):
            l.append(Integer(i).binary())
        for i in range(len(l)):
            l[i] = '0'*(n - len(l[i])) + l[i]

        # determine adjacencies:
        # adjacent vertices differ in
        # exactly one position
        d = {}
        for i in range(len(l)):
            a = []
            for j in range(n):
                if l[i][j] == '0':
                    k = '1'
                else: k = '0'
                a.append(l[i][0:j] + k + l[i][j+1:n])
            d[l[i]] = a

        # get basis vectors for projection RR^n -> RR^2
        ll = {}
        theta = float(pi/n)
        for i in range(n):
            ll[i] = (float(cos(i*theta)),float(sin(i*theta)))

        # calculate positions
        pos = {}
        for vertex in d.iterkeys():
            x = 0
            y = 0
            for i in range(n):
                x += int(vertex[i])*ll[i][0]
                y += int(vertex[i])*ll[i][1]
            pos[vertex] = [x,y]

        return graph.Graph(data=d, pos=pos, name="%d-Cube"%n)

    def RandomGNP(self, n, p, seed=None):
        r"""
        Returns a Random graph on $n$ nodes.  Each edge is inserted
        independently with probability $p$.

        IMPLEMENTATION:
        This function calls the NetworkX function \code{gnp_random_graph}.

        REFERENCES:
            P. Erdos and A. Renyi, On Random Graphs, Publ. Math. 6, 290 (1959).
            E. N. Gilbert, Random Graphs, Ann. Math. Stat., 30, 1141 (1959).

        PLOTTING:
        When plotting, this graph will use the default spring-layout
        algorithm, unless a position dictionary is specified.

        EXAMPLES:
        We plot a random graph on 12 nodes with probability $p = .71$:
            sage: gnp = graphs.RandomGNP(12,.71)
            sage.: gnp.show()

        We view many random graphs using a graphics array:
            sage: g = []
            sage: j = []
            sage: for i in range(9):
            ...    k = graphs.RandomGNP(i+3,.43)
            ...    g.append(k)
            ...
            sage: for i in range(3):
            ...    n = []
            ...    for m in range(3):
            ...        n.append(g[3*i + m].plot(node_size=50, vertex_labels=False))
            ...    j.append(n)
            ...
            sage: G = sage.plot.plot.GraphicsArray(j)
            sage: G.save('sage.png')

        TIMINGS:
        The following timings compare the speed of RandomGNP and
        RandomGNPFast for sparse and dense graphs:

            time regular_sparse = graphs.RandomGNP(1559,.22)
            # CPU time: 31.79 s,  Wall time: 38.78 s
            time fast_sparse =  graphs.RandomGNPFast(1559,.22)
            # CPU time: 21.72 s,  Wall time: 26.44 s
            time regular_dense = graphs.RandomGNP(1559,.88)
            # CPU time: 38.75 s,  Wall time: 47.65 s
            time fast_dense = graphs.RandomGNP(1559,.88)
            # CPU time: 39.15 s,  Wall time: 48.22 s
        """
        import networkx
        G = networkx.gnp_random_graph(n, p, seed)
        return graph.Graph(G)

    def RandomGNPFast(self, n, p, seed=None):
        """
        Returns a Random graph on $n$ nodes, with each edge inserted
        independently with probability $p$.

        This function calls the NetworkX function \code{fast_gnp_random_graph}.

        PLOTTING:
        When plotting, this graph will use the default spring-layout
        algorithm, unless a position dictionary is specified.

        EXAMPLES:
            # Plot a random graph on 12 nodes with p = .71
            sage: fast = graphs.RandomGNPFast(12,.71)
            sage.: fast.show()

            # View many random graphs using a SAGE Graphics Array
            sage: g = []
            sage: j = []
            sage: for i in range(9):
            ...    k = graphs.RandomGNPFast(i+3,.43)
            ...    g.append(k)
            ...
            sage.: for i in range(3):
            ...    n = []
            ...    for m in range(3):
            ...        n.append(g[3*i + m].plot(node_size=50, vertex_labels=False))
            ...    j.append(n)
            ...
            sage.: G = sage.plot.plot.GraphicsArray(j)
            sage.: G.show()

        TIMINGS: See the documentation for RandomGNP.
        """
        import networkx
        G = networkx.fast_gnp_random_graph(n, p, seed)
        return graph.Graph(G)

# Easy access to the graph database from the command line:
graphs = GraphGenerators()




<|MERGE_RESOLUTION|>--- conflicted
+++ resolved
@@ -1237,11 +1237,7 @@
         """
         Returns a Moebius-Kantor Graph.
 
-<<<<<<< HEAD
-        A Moebius-Kantor graph is a cubic symmetric graph.  (See also the Haewood
-=======
         A Moebius-Kantor graph is a cubic symmetric graph.  (See also the Heawood
->>>>>>> 745a55a3
         graph).  It has 16 nodes and 24 edges.  It is nonplanar and Hamiltonian.
         It has diameter = 4, girth = 6, and chromatic number = 2.  It is identical
         to the Generalized Petersen graph, P[8,3].
