--- conflicted
+++ resolved
@@ -428,11 +428,6 @@
         et = x
         vars = et._etb._vars
     else:
-<<<<<<< HEAD
-        from sage.symbolic.callable import is_CallableSymbolicExpression
-
-=======
->>>>>>> 341337a0
         if not vars:
             # fast_float passes empty list/tuple
             vars = None
@@ -443,10 +438,6 @@
             if expect_one_var and len(vars) != 1:
                 raise ValueError(f"passed expect_one_var=True, but the callable expression takes {len(vars)} arguments")
         elif isinstance(x, Expression_abc):
-<<<<<<< HEAD
-            from sage.symbolic.ring import is_SymbolicVariable
-=======
->>>>>>> 341337a0
             if vars is None:
                 vars = x.variables()
                 if expect_one_var and len(vars) <= 1:
