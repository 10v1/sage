--- conflicted
+++ resolved
@@ -211,11 +211,7 @@
 from sage.rings.complex_field import ComplexField
 from sage.misc.sage_eval import sage_eval
 from sage.misc.latex import latex
-<<<<<<< HEAD
-from sage.rings.all import ZZ, RR, RDF, Integer
-=======
 from sage.rings.all import ZZ, RR, RDF, CDF
->>>>>>> 9876879b
 from sage.functions.other import real, imag, log_gamma
 from sage.symbolic.constants import pi
 from sage.symbolic.function import BuiltinFunction, is_inexact
