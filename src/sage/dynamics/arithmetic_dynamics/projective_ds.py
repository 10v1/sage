# -*- coding: utf-8 -*-
r"""
Dynamical systems on projective schemes

A dynamical system of projective schemes determined by homogeneous
polynomials functions that define what the morphism does on points
in the ambient projective space.

The main constructor functions are given by :class:`DynamicalSystem` and
:class:`DynamicalSystem_projective`. The constructors function can take either
polynomials or a morphism from which to construct a dynamical system.
If the domain is not specified, it is constructed. However, if you plan on
working with points or subvarieties in the domain, it recommended to specify
the domain.

The initialization checks are always performed by the constructor functions.
It is possible, but not recommended, to skip these checks by calling the
class initialization directly.

AUTHORS:

- David Kohel, William Stein

- William Stein (2006-02-11): fixed bug where P(0,0,0) was allowed as
  a projective point.

- Volker Braun (2011-08-08): Renamed classes, more documentation, misc
  cleanups.

- Ben Hutz (2013-03) iteration functionality and new directory structure
  for affine/projective, height functionality

- Brian Stout, Ben Hutz (Nov 2013) - added minimal model functionality

- Dillon Rose (2014-01):  Speed enhancements

- Ben Hutz (2015-11): iteration of subschemes

- Ben Hutz (2017-7): relocate code and create class

"""

# ****************************************************************************
#       Copyright (C) 2011 Volker Braun <vbraun.name@gmail.com>
#       Copyright (C) 2006 David Kohel <kohel@maths.usyd.edu.au>
#       Copyright (C) 2006 William Stein <wstein@gmail.com>
#
# This program is free software: you can redistribute it and/or modify
# it under the terms of the GNU General Public License as published by
# the Free Software Foundation, either version 2 of the License, or
# (at your option) any later version.
#                  https://www.gnu.org/licenses/
# ****************************************************************************

from typing_extensions import final
from sage.arith.misc import is_prime
from sage.calculus.functions import jacobian
from sage.categories.fields import Fields
from sage.categories.function_fields import FunctionFields
from sage.categories.number_fields import NumberFields
from sage.categories.homset import End
from sage.dynamics.arithmetic_dynamics.generic_ds import DynamicalSystem
from sage.misc.functional import sqrt
from sage.functions.other import ceil
from sage.libs.pari.all import PariError
from sage.matrix.constructor import matrix, identity_matrix
from sage.misc.cachefunc import cached_method
from sage.misc.classcall_metaclass import typecall
from sage.misc.mrange import xmrange
from sage.modules.free_module_element import vector
from sage.rings.integer import Integer
from sage.arith.all import gcd, lcm, next_prime, binomial, primes, moebius
from sage.categories.finite_fields import FiniteFields
from sage.rings.algebraic_closure_finite_field import AlgebraicClosureFiniteField_generic
from sage.rings.complex_mpfr import ComplexField
from sage.rings.finite_rings.finite_field_constructor import (is_FiniteField, GF,
                                                              is_PrimeFiniteField)
from sage.rings.finite_rings.integer_mod_ring import Zmod
from sage.rings.fraction_field import (FractionField, is_FractionField, FractionField_1poly_field)
from sage.rings.fraction_field_element import is_FractionFieldElement, FractionFieldElement
from sage.rings.function_field.function_field import is_FunctionField
from sage.rings.integer_ring import ZZ
from sage.rings.polynomial.flatten import FlatteningMorphism, UnflatteningMorphism
from sage.rings.morphism import RingHomomorphism_im_gens
from sage.rings.number_field.number_field_ideal import NumberFieldFractionalIdeal
from sage.rings.padics.all import Qp
from sage.rings.polynomial.multi_polynomial_ring_base import is_MPolynomialRing
from sage.rings.polynomial.polynomial_ring_constructor import PolynomialRing
from sage.rings.polynomial.polynomial_ring import is_PolynomialRing
from sage.rings.qqbar import QQbar, number_field_elements_from_algebraics
from sage.rings.quotient_ring import QuotientRing_generic
from sage.rings.rational_field import QQ
import sage.rings.abc
from sage.rings.real_mpfr import RealField
from sage.schemes.generic.morphism import SchemeMorphism_polynomial
from sage.schemes.projective.projective_subscheme import AlgebraicScheme_subscheme_projective
from sage.schemes.projective.projective_morphism import (
    SchemeMorphism_polynomial_projective_space,
    SchemeMorphism_polynomial_projective_space_field,
    SchemeMorphism_polynomial_projective_space_finite_field)
from sage.schemes.projective.projective_space import (ProjectiveSpace,
                                                      is_ProjectiveSpace)
from sage.schemes.product_projective.space import is_ProductProjectiveSpaces
from sage.structure.element import get_coercion_model
from sage.symbolic.constants import e
from copy import copy
from sage.parallel.ncpus import ncpus
from sage.parallel.use_fork import p_iter_fork
from sage.dynamics.arithmetic_dynamics.projective_ds_helper import (_fast_possible_periods,_all_periodic_points)
<<<<<<< HEAD
from itertools import count, product
from .endPN_automorphism_group import (
    automorphism_group_QQ_CRT,
    automorphism_group_QQ_fixedpoints,
    conjugating_set_helper,
    conjugating_set_initializer,
    is_conjugate_helper)
from .endPN_automorphism_group import automorphism_group_FF
=======
from sage.sets.set import Set
from sage.combinat.permutation import Arrangements
from sage.combinat.subset import Subsets
from sage.symbolic.ring import SR
from itertools import count, product
>>>>>>> 5fcf96d5


class DynamicalSystem_projective(SchemeMorphism_polynomial_projective_space,
                                      DynamicalSystem):
    r"""A dynamical system of projective schemes determined by homogeneous
    polynomials that define what the morphism does on points in the
    ambient projective space.

    .. WARNING::

        You should not create objects of this class directly because
        no type or consistency checking is performed. The preferred
        method to construct such dynamical systems is to use
        :func:`~sage.dynamics.arithmetic_dynamics.generic_ds.DynamicalSystem_projective`
        function

    INPUT:

    - ``morphism_or_polys`` -- a SchemeMorphism, a polynomial, a
      rational function, or a list or tuple of homogeneous polynomials.

    - ``domain`` -- optional projective space or projective subscheme.

    - ``names`` -- optional tuple of strings to be used as coordinate
      names for a projective space that is constructed; defaults to ``'X','Y'``.

      The following combinations of ``morphism_or_polys`` and
      ``domain`` are meaningful:

      * ``morphism_or_polys`` is a SchemeMorphism; ``domain`` is
        ignored in this case.

      * ``morphism_or_polys`` is a list of homogeneous polynomials
        that define a rational endomorphism of ``domain``.

      * ``morphism_or_polys`` is a list of homogeneous polynomials and
        ``domain`` is unspecified; ``domain`` is then taken to be the
        projective space of appropriate dimension over the common base ring,
        if one exists, of the elements of ``morphism_or_polys``.

      * ``morphism_or_polys`` is a single polynomial or rational
        function; ``domain`` is ignored and taken to be a
        1-dimensional projective space over the base ring of
        ``morphism_or_polys`` with coordinate names given by ``names``.

    OUTPUT: :class:`DynamicalSystem_projective`.

    EXAMPLES::

        sage: P1.<x,y> = ProjectiveSpace(QQ,1)
        sage: DynamicalSystem_projective([y, 2*x])
        Dynamical System of Projective Space of dimension 1 over Rational Field
          Defn: Defined on coordinates by sending (x : y) to
                (y : 2*x)

    We can define dynamical systems on `P^1` by giving a polynomial or
    rational function::

        sage: R.<t> = QQ[]
        sage: DynamicalSystem_projective(t^2 - 3)
        Dynamical System of Projective Space of dimension 1 over Rational Field
          Defn: Defined on coordinates by sending (X : Y) to
                (X^2 - 3*Y^2 : Y^2)
        sage: DynamicalSystem_projective(1/t^2)
        Dynamical System of Projective Space of dimension 1 over Rational Field
          Defn: Defined on coordinates by sending (X : Y) to
                (Y^2 : X^2)

    ::

        sage: R.<x> = PolynomialRing(QQ,1)
        sage: DynamicalSystem_projective(x^2, names=['a','b'])
        Dynamical System of Projective Space of dimension 1 over Rational Field
          Defn: Defined on coordinates by sending (a : b) to
                (a^2 : b^2)

    Symbolic Ring elements are not allowed::

        sage: x,y = var('x,y')
        sage: DynamicalSystem_projective([x^2,y^2])
        Traceback (most recent call last):
        ...
        ValueError: [x^2, y^2] must be elements of a polynomial ring

    ::

        sage: R.<x> = PolynomialRing(QQ,1)
        sage: DynamicalSystem_projective(x^2)
        Dynamical System of Projective Space of dimension 1 over Rational Field
          Defn: Defined on coordinates by sending (X : Y) to
                (X^2 : Y^2)

    ::

        sage: R.<t> = PolynomialRing(QQ)
        sage: P.<x,y,z> = ProjectiveSpace(R, 2)
        sage: X = P.subscheme([x])
        sage: DynamicalSystem_projective([x^2, t*y^2, x*z], domain=X)
        Dynamical System of Closed subscheme of Projective Space of dimension
        2 over Univariate Polynomial Ring in t over Rational Field defined by:
          x
          Defn: Defined on coordinates by sending (x : y : z) to
                (x^2 : t*y^2 : x*z)

    When elements of the quotient ring are used, they are reduced::

        sage: P.<x,y,z> = ProjectiveSpace(CC, 2)
        sage: X = P.subscheme([x-y])
        sage: u,v,w = X.coordinate_ring().gens()
        sage: DynamicalSystem_projective([u^2, v^2, w*u], domain=X)
        Dynamical System of Closed subscheme of Projective Space of dimension
        2 over Complex Field with 53 bits of precision defined by:
          x - y
          Defn: Defined on coordinates by sending (x : y : z) to
                (y^2 : y^2 : y*z)

    We can also compute the forward image of subschemes through
    elimination. In particular, let `X = V(h_1,\ldots, h_t)` and define the ideal
    `I = (h_1,\ldots,h_t,y_0-f_0(\bar{x}), \ldots, y_n-f_n(\bar{x}))`.
    Then the elimination ideal `I_{n+1} = I \cap K[y_0,\ldots,y_n]` is a homogeneous
    ideal and `f(X) = V(I_{n+1})`::

        sage: P.<x,y,z> = ProjectiveSpace(QQ, 2)
        sage: f = DynamicalSystem_projective([(x-2*y)^2, (x-2*z)^2, x^2])
        sage: X = P.subscheme(y-z)
        sage: f(f(f(X)))
        Closed subscheme of Projective Space of dimension 2 over Rational Field
        defined by:
          y - z

    ::

        sage: P.<x,y,z,w> = ProjectiveSpace(QQ, 3)
        sage: f = DynamicalSystem_projective([(x-2*y)^2, (x-2*z)^2, (x-2*w)^2, x^2])
        sage: f(P.subscheme([x,y,z]))
        Closed subscheme of Projective Space of dimension 3 over Rational Field
        defined by:
          w,
          y,
          x

    ::

        sage: T.<x,y,z,w,u> = ProductProjectiveSpaces([2, 1], QQ)
        sage: DynamicalSystem_projective([x^2*u, y^2*w, z^2*u, w^2, u^2], domain=T)
        Dynamical System of Product of projective spaces P^2 x P^1 over Rational Field
          Defn: Defined by sending (x : y : z , w : u) to
                (x^2*u : y^2*w : z^2*u , w^2 : u^2).

    ::

        sage: K.<v> = QuadraticField(-7)
        sage: P.<x,y> = ProjectiveSpace(K, 1)
        sage: f = DynamicalSystem([x^3 + v*x*y^2, y^3])
        sage: fbar = f.change_ring(QQbar)
        sage: fbar.is_postcritically_finite()
        False
    """

    @staticmethod
    def __classcall_private__(cls, morphism_or_polys, domain=None, names=None):
        r"""
        Return the appropriate dynamical system on a projective scheme.

        TESTS::

            sage: R.<x,y> = QQ[]
            sage: P1 = ProjectiveSpace(R)
            sage: f = DynamicalSystem_projective([x-y, x*y])
            Traceback (most recent call last):
            ...
            ValueError: polys (=[x - y, x*y]) must be of the same degree
            sage: DynamicalSystem_projective([x-1, x*y+x])
            Traceback (most recent call last):
            ...
            ValueError: polys (=[x - 1, x*y + x]) must be homogeneous

        ::

            sage: DynamicalSystem_projective([exp(x),exp(y)])
            Traceback (most recent call last):
            ...
            ValueError: [e^x, e^y] must be elements of a polynomial ring

        ::

            sage: T.<x,y,z,w,u> = ProductProjectiveSpaces([2, 1], QQ)
            sage: DynamicalSystem_projective([x^2*u, y^2*w, z^2*u, w^2, u*z], domain=T)
            Traceback (most recent call last):
            ...
            TypeError: polys (=[x^2*u, y^2*w, z^2*u, w^2, z*u]) must be
            multi-homogeneous of the same degrees (by component)

        ::

            sage: A.<x,y> = AffineSpace(ZZ, 2)
            sage: DynamicalSystem_projective([x^2,y^2], A)
            Traceback (most recent call last):
            ...
            ValueError: "domain" must be a projective scheme
            sage: H = End(A)
            sage: f = H([x,y])
            sage: DynamicalSystem_projective(f)
            Traceback (most recent call last):
            ...
            ValueError: "domain" must be a projective scheme

        ::

            sage: R.<x> = PolynomialRing(QQ,1)
            sage: DynamicalSystem_projective(x^2, names='t')
            Traceback (most recent call last):
            ...
            ValueError: specify 2 variable names

        ::

            sage: P1.<x,y> = ProjectiveSpace(QQ,1)
            sage: DynamicalSystem_projective([y, x, y], domain=P1)
            Traceback (most recent call last):
            ...
            ValueError: number of polys does not match dimension of Projective Space of dimension 1 over Rational Field

        ::

            sage: A.<x,y> = AffineSpace(QQ,2)
            sage: DynamicalSystem_projective([y,x], domain=A)
            Traceback (most recent call last):
            ...
            ValueError: "domain" must be a projective scheme

        ::

            sage: R.<x> = QQ[]
            sage: DynamicalSystem([x^2])
            Traceback (most recent call last):
            ...
            ValueError: list/tuple must have at least 2 polynomials

        ::

            sage: P.<x,y> = ProjectiveSpace(QQ,1)
            sage: f = DynamicalSystem([CC.0*x^2 + 2*y^2, 1*y^2], domain=P)
            Traceback (most recent call last):
            ...
            TypeError: coefficients of polynomial not in Rational Field
        """
        from sage.dynamics.arithmetic_dynamics.product_projective_ds import DynamicalSystem_product_projective

        if isinstance(morphism_or_polys, SchemeMorphism_polynomial):
            R = morphism_or_polys.base_ring()
            domain = morphism_or_polys.domain()
            polys = list(morphism_or_polys)
            if domain != morphism_or_polys.codomain():
                raise ValueError('domain and codomain do not agree')
            if not is_ProjectiveSpace(domain) and not isinstance(domain, AlgebraicScheme_subscheme_projective):
                raise ValueError('"domain" must be a projective scheme')
            if R not in Fields():
                return typecall(cls, polys, domain)
            if is_FiniteField(R):
                return DynamicalSystem_projective_finite_field(polys, domain)
            return DynamicalSystem_projective_field(polys, domain)

        if isinstance(morphism_or_polys, (list, tuple)):
            polys = list(morphism_or_polys)
            if len(polys) == 1:
                raise ValueError("list/tuple must have at least 2 polynomials")
            test = lambda x: is_PolynomialRing(x) or is_MPolynomialRing(x)
            if not all(test(poly.parent()) for poly in polys):
                try:
                    polys = [poly.lift() for poly in polys]
                except AttributeError:
                    raise ValueError('{} must be elements of a polynomial ring'.format(morphism_or_polys))
        else:
            # homogenize!
            f = morphism_or_polys
            aff_CR = f.parent()
            if (not is_PolynomialRing(aff_CR) and not is_FractionField(aff_CR)
                and not (is_MPolynomialRing(aff_CR) and aff_CR.ngens() == 1)):
                msg = '{} is not a single variable polynomial or rational function'
                raise ValueError(msg.format(f))
            if is_FractionField(aff_CR):
                polys = [f.numerator(),f.denominator()]
            else:
                polys = [f, aff_CR(1)]
            d = max(poly.degree() for poly in polys)
            if names is None:
                names = ('X','Y')
            elif len(names) != 2:
                raise ValueError('specify 2 variable names')
            proj_CR = PolynomialRing(aff_CR.base_ring(), names=names)
            X,Y = proj_CR.gens()
            polys = [proj_CR(Y**d * poly(X/Y)) for poly in polys]

        if domain is None:
            PR = get_coercion_model().common_parent(*polys)
            polys = [PR(poly) for poly in polys]
            domain = ProjectiveSpace(PR)
        else:
            # Check if we can coerce the given polynomials over the given domain
            PR = domain.ambient_space().coordinate_ring()
            try:
                polys = [PR(poly) for poly in polys]
            except TypeError:
                raise TypeError('coefficients of polynomial not in {}'.format(domain.base_ring()))
        if len(polys) != domain.ambient_space().coordinate_ring().ngens():
            raise ValueError(f'number of polys does not match dimension of {domain}')
        R = domain.base_ring()
        if isinstance(R, sage.rings.abc.SymbolicRing):
            raise TypeError("the base ring cannot be the Symbolic Ring or a symbolic subring")

        if is_ProductProjectiveSpaces(domain):
            splitpolys = domain._factors(polys)
            for split_poly in splitpolys:
                split_d = domain._degree(split_poly[0])
                if not all(split_d == domain._degree(f) for f in split_poly):
                    msg = 'polys (={}) must be multi-homogeneous of the same degrees (by component)'
                    raise TypeError(msg.format(polys))
            if is_FiniteField(R):
                from sage.dynamics.arithmetic_dynamics.product_projective_ds import DynamicalSystem_product_projective_finite_field
                return DynamicalSystem_product_projective_finite_field(polys, domain)
            return DynamicalSystem_product_projective(polys, domain)

        # Now polys define an endomorphism of a scheme in P^n
        if not all(poly.is_homogeneous() for poly in polys):
            msg = 'polys (={}) must be homogeneous'
            raise ValueError(msg.format(polys))
        d = polys[0].degree()
        if not all(poly.degree() == d for poly in polys):
            msg = 'polys (={}) must be of the same degree'
            raise ValueError(msg.format(polys))

        if not is_ProjectiveSpace(domain) and not isinstance(domain, AlgebraicScheme_subscheme_projective):
            raise ValueError('"domain" must be a projective scheme')
        if R not in Fields():
            return typecall(cls, polys, domain)
        if is_FiniteField(R):
                return DynamicalSystem_projective_finite_field(polys, domain)
        return DynamicalSystem_projective_field(polys, domain)

    def __init__(self, polys, domain):
        r"""
        The Python constructor.

        See :class:`DynamicalSystem` for details.

        EXAMPLES::

            sage: P.<x,y> = ProjectiveSpace(QQ, 1)
            sage: DynamicalSystem_projective([3/5*x^2, y^2], domain=P)
            Dynamical System of Projective Space of dimension 1 over Rational Field
              Defn: Defined on coordinates by sending (x : y) to
                    (3/5*x^2 : y^2)
        """
        # Next attribute needed for _fast_eval and _fastpolys
        self._is_prime_finite_field = is_PrimeFiniteField(polys[0].base_ring())
        DynamicalSystem.__init__(self,polys,domain)

    def __copy__(self):
        r"""
        Return a copy of this dynamical system.

        OUTPUT: :class:`DynamicalSystem_projective`

        EXAMPLES::

            sage: P.<x,y> = ProjectiveSpace(QQ,1)
            sage: f = DynamicalSystem_projective([3/5*x^2,6*y^2])
            sage: g = copy(f)
            sage: f == g
            True
            sage: f is g
            False
        """
        return DynamicalSystem_projective(self._polys, self.domain())

    def _number_field_from_algebraics(self):
        r"""
        Return a dynamical system defined over the number field of its coefficients.

        OUTPUT: dynamical system.

        EXAMPLES::

            sage: P.<x,y> = ProjectiveSpace(QQbar,1)
            sage: f = DynamicalSystem_projective([x^2 + QQbar(sqrt(2)) * y^2, y^2])
            sage: f._number_field_from_algebraics()
            Dynamical System of Projective Space of dimension 1 over Number Field in a with defining polynomial y^2 - 2 with a = 1.414213562373095?
              Defn: Defined on coordinates by sending (x : y) to
                    (x^2 + a*y^2 : y^2)
        """
        return self.as_scheme_morphism()._number_field_from_algebraics().as_dynamical_system()

    def dehomogenize(self, n):
        r"""
        Return the standard dehomogenization at the ``n[0]`` coordinate
        for the domain and the ``n[1]`` coordinate for the codomain.

        Note that the new function is defined over the fraction field
        of the base ring of this map.

        INPUT:

        - ``n`` -- a tuple of nonnegative integers; if ``n`` is an integer,
          then the two values of the tuple are assumed to be the same

        OUTPUT:

        If the dehomogenizing indices are the same for the domain and
        codomain, then a :class:`DynamicalSystem_affine` given by
        dehomogenizing the source and target of `self` with respect to
        the given indices is returned. If the dehomogenizing indices
        for the domain and codomain are different then the resulting
        affine patches are different and a scheme morphism is returned.

        EXAMPLES::

            sage: P.<x,y> = ProjectiveSpace(ZZ,1)
            sage: f = DynamicalSystem_projective([x^2+y^2, y^2])
            sage: f.dehomogenize(0)
            Dynamical System of Affine Space of dimension 1 over Integer Ring
              Defn: Defined on coordinates by sending (y) to
                    (y^2/(y^2 + 1))
            sage: f.dehomogenize((0, 1))
            Scheme morphism:
              From: Affine Space of dimension 1 over Integer Ring
              To:   Affine Space of dimension 1 over Integer Ring
              Defn: Defined on coordinates by sending (y) to
                    ((y^2 + 1)/y^2)
        """
        F = self.as_scheme_morphism().dehomogenize(n)
        if F.domain() == F.codomain():
            return F.as_dynamical_system()
        else:
            return F

    def dynatomic_polynomial(self, period):
        r"""
        For a dynamical system of `\mathbb{P}^1` compute the dynatomic
        polynomial.

        The dynatomic polynomial is the analog of the cyclotomic
        polynomial and its roots are the points of formal period `period`.
        If possible the division is done in the coordinate ring of this
        map and a polynomial is returned. In rings where that is not
        possible, a :class:`FractionField` element will be returned.
        In certain cases, when the conversion back to a polynomial fails,
        a :class:`SymbolRing` element will be returned.

        ALGORITHM:

        For a positive integer `n`, let `[F_n,G_n]` be the coordinates of the `nth`
        iterate of `f`. Then construct

        .. MATH::

            \Phi^{\ast}_n(f)(x,y) = \sum_{d \mid n}
                (yF_d(x,y) - xG_d(x,y))^{\mu(n/d)},

        where `\mu` is the Möbius function.

        For a pair `[m,n]`, let `f^m = [F_m,G_m]`. Compute

        .. MATH::

            \Phi^{\ast}_{m,n}(f)(x,y) = \Phi^{\ast}_n(f)(F_m,G_m) /
                \Phi^{\ast}_n(f)(F_{m-1},G_{m-1})

        REFERENCES:

        - [Hutz2015]_
        - [MoPa1994]_

        INPUT:

        - ``period`` -- a positive integer or a list/tuple `[m,n]` where
          `m` is the preperiod and `n` is the period

        OUTPUT:

        If possible, a two variable polynomial in the coordinate ring
        of this map. Otherwise a fraction field element of the coordinate
        ring of this map. Or, a :class:`SymbolicRing` element.

        .. TODO::

            - Do the division when the base ring is `p`-adic so that
              the output is a polynomial.

            - Convert back to a polynomial when the base ring is a
              function field (not over `\QQ` or `F_p`).

        EXAMPLES::

            sage: P.<x,y> = ProjectiveSpace(QQ,1)
            sage: f = DynamicalSystem_projective([x^2 + y^2, y^2])
            sage: f.dynatomic_polynomial(2)
            x^2 + x*y + 2*y^2

        ::

            sage: P.<x,y> = ProjectiveSpace(ZZ,1)
            sage: f = DynamicalSystem_projective([x^2 + y^2, x*y])
            sage: f.dynatomic_polynomial(4)
            2*x^12 + 18*x^10*y^2 + 57*x^8*y^4 + 79*x^6*y^6 + 48*x^4*y^8 + 12*x^2*y^10 + y^12

        ::

            sage: P.<x,y> = ProjectiveSpace(CC,1)
            sage: f = DynamicalSystem_projective([x^2 + y^2, 3*x*y])
            sage: f.dynatomic_polynomial(3)
            13.0000000000000*x^6 + 117.000000000000*x^4*y^2 +
            78.0000000000000*x^2*y^4 + y^6

        ::

            sage: P.<x,y> = ProjectiveSpace(QQ,1)
            sage: f = DynamicalSystem_projective([x^2 - 10/9*y^2, y^2])
            sage: f.dynatomic_polynomial([2,1])
            x^4*y^2 - 11/9*x^2*y^4 - 80/81*y^6

        ::

            sage: P.<x,y> = ProjectiveSpace(QQ,1)
            sage: f = DynamicalSystem_projective([x^2 - 29/16*y^2, y^2])
            sage: f.dynatomic_polynomial([2,3])
            x^12 - 95/8*x^10*y^2 + 13799/256*x^8*y^4 - 119953/1024*x^6*y^6 +
            8198847/65536*x^4*y^8 - 31492431/524288*x^2*y^10 +
            172692729/16777216*y^12

        ::

            sage: P.<x,y> = ProjectiveSpace(ZZ,1)
            sage: f = DynamicalSystem_projective([x^2 - y^2, y^2])
            sage: f.dynatomic_polynomial([1,2])
            x^2 - x*y

        ::

            sage: P.<x,y> = ProjectiveSpace(QQ,1)
            sage: f = DynamicalSystem_projective([x^3 - y^3, 3*x*y^2])
            sage: f.dynatomic_polynomial([0,4])==f.dynatomic_polynomial(4)
            True

        ::

            sage: P.<x,y,z> = ProjectiveSpace(QQ,2)
            sage: f = DynamicalSystem_projective([x^2 + y^2, x*y, z^2])
            sage: f.dynatomic_polynomial(2)
            Traceback (most recent call last):
            ...
            TypeError: does not make sense in dimension >1

        ::

            sage: P.<x,y> = ProjectiveSpace(Qp(5),1)
            sage: f = DynamicalSystem_projective([x^2 + y^2, y^2])
            sage: f.dynatomic_polynomial(2)
            (x^4*y + (2 + O(5^20))*x^2*y^3 - x*y^4 + (2 + O(5^20))*y^5)/(x^2*y -
            x*y^2 + y^3)

        ::

            sage: L.<t> = PolynomialRing(QQ)
            sage: P.<x,y> = ProjectiveSpace(L,1)
            sage: f = DynamicalSystem_projective([x^2 + t*y^2, y^2])
            sage: f.dynatomic_polynomial(2)
            x^2 + x*y + (t + 1)*y^2

        ::

            sage: K.<c> = PolynomialRing(ZZ)
            sage: P.<x,y> = ProjectiveSpace(K,1)
            sage: f = DynamicalSystem_projective([x^2 + c*y^2, y^2])
            sage: f.dynatomic_polynomial([1, 2])
            x^2 - x*y + (c + 1)*y^2

        ::

            sage: P.<x,y> = ProjectiveSpace(QQ,1)
            sage: f = DynamicalSystem_projective([x^2 + y^2, y^2])
            sage: f.dynatomic_polynomial(2)
            x^2 + x*y + 2*y^2
            sage: R.<X> = PolynomialRing(QQ)
            sage: K.<c> = NumberField(X^2 + X + 2)
            sage: PP = P.change_ring(K)
            sage: ff = f.change_ring(K)
            sage: p = PP((c, 1))
            sage: ff(ff(p)) == p
            True

        ::

            sage: P.<x,y> = ProjectiveSpace(QQ,1)
            sage: f = DynamicalSystem_projective([x^2 + y^2, x*y])
            sage: f.dynatomic_polynomial([2, 2])
            x^4 + 4*x^2*y^2 + y^4
            sage: R.<X> = PolynomialRing(QQ)
            sage: K.<c> = NumberField(X^4 + 4*X^2 + 1)
            sage: PP = P.change_ring(K)
            sage: ff = f.change_ring(K)
            sage: p = PP((c, 1))
            sage: ff.nth_iterate(p, 4) == ff.nth_iterate(p, 2)
            True

        ::

            sage: P.<x,y> = ProjectiveSpace(CC, 1)
            sage: f = DynamicalSystem_projective([x^2 - CC.0/3*y^2, y^2])
            sage: f.dynatomic_polynomial(2)
            (x^4*y + (-0.666666666666667*I)*x^2*y^3 - x*y^4 + (-0.111111111111111 - 0.333333333333333*I)*y^5)/(x^2*y - x*y^2 + (-0.333333333333333*I)*y^3)

        ::

            sage: P.<x,y> = ProjectiveSpace(CC, 1)
            sage: f = DynamicalSystem_projective([x^2-CC.0/5*y^2, y^2])
            sage: f.dynatomic_polynomial(2)
            x^2 + x*y + (1.00000000000000 - 0.200000000000000*I)*y^2

        ::

            sage: L.<t> = PolynomialRing(QuadraticField(2).maximal_order())
            sage: P.<x, y> = ProjectiveSpace(L.fraction_field() , 1)
            sage: f = DynamicalSystem_projective([x^2 + (t^2 + 1)*y^2 , y^2])
            sage: f.dynatomic_polynomial(2)
            x^2 + x*y + (t^2 + 2)*y^2

        ::

            sage: P.<x,y> = ProjectiveSpace(ZZ, 1)
            sage: f = DynamicalSystem_projective([x^2 - 5*y^2, y^2])
            sage: f.dynatomic_polynomial([3,0 ])
            0

        TESTS:

        We check that the dynatomic polynomial has the right
        parent (see :trac:`18409`)::

            sage: P.<x,y> = ProjectiveSpace(QQbar,1)
            sage: f = DynamicalSystem_projective([x^2 - 1/3*y^2, y^2])
            sage: f.dynatomic_polynomial(2).parent()
            Multivariate Polynomial Ring in x, y over Algebraic Field

        ::

            sage: T.<v> = QuadraticField(33)
            sage: S.<t> = PolynomialRing(T)
            sage: P.<x,y> = ProjectiveSpace(FractionField(S),1)
            sage: f = DynamicalSystem_projective([t*x^2 - 1/t*y^2, y^2])
            sage: f.dynatomic_polynomial([1, 2]).parent()
            Multivariate Polynomial Ring in x, y over Fraction Field of Univariate Polynomial
            Ring in t over Number Field in v with defining polynomial x^2 - 33 with v = 5.744562646538029?

        ::

            sage: P.<x, y> = ProjectiveSpace(QQ, 1)
            sage: f = DynamicalSystem_projective([x^3 - y^3*2, y^3])
            sage: f.dynatomic_polynomial(1).parent()
            Multivariate Polynomial Ring in x, y over Rational Field

        ::

            sage: R.<c> = QQ[]
            sage: P.<x,y> = ProjectiveSpace(R,1)
            sage: f = DynamicalSystem_projective([x^2 + c*y^2, y^2])
            sage: f.dynatomic_polynomial([1,2]).parent()
            Multivariate Polynomial Ring in x, y over Univariate
            Polynomial Ring in c over Rational Field

        ::

            sage: R.<c> = QQ[]
            sage: P.<x,y> = ProjectiveSpace(ZZ,1)
            sage: f = DynamicalSystem_projective([x^2 + y^2, (1)*y^2 + (1)*x*y])
            sage: f.dynatomic_polynomial([1,2]).parent()
            Multivariate Polynomial Ring in x, y over Integer Ring

        ::

            sage: P.<x, y> = ProjectiveSpace(QQ, 1)
            sage: f = DynamicalSystem_projective([x^2 + y^2, y^2])
            sage: f.dynatomic_polynomial(0)
            0
            sage: f.dynatomic_polynomial([0,0])
            0
            sage: f.dynatomic_polynomial(-1)
            Traceback (most recent call last):
            ...
            TypeError: period must be a positive integer

        ::

            sage: R.<c> = QQ[]
            sage: P.<x,y> = ProjectiveSpace(R,1)
            sage: f = DynamicalSystem_projective([x^2 + c*y^2,y^2])
            sage: f.dynatomic_polynomial([1,2]).parent()
            Multivariate Polynomial Ring in x, y over Univariate Polynomial Ring in
            c over Rational Field

        Some rings still return :class:`SymoblicRing` elements::

            sage: S.<t> = FunctionField(CC)
            sage: P.<x,y> = ProjectiveSpace(S,1)
            sage: f = DynamicalSystem_projective([t*x^2-1*y^2, t*y^2])
            sage: f.dynatomic_polynomial([1, 2]).parent()
            Symbolic Ring

        ::

            sage: R.<x,y> = PolynomialRing(QQ)
            sage: S = R.quo(R.ideal(y^2-x+1))
            sage: P.<u,v> = ProjectiveSpace(FractionField(S),1)
            sage: f = DynamicalSystem_projective([u^2 + S(x^2)*v^2, v^2])
            sage: dyn = f.dynatomic_polynomial([1,1]); dyn
            v^3*xbar^2 + u^2*v + u*v^2
            sage: dyn.parent()
            Symbolic Ring
        """
        if self.domain().ngens() > 2:
            raise TypeError("does not make sense in dimension >1")
        if not isinstance(period, (list, tuple)):
            period = [0, period]
        x = self.domain().gen(0)
        y = self.domain().gen(1)
        f0, f1 = F0, F1 = self._polys
        PHI = self.base_ring().one()
        m = period[0]
        n = int(period[1])
        if n < 0:
            raise TypeError("period must be a positive integer")
        if n == 0:
            return self[0].parent().zero()
        if m == 0 and n == 1:
            return y*F0 - x*F1
        for d in range(1, n):
            if n % d == 0:
                PHI = PHI * ((y*F0 - x*F1)**moebius(n//d))
            F0, F1 = f0(F0, F1), f1(F0, F1)
        PHI = PHI * (y*F0 - x*F1)
        if m != 0:
            fm = self.nth_iterate_map(m)
            fm1 = self.nth_iterate_map(m - 1)
        try:
            QR = PHI.numerator().quo_rem(PHI.denominator())
            if not QR[1]:
                PHI = QR[0]
            if m != 0:
                PHI = PHI(fm._polys)/(PHI(fm1._polys))
                QR = PHI.numerator().quo_rem(PHI.denominator())
                if QR[1] == 0:
                    PHI = QR[0]
            return PHI
        except (TypeError, NotImplementedError): # something Singular can't handle
            if m != 0:
                PHI = PHI(fm._polys) / PHI(fm1._polys)
        #even when the ring can be passed to singular in quo_rem,
        #it can't always do the division, so we call Maxima
        if period != [0,1]: #period==[0,1] we don't need to do any division
            BR = self.domain().base_ring().base_ring()
            if not isinstance(BR, (sage.rings.abc.pAdicRing, sage.rings.abc.pAdicField)):
                try:
                    QR2 = PHI.numerator()._maxima_().divide(PHI.denominator())
                    if not QR2[1].sage():
                        # do it again to divide out by denominators of coefficients
                        PHI = QR2[0].sage()
                        PHI = PHI.numerator()._maxima_().divide(PHI.denominator())[0].sage()
                    if not is_FractionFieldElement(PHI):
                        from sage.symbolic.expression_conversions import polynomial
                        PHI = polynomial(PHI, ring=self.coordinate_ring())
                except (TypeError, NotImplementedError): #something Maxima, or the conversion, can't handle
                    pass
        return PHI

    def nth_iterate_map(self, n, normalize=False):
        r"""
        Return the ``n``-th iterate of this dynamical system.

        ALGORITHM:

        Uses a form of successive squaring to reducing computations.

        .. TODO:: This could be improved.

        INPUT:

        - ``n`` -- positive integer

        - ``normalize`` -- boolean; remove gcd's during iteration

        OUTPUT: a projective dynamical system

        EXAMPLES::

            sage: P.<x,y> = ProjectiveSpace(QQ,1)
            sage: f = DynamicalSystem_projective([x^2+y^2, y^2])
            sage: f.nth_iterate_map(2)
            Dynamical System of Projective Space of dimension 1 over Rational
            Field
              Defn: Defined on coordinates by sending (x : y) to
                    (x^4 + 2*x^2*y^2 + 2*y^4 : y^4)

        ::

            sage: P.<x,y> = ProjectiveSpace(CC,1)
            sage: f = DynamicalSystem_projective([x^2-y^2, x*y])
            sage: f.nth_iterate_map(3)
            Dynamical System of Projective Space of dimension 1 over Complex
            Field with 53 bits of precision
              Defn: Defined on coordinates by sending (x : y) to
                    (x^8 + (-7.00000000000000)*x^6*y^2 + 13.0000000000000*x^4*y^4 +
            (-7.00000000000000)*x^2*y^6 + y^8 : x^7*y + (-4.00000000000000)*x^5*y^3
            + 4.00000000000000*x^3*y^5 - x*y^7)

        ::

            sage: P.<x,y,z> = ProjectiveSpace(ZZ,2)
            sage: f = DynamicalSystem_projective([x^2-y^2, x*y, z^2+x^2])
            sage: f.nth_iterate_map(2)
            Dynamical System of Projective Space of dimension 2 over Integer Ring
              Defn: Defined on coordinates by sending (x : y : z) to
                    (x^4 - 3*x^2*y^2 + y^4 : x^3*y - x*y^3 : 2*x^4 - 2*x^2*y^2 + y^4
            + 2*x^2*z^2 + z^4)

        ::

            sage: P.<x,y,z> = ProjectiveSpace(QQ,2)
            sage: X = P.subscheme(x*z-y^2)
            sage: f = DynamicalSystem_projective([x^2, x*z, z^2], domain=X)
            sage: f.nth_iterate_map(2)
            Dynamical System of Closed subscheme of Projective Space of dimension
            2 over Rational Field defined by:
              -y^2 + x*z
              Defn: Defined on coordinates by sending (x : y : z) to
                    (x^4 : x^2*z^2 : z^4)

        ::

            sage: P.<x,y,z> = ProjectiveSpace(QQ, 2)
            sage: f = DynamicalSystem_projective([y^2 * z^3, y^3 * z^2, x^5])
            sage: f.nth_iterate_map( 5, normalize=True)
            Dynamical System of Projective Space of dimension 2 over Rational
            Field
            Defn: Defined on coordinates by sending (x : y : z) to
            (y^202*z^443 : x^140*y^163*z^342 : x^645)
        """
        D = int(n)
        if D < 0:
            raise TypeError("iterate number must be a positive integer")
        if D == 1:
            return self
        H = End(self.domain())
        N = self.codomain().ambient_space().dimension_relative() + 1
        F = copy(self)
        Coord_ring = self.codomain().coordinate_ring()
        if isinstance(Coord_ring, QuotientRing_generic):
            PHI = H([Coord_ring.gen(i).lift() for i in range(N)])#makes a mapping
        else:
            PHI = H([Coord_ring.gen(i) for i in range(N)])
        while D:
            if D & 1:
                PHI = PHI*F
                if normalize:
                    PHI.normalize_coordinates()
            if D > 1: #avoid extra iterate
                F = F*F
            if normalize:
                F.normalize_coordinates()
            D >>= 1
        return PHI.as_dynamical_system()

    def nth_iterate(self, P, n, **kwds):
        r"""
        Return the ``n``-th iterate of the point ``P`` by this
        dynamical system.

        If ``normalize`` is ``True``, then the coordinates are
        automatically normalized.

        .. TODO:: Is there a more efficient way to do this?

        INPUT:

        - ``P`` -- a point in this map's domain

        - ``n`` -- a positive integer

        kwds:

        - ``normalize`` -- (default: ``False``) boolean

        OUTPUT: a point in this map's codomain

        EXAMPLES::

            sage: P.<x,y> = ProjectiveSpace(ZZ,1)
            sage: f = DynamicalSystem_projective([x^2+y^2, 2*y^2])
            sage: Q = P(1,1)
            sage: f.nth_iterate(Q,4)
            (32768 : 32768)

        ::

            sage: P.<x,y> = ProjectiveSpace(ZZ,1)
            sage: f = DynamicalSystem_projective([x^2+y^2, 2*y^2])
            sage: Q = P(1,1)
            sage: f.nth_iterate(Q, 4, normalize=True)
            (1 : 1)

        ::

            sage: P.<x,y,z> = ProjectiveSpace(QQ,2)
            sage: f = DynamicalSystem_projective([x^2, 2*y^2, z^2-x^2])
            sage: Q = P(2,7,1)
            sage: f.nth_iterate(Q,2)
            (-16/7 : -2744 : 1)

        ::

            sage: R.<t> = PolynomialRing(QQ)
            sage: P.<x,y,z> = ProjectiveSpace(R,2)
            sage: f = DynamicalSystem_projective([x^2+t*y^2, (2-t)*y^2, z^2])
            sage: Q = P(2+t,7,t)
            sage: f.nth_iterate(Q,2)
            (t^4 + 2507*t^3 - 6787*t^2 + 10028*t + 16 : -2401*t^3 + 14406*t^2 -
            28812*t + 19208 : t^4)

        ::

            sage: P.<x,y,z> = ProjectiveSpace(ZZ,2)
            sage: X = P.subscheme(x^2-y^2)
            sage: f = DynamicalSystem_projective([x^2, y^2, z^2], domain=X)
            sage: f.nth_iterate(X(2,2,3), 3)
            (256 : 256 : 6561)

        ::

            sage: K.<c> = FunctionField(QQ)
            sage: P.<x,y> = ProjectiveSpace(K,1)
            sage: f = DynamicalSystem_projective([x^3 - 2*x*y^2 - c*y^3, x*y^2])
            sage: f.nth_iterate(P(c,1), 2)
            ((c^6 - 9*c^4 + 25*c^2 - c - 21)/(c^2 - 3) : 1)

            sage: P.<x,y,z> = ProjectiveSpace(QQ,2)
            sage: f = DynamicalSystem_projective([x^2+3*y^2, 2*y^2,z^2])
            sage: f.nth_iterate(P(2, 7, 1), -2)
            Traceback (most recent call last):
            ...
            TypeError: must be a forward orbit

        ::

            sage: P.<x,y> = ProjectiveSpace(QQ, 1)
            sage: f = DynamicalSystem_projective([x^3, x*y^2], domain=P)
            sage: f.nth_iterate(P(0, 1), 3, check=False)
            (0 : 0)
            sage: f.nth_iterate(P(0, 1), 3)
            Traceback (most recent call last):
            ...
            ValueError: [0, 0] does not define a point in Projective Space of dimension 1 over Rational Field since all entries are zero

        ::

            sage: P.<x,y> = ProjectiveSpace(ZZ, 1)
            sage: f = DynamicalSystem_projective([x^3, x*y^2], domain=P)
            sage: f.nth_iterate(P(2,1), 3, normalize=False)
            (134217728 : 524288)
            sage: f.nth_iterate(P(2,1), 3, normalize=True)
            (256 : 1)

        ::

            sage: P.<x,y> = ProjectiveSpace(QQ,1)
            sage: f = DynamicalSystem([x+y,y])
            sage: Q = (3,1)
            sage: f.nth_iterate(Q,0)
            (3 : 1)

        TESTS::

            sage: P.<x,y> = ProjectiveSpace(QQ,1)
            sage: f = DynamicalSystem([x^2+y^2,y^2])
            sage: f.nth_iterate(0,0)
            (0 : 1)
        """
        n = Integer(n)
        if n < 0:
            raise TypeError("must be a forward orbit")
        return self.orbit(P, [n,n+1], **kwds)[0]

    def degree_sequence(self, iterates=2):
        r"""
        Return sequence of degrees of normalized iterates starting with
        the degree of this dynamical system.

        INPUT: ``iterates`` -- (default: 2) positive integer

        OUTPUT: list of integers

        EXAMPLES::

            sage: P2.<X,Y,Z> = ProjectiveSpace(QQ, 2)
            sage: f = DynamicalSystem_projective([Z^2, X*Y, Y^2])
            sage: f.degree_sequence(15)
            [2, 3, 5, 8, 11, 17, 24, 31, 45, 56, 68, 91, 93, 184, 275]

        ::

            sage: F.<t> = PolynomialRing(QQ)
            sage: P2.<X,Y,Z> = ProjectiveSpace(F, 2)
            sage: f = DynamicalSystem_projective([Y*Z, X*Y, Y^2 + t*X*Z])
            sage: f.degree_sequence(5)
            [2, 3, 5, 8, 13]

        ::

            sage: P2.<X,Y,Z> = ProjectiveSpace(QQ, 2)
            sage: f = DynamicalSystem_projective([X^2, Y^2, Z^2])
            sage: f.degree_sequence(10)
            [2, 4, 8, 16, 32, 64, 128, 256, 512, 1024]

        ::

            sage: P2.<X,Y,Z> = ProjectiveSpace(ZZ, 2)
            sage: f = DynamicalSystem_projective([X*Y, Y*Z+Z^2, Z^2])
            sage: f.degree_sequence(10)
            [2, 3, 4, 5, 6, 7, 8, 9, 10, 11]
        """
        if int(iterates) < 1:
            raise TypeError("number of iterates must be a positive integer")

        if self.is_morphism():
            d = self.degree()
            D = [d**t for t in range(1, iterates+1)]
        else:
            F = self
            F.normalize_coordinates()
            D = [F.degree()]
            for n in range(2, iterates+1):
                F = F*self
                F.normalize_coordinates()
                D.append(F.degree())
        return D

    def dynamical_degree(self, N=3, prec=53):
        r"""
        Return an approximation to the dynamical degree of this dynamical
        system. The dynamical degree is defined as
        `\lim_{n \to \infty} \sqrt[n]{\deg(f^n)}`.

        INPUT:

        - ``N`` -- (default: 3) positive integer, iterate to use
          for approximation

        - ``prec`` -- (default: 53) positive integer, real precision
          to use when computing root

        OUTPUT: real number

        EXAMPLES::

            sage: P.<x,y> = ProjectiveSpace(QQ, 1)
            sage: f = DynamicalSystem_projective([x^2 + (x*y), y^2])
            sage: f.dynamical_degree()
            2.00000000000000

        ::

            sage: P2.<X,Y,Z> = ProjectiveSpace(ZZ, 2)
            sage: f = DynamicalSystem_projective([X*Y, Y*Z+Z^2, Z^2])
            sage: f.dynamical_degree(N=5, prec=100)
            1.4309690811052555010452244131
        """
        if int(N) < 1:
            raise TypeError("number of iterates must be a positive integer")

        R = RealField(prec=prec)
        if self.is_morphism():
            return R(self.degree())
        else:
            D = self.nth_iterate_map(N, normalize=True).degree()
            return R(D).nth_root(N)

    def orbit(self, P, N, **kwds):
        r"""
        Return the orbit of the point ``P`` by this dynamical system.

        Let `F` be this dynamical system. If ``N`` is an integer return
        `[P,F(P),\ldots,F^N(P)]`. If ``N`` is a list or tuple `N=[m,k]`
        return `[F^m(P),\ldots,F^k(P)]`.
        Automatically normalize the points if ``normalize=True``. Perform
        the checks on point initialization if ``check=True``.

        INPUT:

        - ``P`` -- a point in this dynamical system's domain

        - ``n`` -- a non-negative integer or list or tuple of two
          non-negative integers

        kwds:

        - ``check`` --  (default: ``True``) boolean

        - ``normalize`` -- (default: ``False``) boolean

        OUTPUT: a list of points in this dynamical system's codomain

        EXAMPLES::

            sage: P.<x,y,z> = ProjectiveSpace(ZZ,2)
            sage: f = DynamicalSystem_projective([x^2+y^2, y^2-z^2, 2*z^2])
            sage: f.orbit(P(1,2,1), 3)
            [(1 : 2 : 1), (5 : 3 : 2), (34 : 5 : 8), (1181 : -39 : 128)]

        ::

            sage: P.<x,y,z> = ProjectiveSpace(ZZ,2)
            sage: f = DynamicalSystem_projective([x^2+y^2, y^2-z^2, 2*z^2])
            sage: f.orbit(P(1,2,1), [2,4])
            [(34 : 5 : 8), (1181 : -39 : 128), (1396282 : -14863 : 32768)]

        ::

            sage: P.<x,y,z> = ProjectiveSpace(ZZ,2)
            sage: X = P.subscheme(x^2-y^2)
            sage: f = DynamicalSystem_projective([x^2, y^2, x*z], domain=X)
            sage: f.orbit(X(2,2,3), 3, normalize=True)
            [(2 : 2 : 3), (2 : 2 : 3), (2 : 2 : 3), (2 : 2 : 3)]

        ::

            sage: P.<x,y> = ProjectiveSpace(QQ,1)
            sage: f = DynamicalSystem_projective([x^2+y^2, y^2])
            sage: f.orbit(P.point([1,2],False), 4, check=False)
            [(1 : 2), (5 : 4), (41 : 16), (1937 : 256), (3817505 : 65536)]

        ::

            sage: K.<c> = FunctionField(QQ)
            sage: P.<x,y> = ProjectiveSpace(K,1)
            sage: f = DynamicalSystem_projective([x^2+c*y^2, y^2])
            sage: f.orbit(P(0,1), 3)
            [(0 : 1), (c : 1), (c^2 + c : 1), (c^4 + 2*c^3 + c^2 + c : 1)]

        ::

            sage: P.<x,y> = ProjectiveSpace(QQ,1)
            sage: f = DynamicalSystem_projective([x^2+y^2,y^2], domain=P)
            sage: f.orbit(P.point([1, 2], False), 4, check=False)
            [(1 : 2), (5 : 4), (41 : 16), (1937 : 256), (3817505 : 65536)]

        ::

            sage: P.<x,y> = ProjectiveSpace(QQ,1)
            sage: f = DynamicalSystem_projective([x^2, 2*y^2], domain=P)
            sage: f.orbit(P(2, 1),[-1, 4])
            Traceback (most recent call last):
            ...
            TypeError: orbit bounds must be non-negative
            sage: f.orbit(P(2, 1), 0.1)
            Traceback (most recent call last):
            ...
            TypeError: Attempt to coerce non-integral RealNumber to Integer

        ::

            sage: P.<x,y> = ProjectiveSpace(QQ,1)
            sage: f = DynamicalSystem_projective([x^3, x*y^2], domain=P)
            sage: f.orbit(P(0, 1), 3)
            Traceback (most recent call last):
            ...
            ValueError: [0, 0] does not define a point in Projective Space of dimension 1 over Rational Field since all entries are zero
            sage: f.orbit(P(0, 1), 3, check=False)
            [(0 : 1), (0 : 0), (0 : 0), (0 : 0)]

        ::

            sage: P.<x,y> = ProjectiveSpace(ZZ, 1)
            sage: f = DynamicalSystem_projective([x^3, x*y^2], domain=P)
            sage: f.orbit(P(2,1), 3, normalize=False)
            [(2 : 1), (8 : 2), (512 : 32), (134217728 : 524288)]
            sage: f.orbit(P(2, 1), 3, normalize=True)
            [(2 : 1), (4 : 1), (16 : 1), (256 : 1)]

        ::

            sage: P.<x,y,z> = ProjectiveSpace(QQ,2)
            sage: f = DynamicalSystem_projective([x^2, y^2, x*z])
            sage: f.orbit((2/3,1/3), 3)
            [(2/3 : 1/3 : 1), (2/3 : 1/6 : 1), (2/3 : 1/24 : 1), (2/3 : 1/384 : 1)]

        TESTS::

            sage: P.<x,y> = ProjectiveSpace(QQ,1)
            sage: f = DynamicalSystem([x^2+y^2,y^2])
            sage: f.orbit(0, 0)
            [(0 : 1)]

        ::

            sage: P.<x,y> = ProjectiveSpace(QQ,1)
            sage: f = DynamicalSystem([x^2-y^2,y^2])
            sage: f.orbit(0,2)
            [(0 : 1), (-1 : 1), (0 : 1)]
        """
        if not isinstance(N,(list,tuple)):
            N = [0,N]
        N[0] = Integer(N[0])
        N[1] = Integer(N[1])
        if N[0] < 0 or N[1] < 0:
            raise TypeError("orbit bounds must be non-negative")
        if N[0] > N[1]:
            return []

        R = self.domain()(P)
        if R in self.domain():  # Check whether R is a zero-dimensional point
            Q = R
        else:
            Q = P
        check = kwds.pop("check",True)
        normalize = kwds.pop("normalize",False)
        if normalize:
            Q.normalize_coordinates()
        for i in range(1, N[0]+1):
            Q = self(Q, check)
            if normalize:
                Q.normalize_coordinates()
        orb = [Q]
        for i in range(N[0]+1, N[1]+1):
            Q = self(Q, check)
            if normalize:
                Q.normalize_coordinates()
            orb.append(Q)
        return orb

    def resultant(self, normalize=False):
        r"""
        Computes the resultant of the defining polynomials of
        this dynamical system.

        If ``normalize`` is ``True``, then first normalize the coordinate
        functions with :meth:`normalize_coordinates`.

        INPUT:

        - ``normalize`` -- (default: ``False``) boolean

        OUTPUT: an element of the base ring of this map

        EXAMPLES::

            sage: P.<x,y> = ProjectiveSpace(QQ,1)
            sage: f = DynamicalSystem_projective([x^2+y^2, 6*y^2])
            sage: f.resultant()
            36

        ::

            sage: R.<t> = PolynomialRing(GF(17))
            sage: P.<x,y> = ProjectiveSpace(R,1)
            sage: f = DynamicalSystem_projective([t*x^2+t*y^2, 6*y^2])
            sage: f.resultant()
            2*t^2

        ::

            sage: R.<t> = PolynomialRing(GF(17))
            sage: P.<x,y,z> = ProjectiveSpace(R,2)
            sage: f = DynamicalSystem_projective([t*x^2+t*y^2, 6*y^2, 2*t*z^2])
            sage: f.resultant()
            13*t^8

        ::

            sage: P.<x,y,z> = ProjectiveSpace(QQ,2)
            sage: F = DynamicalSystem_projective([x^2+y^2,6*y^2,10*x*z+z^2+y^2])
            sage: F.resultant()
            1296

        ::

            sage: R.<t>=PolynomialRing(QQ)
            sage: s = (t^3+t+1).roots(QQbar)[0][0]
            sage: P.<x,y>=ProjectiveSpace(QQbar,1)
            sage: f = DynamicalSystem_projective([s*x^3-13*y^3, y^3-15*y^3])
            sage: f.resultant()
            871.6925062959149?
            """
        if normalize:
            F = copy(self)
            F.normalize_coordinates()
        else:
            F = self

        if self.domain().dimension_relative() == 1:
            x = self.domain().gen(0)
            y = self.domain().gen(1)
            d = self.degree()
            f = F[0].substitute({y:1})
            g = F[1].substitute({y:1})
            #Try to use pari first, as it is faster for one dimensional case
            #however the coercion from a Pari object to a sage object breaks
            #in the case of QQbar, so we just pass it into the macaulay resultant
            try:
                res = (f.lc() ** (d - g.degree()) * g.lc() ** (d - f.degree())
                       * f.__pari__().polresultant(g, x))
                return self.domain().base_ring()(res)
            except (TypeError, PariError):
                pass
        #Otherwise, use Macaulay
        R = F[0].parent()
        res = R.macaulay_resultant(list(F._polys))
        return res #Coercion here is not necessary as it is already done in Macaulay Resultant

    @cached_method
    def primes_of_bad_reduction(self, check=True):
        r"""
        Determine the primes of bad reduction for this dynamical system.

        Must be defined over a number field.

        If ``check`` is ``True``, each prime is verified to be of
        bad reduction.

        ALGORITHM:

        `p` is a prime of bad reduction if and only if the defining
        polynomials of self have a common zero. Or stated another way,
        `p` is a prime of bad reduction if and only if the radical of
        the ideal defined by the defining polynomials of self is not
        `(x_0,x_1,\ldots,x_N)`.  This happens if and only if some
        power of each `x_i` is not in the ideal defined by the
        defining polynomials of self. This last condition is what is
        checked. The lcm of the coefficients of the monomials `x_i` in
        a Groebner basis is computed. This may return extra primes.

        INPUT:

        - ``check`` -- (default: ``True``) boolean

        OUTPUT: a list of primes

        EXAMPLES::

            sage: P.<x,y> = ProjectiveSpace(QQ,1)
            sage: f = DynamicalSystem_projective([1/3*x^2+1/2*y^2, y^2])
            sage: f.primes_of_bad_reduction()
            [2, 3]

        ::

            sage: P.<x,y,z,w> = ProjectiveSpace(QQ,3)
            sage: f = DynamicalSystem_projective([12*x*z-7*y^2, 31*x^2-y^2, 26*z^2, 3*w^2-z*w])
            sage: f.primes_of_bad_reduction()
            [2, 3, 7, 13, 31]

        A number field example::

            sage: R.<z> = QQ[]
            sage: K.<a> = NumberField(z^2 - 2)
            sage: P.<x,y> = ProjectiveSpace(K,1)
            sage: f = DynamicalSystem_projective([1/3*x^2+1/a*y^2, y^2])
            sage: f.primes_of_bad_reduction()
            [Fractional ideal (a), Fractional ideal (3)]

        This is an example where check = False returns extra primes::

            sage: P.<x,y,z> = ProjectiveSpace(ZZ,2)
            sage: f = DynamicalSystem_projective([3*x*y^2 + 7*y^3 - 4*y^2*z + 5*z^3,
            ....:                                 -5*x^3 + x^2*y + y^3 + 2*x^2*z,
            ....:                                 -2*x^2*y + x*y^2 + y^3 - 4*y^2*z + x*z^2])
            sage: f.primes_of_bad_reduction(False)
            [2, 5, 37, 2239, 304432717]
            sage: f.primes_of_bad_reduction()
            [5, 37, 2239, 304432717]
        """
        if (not is_ProjectiveSpace(self.domain())) or (not is_ProjectiveSpace(self.codomain())):
            raise NotImplementedError("not implemented for subschemes")
        K = FractionField(self.codomain().base_ring())
        #The primes of bad reduction are the support of the resultant for number fields

        if K in NumberFields():
            if K != QQ:
                F = copy(self)
                F.normalize_coordinates()
                return (K(F.resultant()).support())
            else:
                #For the rationals, we can use groebner basis, as it is quicker in practice
                R = self.coordinate_ring()
                F = self._polys

                if R.base_ring().is_field():
                    J = R.ideal(F)
                else:
                    S = PolynomialRing(R.base_ring().fraction_field(), R.gens(), R.ngens())
                    J = S.ideal([S.coerce(F[i]) for i in range(R.ngens())])
                if J.dimension() > 0:
                    raise TypeError("not a morphism")
                #normalize to coefficients in the ring not the fraction field.
                F = [F[i] * lcm([F[j].denominator() for j in range(len(F))]) for i in range(len(F))]

                #move the ideal to the ring of integers
                if R.base_ring().is_field():
                    S = PolynomialRing(R.base_ring().ring_of_integers(), R.gens(), R.ngens())
                    F = [F[i].change_ring(R.base_ring().ring_of_integers()) for i in range(len(F))]
                    J = S.ideal(F)
                else:
                    J = R.ideal(F)
                GB = J.groebner_basis()
                badprimes = []

                #get the primes dividing the coefficients of the monomials x_i^k_i
                for i in range(len(GB)):
                    LT = GB[i].lt().degrees()
                    power = 0
                    for j in range(R.ngens()):
                        if LT[j] != 0:
                            power += 1
                    if power == 1:
                        badprimes = badprimes + GB[i].lt().coefficients()[0].support()
                badprimes = sorted(set(badprimes))

                #check to return only the truly bad primes
                if check:
                    index = 0
                    while index < len(badprimes):  #figure out which primes are really bad primes...
                        S = PolynomialRing(GF(badprimes[index]), R.gens(), R.ngens())
                        J = S.ideal([S.coerce(F[j]) for j in range(R.ngens())])
                        if J.dimension() == 0:
                            badprimes.pop(index)
                        else:
                            index += 1
                return badprimes
        else:
            raise TypeError("base ring must be number field or number field ring")

    def conjugate(self, M, adjugate=False, normalize=False):
        r"""
        Conjugate this dynamical system by ``M``, i.e. `M^{-1} \circ f \circ M`.

        If possible the new map will be defined over the same space.
        Otherwise, will try to coerce to the base ring of ``M``.

        INPUT:

        - ``M`` -- a square invertible matrix

        - ``adjugate`` -- (default: ``False``) boolean, also classically called adjoint, takes a square matrix ``M`` and finds the transpose of its cofactor matrix. Used for conjugation in place of inverse when specified ``'True'``. Functionality is the same in projective space.

        - ``normalize`` -- (default: ``False``) boolean, if normalize is ``'True'``, then the function ``normalize_coordinates`` is called.

        OUTPUT: a dynamical system

        EXAMPLES::

            sage: P.<x,y> = ProjectiveSpace(ZZ,1)
            sage: f = DynamicalSystem_projective([x^2+y^2, y^2])
            sage: f.conjugate(matrix([[1,2], [0,1]]))
            Dynamical System of Projective Space of dimension 1 over Integer Ring
              Defn: Defined on coordinates by sending (x : y) to
                    (x^2 + 4*x*y + 3*y^2 : y^2)

        ::

            sage: R.<x> = PolynomialRing(QQ)
            sage: K.<i> = NumberField(x^2+1)
            sage: P.<x,y> = ProjectiveSpace(ZZ,1)
            sage: f = DynamicalSystem_projective([x^3+y^3, y^3])
            sage: f.conjugate(matrix([[i,0], [0,-i]]))
            Dynamical System of Projective Space of dimension 1 over Integer Ring
              Defn: Defined on coordinates by sending (x : y) to
                    (-x^3 + y^3 : -y^3)

        ::

            sage: P.<x,y,z> = ProjectiveSpace(ZZ,2)
            sage: f = DynamicalSystem_projective([x^2+y^2 ,y^2, y*z])
            sage: f.conjugate(matrix([[1,2,3], [0,1,2], [0,0,1]]))
            Dynamical System of Projective Space of dimension 2 over Integer Ring
              Defn: Defined on coordinates by sending (x : y : z) to
                    (x^2 + 4*x*y + 3*y^2 + 6*x*z + 9*y*z + 7*z^2 : y^2 + 2*y*z : y*z + 2*z^2)

        ::

            sage: P.<x,y> = ProjectiveSpace(ZZ,1)
            sage: f = DynamicalSystem_projective([x^2+y^2, y^2])
            sage: f.conjugate(matrix([[2,0], [0,1/2]]))
            Dynamical System of Projective Space of dimension 1 over Rational Field
              Defn: Defined on coordinates by sending (x : y) to
                    (2*x^2 + 1/8*y^2 : 1/2*y^2)

        ::

            sage: R.<x> = PolynomialRing(QQ)
            sage: K.<i> = NumberField(x^2+1)
            sage: P.<x,y> = ProjectiveSpace(QQ,1)
            sage: f = DynamicalSystem_projective([1/3*x^2+1/2*y^2, y^2])
            sage: f.conjugate(matrix([[i,0], [0,-i]]))
            Dynamical System of Projective Space of dimension 1 over Number Field in i with defining polynomial x^2 + 1
              Defn: Defined on coordinates by sending (x : y) to
                    ((1/3*i)*x^2 + (1/2*i)*y^2 : (-i)*y^2)

        TESTS::

            sage: R = ZZ
            sage: P.<x,y>=ProjectiveSpace(R,1)
            sage: f=DynamicalSystem_projective([x^2 + y^2,y^2])
            sage: m=matrix(R,2,[4, 3, 2, 1])
            sage: f.conjugate(m,normalize=False)
            Dynamical System of Projective Space of dimension 1 over Rational Field
              Defn: Defined on coordinates by sending (x : y) to
                    (-4*x^2 - 8*x*y - 7/2*y^2 : 12*x^2 + 20*x*y + 8*y^2)
            sage: f.conjugate(m,adjugate=True)
            Dynamical System of Projective Space of dimension 1 over Integer Ring
              Defn: Defined on coordinates by sending (x : y) to
                    (8*x^2 + 16*x*y + 7*y^2 : -24*x^2 - 40*x*y - 16*y^2)

        .. TODO::

            Use the left and right action functionality to replace the code below with
            #return DynamicalSystem_projective(M.inverse()*self*M, domain=self.codomain())
            once there is a function to pass to the smallest field of definition.
        """
        if not (M.is_square() == 1 and M.determinant() != 0
            and M.ncols() == self.domain().ambient_space().dimension_relative() + 1):
            raise TypeError("matrix must be invertible and size dimension + 1")
        X = M * vector(self[0].parent().gens())
        F = vector(self._polys)
        F = F(list(X))
        if adjugate:
            N = M.adjugate()
        else:
            N = M.inverse()
        F = N * F
        R = self.codomain().ambient_space().coordinate_ring()
        try:
            F = [R(f) for f in F]
            PS = self.codomain()
        except TypeError: #no longer defined over same ring
            R = R.change_ring(N.base_ring())
            F = [R(f) for f in F]
            PS = self.codomain().change_ring(N.base_ring())
        G = DynamicalSystem_projective(F, domain=PS)
        if normalize:
            G.normalize_coordinates()
        return G

    def green_function(self, P, v, **kwds):
        r"""
        Evaluate the local Green's function at the place ``v`` for ``P``
        with ``N`` terms of the series or to within a given error bound.

        Must be over a number field or order of a number field. Note that
        this is the absolute local Green's function so is scaled by the
        degree of the base field.

        Use ``v=0`` for the archimedean place over `\QQ` or field embedding.
        Non-archimedean places are prime ideals for number fields or primes
        over `\QQ`.

        ALGORITHM:

        See Exercise 5.29 and Figure 5.6 of [Sil2007]_.

        INPUT:

        - ``P`` -- a projective point

        - ``v`` -- non-negative integer. a place, use ``0`` for the
          archimedean place

        kwds:

        - ``N`` -- (optional - default: 10) positive integer. number of
          terms of the series to use

        - ``prec`` -- (default: 100) positive integer, float point or
          `p`-adic precision

        - ``error_bound`` -- (optional) a positive real number

        OUTPUT: a real number

        EXAMPLES::

            sage: P.<x,y> = ProjectiveSpace(QQ,1)
            sage: f = DynamicalSystem_projective([x^2+y^2, x*y]);
            sage: Q = P(5, 1)
            sage: f.green_function(Q, 0, N=30)
            1.6460930159932946233759277576

        ::

            sage: P.<x,y> = ProjectiveSpace(QQ,1)
            sage: f = DynamicalSystem_projective([x^2+y^2, x*y]);
            sage: Q = P(5, 1)
            sage: f.green_function(Q, 0, N=200, prec=200)
            1.6460930160038721802875250367738355497198064992657997569827

        ::

            sage: K.<w> = QuadraticField(3)
            sage: P.<x,y> = ProjectiveSpace(K,1)
            sage: f = DynamicalSystem_projective([17*x^2+1/7*y^2, 17*w*x*y])
            sage: f.green_function(P.point([w, 2], False), K.places()[1])
            1.7236334013785676107373093775
            sage: f.green_function(P([2, 1]), K.ideal(7), N=7)
            0.48647753726382832627633818586
            sage: f.green_function(P([w, 1]), K.ideal(17), error_bound=0.001)
            -0.70813041039490996737374178059

        ::

            sage: P.<x,y> = ProjectiveSpace(QQ,1)
            sage: f = DynamicalSystem_projective([x^2+y^2, x*y])
            sage: f.green_function(P.point([5,2], False), 0, N=30)
            1.7315451844777407992085512000
            sage: f.green_function(P.point([2,1], False), 0, N=30)
            0.86577259223181088325226209926
            sage: f.green_function(P.point([1,1], False), 0, N=30)
            0.43288629610862338612700146098
        """
        N = kwds.get('N', 10)                       #Get number of iterates (if entered)
        err = kwds.get('error_bound', None)         #Get error bound (if entered)
        prec = kwds.get('prec', 100)                #Get precision (if entered)
        R = RealField(prec)
        localht = R(0)
        BR = FractionField(P.codomain().base_ring())
        GBR = self.change_ring(BR) #so the heights work

        if BR not in NumberFields():
            raise NotImplementedError("must be over a number field or a number field order")
        if not BR.is_absolute():
            raise TypeError("must be an absolute field")

        #For QQ the 'flip-trick' works better over RR or Qp
        if isinstance(v, (NumberFieldFractionalIdeal, RingHomomorphism_im_gens)):
            K = BR
        elif is_prime(v):
            K = Qp(v, prec)
        elif v == 0:
            K = R
            v = BR.places(prec=prec)[0]
        else:
            raise ValueError("invalid valuation (=%s) entered"%v)

        #Coerce all polynomials in F into polynomials with coefficients in K
        F = self.change_ring(K, check=False)
        d = F.degree()
        dim = F.codomain().ambient_space().dimension_relative()
        Q = P.change_ring(K, check=False)

        if err is not None:
            err = R(err)
            if not err > 0:
                raise ValueError("error bound (=%s) must be positive"%err)

            #if doing error estimates, compute needed number of iterates
            D = (dim + 1) * (d - 1) + 1
            # compute upper bound
            if isinstance(v, RingHomomorphism_im_gens): #archimedean
                vindex = BR.places(prec=prec).index(v)
                U = GBR.local_height_arch(vindex, prec=prec) + R(binomial(dim + d, d)).log()
            else: #non-archimedean
                U = GBR.local_height(v, prec=prec)

            #compute lower bound - from explicit polynomials of Nullstellensatz
            CR = GBR.codomain().ambient_space().coordinate_ring() #.lift() only works over fields
            I = CR.ideal(GBR.defining_polynomials())
            maxh = 0
            Res = 1
            for k in range(dim + 1):
                CoeffPolys = (CR.gen(k) ** D).lift(I)
                h = 1
                for poly in CoeffPolys:
                    if poly != 0:
                        for c in poly.coefficients():
                            Res = lcm(Res, c.denominator())
                for poly in CoeffPolys:
                    if poly != 0:
                        if isinstance(v, RingHomomorphism_im_gens): #archimedean
                            if BR == QQ:
                                h = max([(Res*c).local_height_arch(prec=prec) for c in poly.coefficients()])
                            else:
                                h = max([(Res*c).local_height_arch(vindex, prec=prec) for c in poly.coefficients()])
                        else: #non-archimedean
                            h = max([c.local_height(v, prec=prec) for c in poly.coefficients()])
                        if h > maxh:
                            maxh=h
            if maxh == 0:
                maxh = 1  #avoid division by 0
            if isinstance(v, RingHomomorphism_im_gens): #archimedean
                L = R(Res / ((dim + 1) * binomial(dim + D - d, D - d) * maxh)).log().abs()
            else: #non-archimedean
                L = R(Res / maxh).log().abs()
            C = max([U, L])
            if C != 0:
                N = R(C / (err*(d-1))).log(d).abs().ceil()
            else: #we just need log||P||_v
                N=1

        #START GREEN FUNCTION CALCULATION
        if isinstance(v, RingHomomorphism_im_gens):  #embedding for archimedean local height
            for i in range(N+1):
                Qv = [ (v(t).abs()) for t in Q ]
                m = -1
                #compute the maximum absolute value of entries of a, and where it occurs
                for n in range(dim + 1):
                    if Qv[n] > m:
                        j = n
                        m = Qv[n]
                # add to sum for the Green's function
                localht += ((1/R(d))**R(i)) * (R(m).log())
                #get the next iterate
                if i < N:
                    Q.scale_by(1/Q[j])
                    Q = F(Q, False)
            return (1/BR.absolute_degree()) * localht

        #else - prime or prime ideal for non-archimedean
        for i in range(N + 1):
            if BR == QQ:
                Qv = [ R(K(t).abs()) for t in Q ]
            else:
                Qv = [ R(t.abs_non_arch(v)) for t in Q ]
            m = -1
            #compute the maximum absolute value of entries of a, and where it occurs
            for n in range(dim + 1):
                if Qv[n] > m:
                    j = n
                    m = Qv[n]
            # add to sum for the Green's function
            localht += (1/R(d))**R(i) * (R(m).log())
            #get the next iterate
            if i < N:
                Q.scale_by(1 / Q[j])
                Q = F(Q, False)
        return (1 / BR.absolute_degree()) * localht

    def canonical_height(self, P, **kwds):
        r"""
        Evaluate the (absolute) canonical height of ``P`` with respect to
        this dynamical system.

        Must be over number field or order of a number field. Specify
        either the number of terms of the series to evaluate or the
        error bound required.

        ALGORITHM:

        The sum of the Green's function at the archimedean places and
        the places of bad reduction.

        If function is defined over `\QQ` uses Wells' Algorithm, which
        allows us to not have to factor the resultant.

        INPUT:

        - ``P`` -- a projective point

        kwds:

        - ``badprimes`` -- (optional) a list of primes of bad reduction

        - ``N`` -- (default: 10) positive integer. number of
          terms of the series to use in the local green functions

        - ``prec`` -- (default: 100) positive integer, float point or
          `p`-adic precision

        - ``error_bound`` -- (optional) a positive real number

        OUTPUT: a real number

        EXAMPLES::

            sage: P.<x,y> = ProjectiveSpace(ZZ,1)
            sage: f = DynamicalSystem_projective([x^2+y^2, 2*x*y]);
            sage: f.canonical_height(P.point([5,4]), error_bound=0.001)
            2.1970553519503404898926835324
            sage: f.canonical_height(P.point([2,1]), error_bound=0.001)
            1.0984430632822307984974382955

        Notice that preperiodic points may not return exactly 0::

            sage: R.<X> = PolynomialRing(QQ)
            sage: K.<a> = NumberField(X^2 + X - 1)
            sage: P.<x,y> = ProjectiveSpace(K,1)
            sage: f = DynamicalSystem_projective([x^2-2*y^2, y^2])
            sage: Q = P.point([a,1])
            sage: f.canonical_height(Q, error_bound=0.000001) # Answer only within error_bound of 0
            5.7364919788790160119266380480e-8
            sage: f.nth_iterate(Q,2) == Q # but it is indeed preperiodic
            True

        ::

            sage: P.<x,y,z> = ProjectiveSpace(QQ,2)
            sage: X = P.subscheme(x^2-y^2);
            sage: f = DynamicalSystem_projective([x^2,y^2, 4*z^2], domain=X);
            sage: Q = X([4,4,1])
            sage: f.canonical_height(Q, badprimes=[2])
            0.0013538030870311431824555314882

        ::

            sage: P.<x,y,z> = ProjectiveSpace(QQ,2)
            sage: X = P.subscheme(x^2-y^2);
            sage: f = DynamicalSystem_projective([x^2,y^2, 30*z^2], domain=X)
            sage: Q = X([4, 4, 1])
            sage: f.canonical_height(Q, badprimes=[2,3,5], prec=200)
            2.7054056208276961889784303469356774912979228770208655455481

        ::

            sage: P.<x,y> = ProjectiveSpace(QQ, 1)
            sage: f = DynamicalSystem_projective([1000*x^2-29*y^2, 1000*y^2])
            sage: Q = P(-1/4, 1)
            sage: f.canonical_height(Q, error_bound=0.01)
            3.7996079979254623065837411853

        ::

            sage: RSA768 = 123018668453011775513049495838496272077285356959533479219732245215\
            ....: 1726400507263657518745202199786469389956474942774063845925192557326303453731548\
            ....: 2685079170261221429134616704292143116022212404792747377940806653514195974598569\
            ....: 02143413
            sage: P.<x,y> = ProjectiveSpace(QQ,1)
            sage: f = DynamicalSystem_projective([RSA768*x^2 + y^2, x*y])
            sage: Q = P(RSA768,1)
            sage: f.canonical_height(Q, error_bound=0.00000000000000001)
            931.18256422718241278672729195

        ::

            sage: P.<x,y>=ProjectiveSpace(QQ, 1)
            sage: f = DynamicalSystem([2*( -2*x^3 + 3*(x^2*y)) + 3*y^3,3*y^3])
            sage: f.canonical_height(P(1,0))
            0.00000000000000000000000000000
        """
        bad_primes = kwds.get("badprimes", None)
        prec = kwds.get("prec", 100)
        error_bound = kwds.get("error_bound", None)
        K = FractionField(self.codomain().base_ring())

        if K not in NumberFields():
            if K is not QQbar:
                raise NotImplementedError("must be over a number field or a number field order or QQbar")
            else:
                #since this an absolute height, we can compute the height of a QQbar point
                #by choosing any number field it is defined over.
                Q = P._number_field_from_algebraics()
                K = Q.codomain().base_ring()
                f = self._number_field_from_algebraics().as_dynamical_system()
                if K == QQ:
                    K = f.base_ring()
                    Q = Q.change_ring(K)
                elif f.base_ring() == QQ:
                    f = f.change_ring(K)
                else:
                    K, phi, psi, b = K.composite_fields(f.base_ring(), both_maps=True)[0]
                    Q = Q.change_ring(phi)
                    f = f.change_ring(psi)
        else:
            if not K.is_absolute():
                raise TypeError("must be an absolute field")
            Q = P
            f = self

        # After moving from QQbar to K being something like QQ, we need
        # to renormalize f, especially to match the normalized resultant.
        f.normalize_coordinates()

        # If our map and point are defined on P^1(QQ), use Wells' Algorithm
        # instead of the usual algorithm using local Green's functions:
        if K is QQ and self.codomain().ambient_space().dimension_relative() == 1:
            # write our point with coordinates whose gcd is 1
            Q.normalize_coordinates()
            if Q.parent().value_ring() is QQ:
                Q.clear_denominators()
            # assures integer coefficients
            coeffs = f[0].coefficients() + f[1].coefficients()
            t = 1
            for c in coeffs:
                t = lcm(t, c.denominator())
            A = t * f[0]
            B = t * f[1]
            Res = f.resultant(normalize=True).abs()
            H = 0
            x_i = Q[0]
            y_i = Q[1]
            d = self.degree()
            R = RealField(prec)
            N = kwds.get('N', 10)
            err = kwds.get('error_bound', None)
            # computes the error bound as defined in Algorithm 3.1 of [WELLS]
            if Res > 1:
                if err is not None:
                    err = err / 2
                    N = ceil((R(Res).log().log() - R(d-1).log() - R(err).log())/(R(d).log()))
                    if N < 1:
                        N = 1
                    kwds.update({'error_bound': err})
                    kwds.update({'N': N})
                for n in range(N):
                    x = A(x_i,y_i) % Res**(N-n)
                    y = B(x_i,y_i) % Res**(N-n)
                    g = gcd([x, y, Res])
                    H = H + R(g).abs().log() / (d**(n+1))
                    x_i = x / g
                    y_i = y / g
            # this looks different than Wells' Algorithm because of the difference
            # between what Wells' calls H_infty,
            # and what Green's Function returns for the infinite place
            h = f.green_function(Q, 0, **kwds) - H + R(t).log()
            # The value returned by Well's algorithm may be negative. As the canonical height
            # is always nonnegative, so if this value is within -err of 0, return 0.
            if h < 0:
                assert h > -err, "A negative height less than -error_bound was computed. " + \
                 "This should be impossible, please report bug on trac.sagemath.org."
                    # This should be impossible. The error bound for Wells' is rigorous
                    # and the actual height is always >= 0. If we see something less than -err,
                    # something has g one very wrong.
                h = R(0)
            return h

        if bad_primes is None:
            bad_primes = []
            for b in Q:
                if K == QQ:
                    bad_primes += b.denominator().prime_factors()
                else:
                    bad_primes += b.denominator_ideal().prime_factors()
            bad_primes += K(f.resultant(normalize=True)).support()
            bad_primes = list(set(bad_primes))

        emb = K.places(prec=prec)
        num_places = len(emb) + len(bad_primes)
        if error_bound is not None:
            error_bound /= num_places
        R = RealField(prec)
        h = R.zero()

        ##update the keyword dictionary for use in green_function
        kwds.update({"badprimes": bad_primes})
        kwds.update({"error_bound": error_bound})

        # Archimedean local heights
        # :: WARNING: If places is fed the default Sage precision of 53 bits,
        # it uses Real or Complex Double Field in place of RealField(prec) or ComplexField(prec).
        # RDF is an instance of a separate class.
        for v in emb:
            if isinstance(v.codomain(), (sage.rings.abc.RealField, sage.rings.abc.RealDoubleField)):
                dv = R.one()
            else:
                dv = R(2)
            h += dv * f.green_function(Q, v, **kwds)     #arch Green function

        # Non-Archimedean local heights
        for v in bad_primes:
            if K == QQ:
                dv = R.one()
            else:
                dv = R(v.residue_class_degree() * v.absolute_ramification_index())
            h += dv * f.green_function(Q, v, **kwds)  #non-arch Green functions
        return h

    def height_difference_bound(self, prec=None):
        r"""
        Return an upper bound on the different between the canonical
        height of a point with respect to this dynamical system and the
        absolute height of the point.

        This map must be a morphism.

        ALGORITHM:

        Uses a Nullstellensatz argument to compute the constant.
        For details: see [Hutz2015]_.

        INPUT:

        - ``prec`` -- (default: :class:`RealField` default)
          positive integer, float point precision

        OUTPUT: a real number

        EXAMPLES::

            sage: P.<x,y> = ProjectiveSpace(QQ, 1)
            sage: f = DynamicalSystem_projective([x^2 + y^2, x*y])
            sage: f.height_difference_bound()
            1.38629436111989

            sage: P.<x,y,z> = ProjectiveSpace(ZZ, 2)
            sage: f = DynamicalSystem_projective([4*x^2 + 100*y^2, 210*x*y, 10000*z^2])
            sage: f.height_difference_bound()
            10.3089526606443

        A number field example::

            sage: R.<x> = QQ[]
            sage: K.<c> = NumberField(x^3 - 2)
            sage: P.<x,y,z> = ProjectiveSpace(K, 2)
            sage: f = DynamicalSystem_projective([1/(c+1)*x^2 + c*y^2, 210*x*y, 10000*z^2])
            sage: f.height_difference_bound()
            11.3683039374269

        ::

            sage: P.<x,y,z> = ProjectiveSpace(QQbar, 2)
            sage: f = DynamicalSystem_projective([x^2, QQbar(sqrt(-1))*y^2, QQbar(sqrt(3))*z^2])
            sage: f.height_difference_bound()
            2.89037175789616

        ::

            sage: P.<x,y> = ProjectiveSpace(QQ, 1)
            sage: f = DynamicalSystem([5*x^2 + 3*x*y , y^2 + 3*x^2])
            sage: f.height_difference_bound(prec=100)
            5.3375380797013179737224159274
        """
        FF = FractionField(self.domain().base_ring()) #lift will only work over fields, so coercing into FF
        if FF not in NumberFields():
            if FF == QQbar:
                #since this is absolute height, we can choose any number field over which the
                #function is defined.
                f = self._number_field_from_algebraics()
            else:
                raise NotImplementedError("fraction field of the base ring must be a number field or QQbar")
        else:
            f = self.change_ring(FF)
        if prec is None:
            R = RealField()
        else:
            R = RealField(prec)
        N = f.domain().dimension_relative()
        d = f.degree()
        D = (N + 1) * (d - 1) + 1
        #compute upper bound
        U = f.global_height(prec) + R(binomial(N + d, d)).log()
        #compute lower bound - from explicit polynomials of Nullstellensatz
        CR = f.domain().coordinate_ring()
        I = CR.ideal(f.defining_polynomials())
        maxh = 0
        for k in range(N + 1):
            CoeffPolys = (CR.gen(k) ** D).lift(I)
            h = max([g.global_height(prec) for g in CoeffPolys])
            maxh = max(maxh, h)
        L = R((N + 1) * binomial(N + D - d, D - d)).log() + maxh
        C = max(U, L) #height difference dh(P) - L <= h(f(P)) <= dh(P) +U
        return C / (d - 1)

    def multiplier(self, P, n, check=True):
        r"""
        Return the multiplier of the point ``P`` of period ``n`` with
        respect to this dynamical system.

        INPUT:

        - ``P`` -- a point on domain of this map

        - ``n`` -- a positive integer, the period of ``P``

        - ``check`` -- (default: ``True``) boolean; verify that ``P``
          has period ``n``

        OUTPUT:

        A square matrix of size ``self.codomain().dimension_relative()``
        in the ``base_ring`` of this dynamical system.

        EXAMPLES::

            sage: P.<x,y,z> = ProjectiveSpace(QQ,2)
            sage: f = DynamicalSystem_projective([x^2,y^2, 4*z^2]);
            sage: Q = P.point([4,4,1], False);
            sage: f.multiplier(Q,1)
            [2 0]
            [0 2]

        ::

            sage: P.<x,y> = ProjectiveSpace(QQ,1)
            sage: f = DynamicalSystem_projective([7*x^2 - 28*y^2, 24*x*y])
            sage: f.multiplier(P(2,5), 4)
            [231361/20736]

        ::

            sage: P.<x,y> = ProjectiveSpace(CC,1)
            sage: f = DynamicalSystem_projective([x^3 - 25*x*y^2 + 12*y^3, 12*y^3])
            sage: f.multiplier(P(1,1), 5)
            [0.389017489711934]

        ::

            sage: P.<x,y> = ProjectiveSpace(RR,1)
            sage: f = DynamicalSystem_projective([x^2-2*y^2, y^2])
            sage: f.multiplier(P(2,1), 1)
            [4.00000000000000]

        ::

            sage: P.<x,y> = ProjectiveSpace(Qp(13),1)
            sage: f = DynamicalSystem_projective([x^2-29/16*y^2, y^2])
            sage: f.multiplier(P(5,4), 3)
            [6 + 8*13 + 13^2 + 8*13^3 + 13^4 + 8*13^5 + 13^6 + 8*13^7 + 13^8 +
            8*13^9 + 13^10 + 8*13^11 + 13^12 + 8*13^13 + 13^14 + 8*13^15 + 13^16 +
            8*13^17 + 13^18 + 8*13^19 + O(13^20)]

        ::

            sage: P.<x,y> = ProjectiveSpace(QQ,1)
            sage: f = DynamicalSystem_projective([x^2-y^2, y^2])
            sage: f.multiplier(P(0,1), 1)
            Traceback (most recent call last):
            ...
            ValueError: (0 : 1) is not periodic of period 1
        """
        if check:
            if self.nth_iterate(P, n) != P:
                raise ValueError("%s is not periodic of period %s"%(P, n))
            if n < 1:
                raise ValueError("period must be a positive integer")
        N = self.domain().ambient_space().dimension_relative()
        l = identity_matrix(FractionField(self.codomain().base_ring()), N, N)
        Q = P
        Q.normalize_coordinates()
        index = N
        indexlist = [] #keep track of which dehomogenizations are needed
        while Q[index] == 0:
            index -= 1
        indexlist.append(index)
        for i in range(n):
            F = []
            R = self(Q)
            R.normalize_coordinates()
            index = N
            while R[index] == 0:
                index -= 1
            indexlist.append(index)
            #dehomogenize and compute multiplier
            F = self.dehomogenize((indexlist[i],indexlist[i+1]))
            #get the correct order for chain rule matrix multiplication
            l = F.jacobian()(tuple(Q.dehomogenize(indexlist[i])))*l
            Q = R
        return l

    def _multipliermod(self, P, n, p, k):
        r"""
        Return the multiplier of the point ``P`` of period ``n`` with
        respect to this dynamical system modulo `p^k`.

        This map must be an endomorphism of projective space defined
        over `\QQ` or `\ZZ`. This function should not be used at the top
        level as it does not perform input checks. It is used primarily
        for the rational preperiodic and periodic point algorithms.

        INPUT:

        - ``P`` -- a point on domain of this map

        - ``n`` -- a positive integer, the period of ``P``

        - ``p`` -- a positive integer

        - ``k`` -- a positive integer

        OUTPUT:

        A square matrix of size ``self.codomain().dimension_relative()``
        in `\ZZ/(p^k)\ZZ`.

        EXAMPLES::

            sage: P.<x,y> = ProjectiveSpace(QQ,1)
            sage: f = DynamicalSystem_projective([x^2-29/16*y^2, y^2])
            sage: f._multipliermod(P(5,4), 3, 11, 1)
            [3]

        ::

            sage: P.<x,y> = ProjectiveSpace(QQ,1)
            sage: f = DynamicalSystem_projective([x^2-29/16*y^2, y^2])
            sage: f._multipliermod(P(5,4), 3, 11, 2)
            [80]
        """
        N = self.domain().dimension_relative()
        BR = FractionField(self.codomain().base_ring())
        l = identity_matrix(BR, N, N)
        Q = copy(P)
        g = gcd(Q._coords) #we can't use normalize_coordinates since it can cause denominators
        Q.scale_by(1 / g)
        index = N
        indexlist = [] #keep track of which dehomogenizations are needed
        while Q[index] % p == 0:
            index -= 1
        indexlist.append(index)
        for i in range(n):
            F = []
            R = self(Q, False)
            g = gcd(R._coords)
            R.scale_by(1 / g)
            R_list = list(R)
            for index in range(N + 1):
                R_list[index] = R_list[index] % (p ** k)
            R._coords = tuple(R_list)
            index = N
            while R[index] % p == 0:
                index -= 1
            indexlist.append(index)
            #dehomogenize and compute multiplier
            F = self.dehomogenize((indexlist[i],indexlist[i+1]))
            l = (F.jacobian()(tuple(Q.dehomogenize(indexlist[i])))*l) % (p ** k)
            Q = R
        return l

    def _nth_preimage_tree_helper(self, Q, n, m, **kwds):
        r"""
        A recursive method to fill in ``n``-th preimage tree.

        This helper function is used by ``nth_preimage_tree`` below to actually compute the
        points of the tree and populate the dictionary used to create a ``DiGraph``
        object. Note the addition of an ``m`` parameter, which counts upwards as n counts
        downwards to keep track of what level we are at in the tree for the purposes of
        returning points and displaying the point's level in the tree.
        """
        return_points = kwds.get("return_points", False)
        numerical = kwds.get("numerical", False)
        prec = kwds.get("prec", 100)
        display_complex = kwds.get("display_complex", False)
        digits = kwds.get("digits", 5)
        embed = kwds.get("embed", None)
        D = {}
        if numerical:
            # Solve for preimages numerically
            CR = self.domain().ambient_space().coordinate_ring()
            fn = self.dehomogenize(1)
            poly = (fn[0].numerator()*CR(Q[1]) - fn[0].denominator()*CR(Q[0])).univariate_polynomial()
            K = ComplexField(prec=prec)
            pre = [ProjectiveSpace(K,1)(r) for r in poly.roots(ring=K)]
        else:
            # Solve for preimages algebraically
            pre = self.rational_preimages(Q,1)
        for pt in pre:
            # Fill in dictionary entries of preimage points to Q
            if display_complex:
                pt1 = "(" + str(embed(pt[0]).n(digits=digits)) + ": 1)"
                Q1 = "(" + str(embed(Q[0]).n(digits=digits)) + ": 1)"
                key = pt1 + ", " + str(m)
                D[key] = [Q1 + ", " + str(m-1)]
            else:
                key = str(pt) + ", " + str(m)
                D[key] = [str(Q) + ", " + str(m-1)]
            if return_points:
                # Fill in m-th level preimage points in points list
                kwds["points"][m].append(pt)

        if return_points:
            points = kwds["points"]
            if n==1:
                # Base case of recursion
                return D, points
            else:
                # For each preimage point of Q, use recursion to find that point's preimages
                # and update the dictionary
                for pt in pre:
                    D.update(self._nth_preimage_tree_helper(pt, n-1, m+1, **kwds)[0])
            return D, points
        else:
            if n==1:
                # Base case of recursion
                return D
            else:
                # For each preimage point of Q, use recursion to find that point's preimages
                # and update the dictionary
                for pt in pre:
                    D.update(self._nth_preimage_tree_helper(pt, n-1, m+1, **kwds))
            return D

    def nth_preimage_tree(self, Q, n, **kwds):
        r"""
        Return the ``n``-th pre-image tree rooted at ``Q``.

        This map must be an endomorphism of the projective line defined
        over a number field, algebraic field, or finite field.

        INPUT:

        - ``Q`` -- a point in the domain of this map

        - ``n`` -- a positive integer, the depth of the pre-image tree

        kwds:

        - ``return_points`` -- (default: ``False``) boolean; if ``True``, return a list of lists
          where the index ``i`` is the level of the tree and the elements of the list at that
          index are the ``i``-th preimage points as an algebraic element of the splitting field
          of the polynomial ``f^n - Q = 0``

        - ``numerical`` -- (default: ``False``) boolean; calculate pre-images numerically. Note if this
          is set to ``True``, preimage points are displayed as complex numbers

        - ``prec`` -- (default: 100) positive integer; the precision of the ``ComplexField`` if
          we compute the preimage points numerically

        - ``display_labels`` -- (default: ``True``) boolean; whether to display vertex labels. Since labels
          can be very cluttered, can set ``display_labels`` to ``False`` and use ``return_points`` to get a
          hold of the points themselves, either as algebraic or complex numbers

        - ``display_complex`` -- (default: ``False``) boolean; display vertex labels as
          complex numbers. Note if this option is chosen that we must choose an embedding
          from the splitting field ``field_def`` of the nth-preimage equation into C. We make
          the choice of the first embedding returned by ``field_def.embeddings(ComplexField())``

        - ``digits`` -- a positive integer, the number of decimal digits to display for complex
          numbers. This only applies if ``display_complex`` is set to ``True``

        OUTPUT:

        If ``return_points`` is ``False``, a ``GraphPlot`` object representing the ``n``-th pre-image tree.
        If ``return_points`` is ``True``, a tuple ``(GP, points)``, where ``GP`` is a ``GraphPlot`` object,
        and ``points`` is  a list of lists as described above under ``return_points``.

        EXAMPLES::

            sage: P.<x,y> = ProjectiveSpace(QQ,1)
            sage: f = DynamicalSystem_projective([x^2 + y^2, y^2])
            sage: Q = P(0,1)
            sage: f.nth_preimage_tree(Q, 2)
            GraphPlot object for Digraph on 7 vertices

        ::

            sage: P.<x,y> = ProjectiveSpace(GF(3),1)
            sage: f = DynamicalSystem_projective([x^2 + x*y + y^2, y^2])
            sage: Q = P(0,1)
            sage: f.nth_preimage_tree(Q, 2, return_points=True)
            (GraphPlot object for Digraph on 4 vertices,
             [[(0 : 1)], [(1 : 1)], [(0 : 1), (2 : 1)]])
        """
        return_points = kwds.get("return_points", False)
        numerical = kwds.get("numerical", False)
        prec = kwds.get("prec", 100)
        display_labels = kwds.get("display_labels", True)
        display_complex = kwds.get("display_complex", False)
        digits = kwds.get("digits", 5)

        if self.domain().dimension_relative() > 1:
            raise NotImplementedError("only implemented for dimension 1")
        base_ring = self.base_ring()
        if base_ring is QQbar:
            if numerical:
                raise ValueError("can't solve numerically over QQbar, no embedding into CC")
            fbar = self
            # No embedding from QQbar into C
            kwds["display_complex"] = False
            display_complex = False
        elif base_ring in NumberFields():
            if numerical:
                field_def = ComplexField(prec=prec)
                embed = base_ring.embeddings(field_def)[0]
                fbar = self.change_ring(embed)
                embed = End(field_def).identity()
                kwds["display_complex"] = True
                display_complex = True
                kwds["embed"] = embed
            else:
                field_def = self.field_of_definition_preimage(Q,n)
                fbar = self.change_ring(field_def)
                if display_complex:
                    embed = field_def.embeddings(ComplexField())[0]
                    kwds["embed"] = embed
        elif base_ring in FiniteFields():
            if numerical:
                raise ValueError("can't solve numerically over a finite field, no embedding into CC")
            field_def = self.field_of_definition_preimage(Q,n)
            fbar = self.change_ring(field_def)
            # No embedding from finite field into C
            kwds["display_complex"] = False
            display_complex = False
        else:
            raise NotImplementedError("only implemented for number fields, algebraic fields, and finite fields")

        Q = fbar.codomain()(Q)
        if return_points:
            # n+1 since we have n levels with root as 0th level
            points = [[] for i in range(n+1)]
            points[0].append(Q)
            kwds["points"] = points
            V, points = fbar._nth_preimage_tree_helper(Q, n, 1, **kwds)
        else:
            V = fbar._nth_preimage_tree_helper(Q, n, 1, **kwds)
        from sage.graphs.digraph import DiGraph
        from sage.graphs.graph_plot import GraphPlot
        G = DiGraph(V)
        if display_complex:
            Q = "(" + str(embed(Q[0]).n(digits=digits)) + ": 1)"
            root = Q + ", " + str(0)
        else:
            root = str(Q) + ", " + str(0)
        options = {'layout':'tree', 'tree_orientation':'up', 'tree_root':root, 'vertex_labels':display_labels}

        if return_points:
            return GraphPlot(G, options), points
        else:
            return GraphPlot(G, options)

    def possible_periods(self, **kwds):
        r"""
        Return the set of possible periods for rational periodic points of
        this dynamical system.

        Must be defined over `\ZZ` or `\QQ`.

        ALGORITHM:

        Calls ``self.possible_periods()`` modulo all primes of good reduction
        in range ``prime_bound``. Return the intersection of those lists.

        INPUT:

        kwds:

        - ``prime_bound`` --  (default: ``[1, 20]``) a list or tuple of
           two positive integers or an integer for the upper bound

        - ``bad_primes`` -- (optional) a list or tuple of integer primes,
          the primes of bad reduction

        - ``ncpus`` -- (default: all cpus) number of cpus to use in parallel

        OUTPUT: a list of positive integers

        EXAMPLES::

            sage: P.<x,y> = ProjectiveSpace(QQ,1)
            sage: f = DynamicalSystem_projective([x^2-29/16*y^2, y^2])
            sage: f.possible_periods(ncpus=1)
            [1, 3]

        ::

            sage: PS.<x,y> = ProjectiveSpace(1,QQ)
            sage: f = DynamicalSystem_projective([5*x^3 - 53*x*y^2 + 24*y^3, 24*y^3])
            sage: f.possible_periods(prime_bound=[1,5])
            Traceback (most recent call last):
            ...
            ValueError: no primes of good reduction in that range
            sage: f.possible_periods(prime_bound=[1,10])
            [1, 4, 12]
            sage: f.possible_periods(prime_bound=[1,20])
            [1, 4]

        ::

            sage: P.<x,y,z> = ProjectiveSpace(ZZ,2)
            sage: f = DynamicalSystem_projective([2*x^3 - 50*x*z^2 + 24*z^3,
            ....:                                 5*y^3 - 53*y*z^2 + 24*z^3, 24*z^3])
            sage: f.possible_periods(prime_bound=10)
            [1, 2, 6, 20, 42, 60, 140, 420]
            sage: f.possible_periods(prime_bound=20) # long time
            [1, 20]
        """
        if self.domain().base_ring() not in [ZZ, QQ]:
            raise NotImplementedError("must be ZZ or QQ")

        primebound = kwds.pop("prime_bound", [1, 20])
        badprimes = kwds.pop("bad_primes", None)
        num_cpus = kwds.pop("ncpus", ncpus())

        if not isinstance(primebound, (list, tuple)):
            try:
                primebound = [1, ZZ(primebound)]
            except TypeError:
                raise TypeError("prime bound must be an integer")
        else:
            try:
                primebound[0] = ZZ(primebound[0])
                primebound[1] = ZZ(primebound[1])
            except TypeError:
                raise TypeError("prime bounds must be integers")

        if badprimes is None:
            badprimes = self.primes_of_bad_reduction()

        firstgood = 0

        def parallel_function(morphism):
            return morphism.possible_periods()

        # Calling possible_periods for each prime in parallel
        parallel_data = []
        for q in primes(primebound[0], primebound[1] + 1):
            if not (q in badprimes):
                F = self.change_ring(GF(q))
                parallel_data.append(((F,), {}))

        parallel_iter = p_iter_fork(num_cpus, 0)
        parallel_results = list(parallel_iter(parallel_function, parallel_data))

        for result in parallel_results:
            possible_periods = result[1]
            if firstgood == 0:
                periods = set(possible_periods)
                firstgood = 1
            else:
                periodsq = set(possible_periods)
                periods = periods.intersection(periodsq)

        if firstgood == 0:
            raise ValueError("no primes of good reduction in that range")
        else:
            return sorted(periods)

    def _preperiodic_points_to_cyclegraph(self, preper):
        r"""
        Given the complete set of periodic or preperiodic points return the
        digraph representing the orbit.

        If ``preper`` is not the complete set, this function will not fill
        in the gaps.

        INPUT:

        - ``preper`` -- a list or tuple of projective points; the complete
          set of rational periodic or preperiodic points

        OUTPUT:

        A digraph representing the orbit the rational preperiodic points
        ``preper`` in projective space.

        EXAMPLES::

            sage: P.<x,y> = ProjectiveSpace(QQ,1)
            sage: f = DynamicalSystem_projective([x^2-2*y^2, y^2])
            sage: preper = [P(-2, 1), P(1, 0), P(0, 1), P(1, 1), P(2, 1), P(-1, 1)]
            sage: f._preperiodic_points_to_cyclegraph(preper)
            Looped digraph on 6 vertices
        """
        V = []
        E = []
        #We store the points we encounter is a list, D. Each new point is checked to
        #see if it is in that list (which uses ==) so that equal points with different
        #representations only appear once in the graph.
        D = []
        for val in preper:
            try:
                V.append(D[D.index(val)])
            except ValueError:
                D.append(val)
                V.append(val)
            Q = self(val)
            Q.normalize_coordinates()
            try:
                E.append([D[D.index(Q)]])
            except ValueError:
                D.append(Q)
                E.append([Q])
        from sage.graphs.digraph import DiGraph
        g = DiGraph(dict(zip(V, E)), loops=True)
        return g

    def is_PGL_minimal(self, prime_list=None):
        r"""
        Check if this dynamical system is a minimal model in
        its conjugacy class.

        See [BM2012]_ and [Mol2015]_ for a description of the algorithm.
        For polynomial maps it uses [HS2018]_.

        INPUT:

        - ``prime_list`` -- (optional) list of primes to check minimality

        OUTPUT: boolean

        EXAMPLES::

            sage: PS.<X,Y> = ProjectiveSpace(QQ,1)
            sage: f = DynamicalSystem_projective([X^2+3*Y^2, X*Y])
            sage: f.is_PGL_minimal()
            True

        ::

            sage: PS.<x,y> = ProjectiveSpace(QQ,1)
            sage: f = DynamicalSystem_projective([6*x^2+12*x*y+7*y^2, 12*x*y])
            sage: f.is_PGL_minimal()
            False

        ::

            sage: PS.<x,y> = ProjectiveSpace(QQ,1)
            sage: f = DynamicalSystem_projective([6*x^2+12*x*y+7*y^2, y^2])
            sage: f.is_PGL_minimal()
            False
        """
        if self.base_ring() != QQ and self.base_ring() != ZZ:
            raise NotImplementedError("minimal models only implemented over ZZ or QQ")
        if not self.is_morphism():
            raise TypeError("the function is not a morphism")
        if self.degree() == 1:
            raise NotImplementedError("minimality is only for degree 2 or higher")

        f = copy(self)
        f.normalize_coordinates()
        R = f.domain().coordinate_ring()
        F = R(f[0].numerator())
        G = R(f[0].denominator())
        if G.degree() == 0 or F.degree() == 0:
            #can't use BM for polynomial
            from .endPN_minimal_model import HS_minimal
            g, m = HS_minimal(self, return_transformation=True, D=prime_list)
            return m == m.parent().one()

        from .endPN_minimal_model import affine_minimal
        return affine_minimal(self, return_transformation=False, D=prime_list, quick=True)

    def minimal_model(self, return_transformation=False, prime_list=None, algorithm=None, check_primes=True):
        r"""
        Determine if this dynamical system is minimal.

        This dynamical system must be defined over the projective line
        over the rationals. In particular, determine if this map is affine
        minimal, which is enough to decide if it is minimal or not.
        See Proposition 2.10 in [BM2012]_.

        INPUT:

        - ``return_transformation`` -- (default: ``False``) boolean; this
          signals a return of the `PGL_2` transformation to conjugate
          this map to the calculated minimal model

        - ``prime_list`` -- (optional) a list of primes, in case one
          only wants to determine minimality at those specific primes

        - ``algorithm`` -- (optional) string; can be one of the following:

        - ``check_primes`` -- (optional) boolean: this signals whether to
            check whether each element in prime_list is a prime

          * ``'BM'`` - the Bruin-Molnar algorithm [BM2012]_
          * ``'HS'`` - the Hutz-Stoll algorithm [HS2018]_

        OUTPUT:

        - a dynamical system on the projective line which is a minimal model
          of this map

        - a `PGL(2,\QQ)` element which conjugates this map to a minimal model

        EXAMPLES::

            sage: PS.<X,Y> = ProjectiveSpace(QQ,1)
            sage: f = DynamicalSystem_projective([X^2+3*Y^2, X*Y])
            sage: f.minimal_model(return_transformation=True)
            (
            Dynamical System of Projective Space of dimension 1 over Rational
            Field
              Defn: Defined on coordinates by sending (X : Y) to
                    (X^2 + 3*Y^2 : X*Y)
            ,
            [1 0]
            [0 1]
            )

        ::

            sage: PS.<X,Y> = ProjectiveSpace(QQ,1)
            sage: f = DynamicalSystem_projective([7365/2*X^4 + 6282*X^3*Y + 4023*X^2*Y^2 + 1146*X*Y^3 + 245/2*Y^4,
            ....:                                 -12329/2*X^4 - 10506*X^3*Y - 6723*X^2*Y^2 - 1914*X*Y^3 - 409/2*Y^4])
            sage: f.minimal_model(return_transformation=True)
            (
            Dynamical System of Projective Space of dimension 1 over Rational Field
              Defn: Defined on coordinates by sending (X : Y) to
                    (9847*X^4 + 28088*X^3*Y + 30048*X^2*Y^2 + 14288*X*Y^3 + 2548*Y^4
                    : -12329*X^4 - 35164*X^3*Y - 37614*X^2*Y^2 - 17884*X*Y^3 - 3189*Y^4),
            <BLANKLINE>
            [2 1]
            [0 1]
            )

        ::

            sage: PS.<x,y> = ProjectiveSpace(QQ,1)
            sage: f = DynamicalSystem_projective([6*x^2+12*x*y+7*y^2, 12*x*y])
            sage: f.minimal_model()
            Dynamical System of Projective Space of dimension 1 over Rational
            Field
              Defn: Defined on coordinates by sending (x : y) to
                    (x^2 + 12*x*y + 42*y^2 : 2*x*y)

        ::

            sage: PS.<x,y> = ProjectiveSpace(ZZ,1)
            sage: f = DynamicalSystem_projective([6*x^2+12*x*y+7*y^2, 12*x*y + 42*y^2])
            sage: g,M = f.minimal_model(return_transformation=True, algorithm='BM')
            sage: f.conjugate(M) == g
            True

        ::

            sage: P.<x,y> = ProjectiveSpace(QQ, 1)
            sage: f = DynamicalSystem([2*x^2, y^2])
            sage: f.minimal_model(return_transformation=True)
            (
            Dynamical System of Projective Space of dimension 1 over Rational Field
              Defn: Defined on coordinates by sending (x : y) to
                    (x^2 : y^2)                                                    ,
            [1 0]
            [0 2]
            )
            sage: f.minimal_model(prime_list=[3])
            Dynamical System of Projective Space of dimension 1 over Rational Field
              Defn: Defined on coordinates by sending (x : y) to
                    (2*x^2 : y^2)

        TESTS::

            sage: PS.<X,Y> = ProjectiveSpace(QQ,1)
            sage: f = DynamicalSystem_projective([X+Y, X-3*Y])
            sage: f.minimal_model()
            Traceback (most recent call last):
            ...
            NotImplementedError: minimality is only for degree 2 or higher

        ::

            sage: PS.<X,Y> = ProjectiveSpace(QQ,1)
            sage: f = DynamicalSystem_projective([X^2-Y^2, X^2+X*Y])
            sage: f.minimal_model()
            Traceback (most recent call last):
            ...
            TypeError: the function is not a morphism

        ::

            sage: P.<x,y> = ProjectiveSpace(QQ,1)
            sage: f = DynamicalSystem([2*x^2, y^2])
            sage: f.minimal_model(algorithm = 'BM')
            Traceback (most recent call last):
            ...
            TypeError: affine minimality is only considered for maps not of the form f or 1/f for a polynomial f

        ::

            sage: P.<x,y> = ProjectiveSpace(QQ,1)
            sage: f = DynamicalSystem([2*x^2, y^2])
            sage: f.minimal_model(prime_list=[0])
            Traceback (most recent call last):
            ...
            ValueError: prime_list contains 0 which is not prime

        REFERENCES:

        - [BM2012]_
        - [Mol2015]_
        - [HS2018]_
        """
        if self.base_ring() != ZZ and self.base_ring() != QQ:
            raise NotImplementedError("minimal models only implemented over ZZ or QQ")
        if not self.is_morphism():
            raise TypeError("the function is not a morphism")
        if self.degree() == 1:
            raise NotImplementedError("minimality is only for degree 2 or higher")
        if prime_list and check_primes:
            for p in prime_list:
                if not p.is_prime():
                    raise ValueError("prime_list contains " + str(p) + " which is not prime")

        if algorithm == 'BM':
            from .endPN_minimal_model import affine_minimal
            return affine_minimal(self, return_transformation=return_transformation, D=prime_list, quick=False)
        if algorithm == 'HS':
            from .endPN_minimal_model import HS_minimal
            return HS_minimal(self, return_transformation=return_transformation, D=prime_list)
        # algorithm not specified
        f = copy(self)
        f.normalize_coordinates()
        R = f.domain().coordinate_ring()
        F = R(f[0].numerator())
        G = R(f[0].denominator())

        if G.degree() == 0 or F.degree() == 0:
            #can use BM for polynomial
            from .endPN_minimal_model import HS_minimal
            return HS_minimal(self, return_transformation=return_transformation, D=prime_list)

        if prime_list is None:
            prime_list = ZZ(F.resultant().prime_divisors())
        if max(prime_list) > 500:
            from .endPN_minimal_model import affine_minimal
            return affine_minimal(self, return_transformation=return_transformation,
                                  D=prime_list, quick=False)

    def all_minimal_models(self, return_transformation=False, prime_list=None,
                           algorithm=None, check_minimal=True):
        r"""
        Determine a representative in each `SL(2,\ZZ)`-orbit of this map.

        This can be done either with the Bruin-Molnar algorithm or the
        Hutz-Stoll algorithm. The Hutz-Stoll algorithm requires the map
        to have minimal resultant and then finds representatives in orbits
        with minimal resultant. The Bruin-Molnar algorithm finds
        representatives with the same resultant (up to sign) of the given map.

        Bruin-Molnar does not work for polynomials and is more efficient
        for large primes.

        INPUT:

        - ``return_transformation`` -- (default: ``False``) boolean; this
          signals a return of the `PGL_2` transformation to conjugate
          this map to the calculated models

        - ``prime_list`` -- (optional) a list of primes, in case one
          only wants to determine minimality at those specific primes

        - ``algorithm`` -- (optional) string; can be one of the following:

          * ``'BM'`` - the Bruin-Molnar algorithm [BM2012]_
          * ``'HS'`` - for the Hutz-Stoll algorithm [HS2018]_

          if not specified, properties of the map are utilized to choose

        - ``check_minimal`` -- (optional) boolean; to first check if the map
          is minimal and if not, compute a minimal model before computing
          for orbit representatives

        OUTPUT:

        A list of pairs `(F,m)`, where `F` is dynamical system on the
        projective line and `m` is the associated `PGL(2,\QQ)` element.
        Or just a list of dynamical systems if not returning the conjugation.

        EXAMPLES::

            sage: P.<x,y> = ProjectiveSpace(QQ, 1)
            sage: f = DynamicalSystem([2*x^2, 3*y^2])
            sage: f.all_minimal_models()
            [Dynamical System of Projective Space of dimension 1 over Rational Field
               Defn: Defined on coordinates by sending (x : y) to
                     (x^2 : y^2)]

        ::

            sage: P.<x,y> = ProjectiveSpace(QQ, 1)
            sage: c = 2*3^6
            sage: f = DynamicalSystem([x^3 - c^2*y^3, x*y^2])
            sage: len(f.all_minimal_models(algorithm='HS'))
            14
            sage: len(f.all_minimal_models(prime_list=[2], algorithm='HS'))
            2

        ::

            sage: P.<x,y> = ProjectiveSpace(QQ, 1)
            sage: f = DynamicalSystem([237568*x^3 + 1204224*x^2*y + 2032560*x*y^2
            ....:     + 1142289*y^3, -131072*x^3 - 663552*x^2*y - 1118464*x*y^2
            ....:     - 627664*y^3])
            sage: len(f.all_minimal_models(algorithm='BM'))
            2

        TESTS::

            sage: P.<x,y> = ProjectiveSpace(QQ, 1)
            sage: c = 2^2*5^2*11^3
            sage: f = DynamicalSystem([x^3 - c^2*y^3, x*y^2])
            sage: MM = f.all_minimal_models(return_transformation=True, algorithm='BM')
            sage: all(f.conjugate(m) == F for F, m in MM)
            True
            sage: MM = f.all_minimal_models(return_transformation=True, algorithm='HS')
            sage: all(f.conjugate(m) == F for F,m in MM)
            True

        REFERENCES:

        - [BM2012]_
        - [HS2018]_
        """
        if self.base_ring() != ZZ and self.base_ring() != QQ:
            raise NotImplementedError("minimal models only implemented over ZZ or QQ")
        if not self.is_morphism():
            raise TypeError("the function is not a morphism")
        if self.degree() == 1:
            raise NotImplementedError("minimality is only for degree 2 or higher")

        if check_minimal:
            f, m = self.minimal_model(return_transformation=True,
                                      prime_list=prime_list,
                                      algorithm=algorithm)
        else:
            f = self
            m = matrix(ZZ, 2, 2, [1,0,0,1])

        if algorithm == 'BM':
            from .endPN_minimal_model import BM_all_minimal
            models = BM_all_minimal(f, return_transformation=True, D=prime_list)
        elif algorithm == 'HS':
            from .endPN_minimal_model import HS_all_minimal
            models = HS_all_minimal(f, return_transformation=True, D=prime_list)
        else: # algorithm not specified
            f.normalize_coordinates()
            Aff_f = f.dehomogenize(1)
            R = Aff_f.domain().coordinate_ring()
            F = R(Aff_f[0].numerator())
            G = R(Aff_f[0].denominator())
            if G.degree() == 0 or F.degree() == 0:
                #can use BM for polynomial
                from .endPN_minimal_model import HS_all_minimal
                models = HS_all_minimal(f, return_transformation=True, D=prime_list)
            elif prime_list is None:
                prime_list = ZZ(f.resultant()).prime_divisors()
                if prime_list == []:
                    models = [[f,m]]
                elif max(prime_list) > 500:
                    from .endPN_minimal_model import BM_all_minimal
                    models = BM_all_minimal(f, return_transformation=True, D=prime_list)
                else:
                    from .endPN_minimal_model import HS_all_minimal
                    models = HS_all_minimal(f, return_transformation=True, D=prime_list)

        if return_transformation:
            models = [[g, t*m] for g,t in models]
        else:
            models = [g for g,t in models]
        return models

    def affine_preperiodic_model(self, m, n, return_conjugation=False):
        r"""
        Return a dynamical system conjugate to this one with affine (n, m) preperiodic points.

        If the base ring of this dynamical system is finite, there may not be a model
        with affine preperiodic points, in which case a ValueError is thrown.

        INPUT:

         - ``m`` -- the preperiod of the preperiodic points to make affine.

         - ``n`` -- the period of the preperiodic points to make affine.

         - ``return_conjugation`` -- (default: ``False``) If ``True``, return a tuple
           ``(g, phi)`` where ``g`` is a model with affine (n, m) preperiodic points
           and ``phi`` is the matrix that moves ``f`` to ``g``.

        OUTPUT: a dynamical system conjugate to this one.

        EXAMPLES::

            sage: P.<x,y,z> = ProjectiveSpace(QQ, 2)
            sage: f = DynamicalSystem_projective([x^2, y^2, z^2])
            sage: g = f.affine_preperiodic_model(0, 1); g
            Dynamical System of Projective Space of dimension 2 over Rational Field
              Defn: Defined on coordinates by sending (x : y : z) to
                    (-x^2 : 2*x^2 + 2*x*y + y^2 : 2*x^2 + 2*x*y + 2*y^2 - 2*y*z + z^2)

        We can check that ``g`` has affine fixed points::

            sage: g.periodic_points(1)
            [(-1 : 1 : 1), (-1/2 : 1/2 : 1), (-1/2 : 1 : 1), (-1/3 : 2/3 : 1), (0 : 0 : 1),
            (0 : 1/2 : 1), (0 : 1 : 1)]

        ::

            sage: P.<x,y,z> = ProjectiveSpace(GF(9), 2)
            sage: f = DynamicalSystem_projective([x^2, y^2, z^2])
            sage: f.affine_preperiodic_model(0, 1)
            Dynamical System of Projective Space of dimension 2 over Finite Field in z2 of size 3^2
                  Defn: Defined on coordinates by sending (x : y : z) to
                        ((z2 + 1)*x^2 : (z2 + 1)*x^2 + (z2 + 1)*x*y + (-z2 - 1)*y^2 :
                        (z2 - 1)*x^2 + (z2 - 1)*x*y - y^2 + (-z2)*y*z + z^2)

        ::

            sage: R.<c> = GF(3)[]
            sage: P.<x,y,z> = ProjectiveSpace(R, 2)
            sage: f = DynamicalSystem_projective([x^2, y^2, z^2])
            sage: f.affine_preperiodic_model(0, 1) # long time
            Dynamical System of Projective Space of dimension 2 over
            Univariate Polynomial Ring in c over Finite Field of size 3
              Defn: Defined on coordinates by sending (x : y : z) to
                    ((2*c^4 + c^3)*x^2 : (2*c^4 + c^3)*x^2 + (2*c^4 + c^3)*x*y + (c^4 + 2*c^3)*y^2 :
                    c^3*x^2 + c^3*x*y + (2*c^3 + 2*c^2)*y^2 + (c^3 + 2*c^2)*y*z + (2*c^4 + 2*c^3 +
                    2*c^2)*z^2)

        ::

            sage: K.<k> = CyclotomicField(3)
            sage: P.<x,y,z> = ProjectiveSpace(K, 2)
            sage: f = DynamicalSystem_projective([x^2 + k*x*y + y^2, z^2, y^2])
            sage: f.affine_preperiodic_model(1, 1)
            Dynamical System of Projective Space of dimension 2
            over Cyclotomic Field of order 3 and degree 2
              Defn: Defined on coordinates by sending (x : y : z) to
                    (x^2 + y^2 + (-k + 2)*x*z - 2*y*z + (-k + 3)*z^2 :
                    -2*x^2 + (k - 4)*x*z + (k - 3)*z^2 : -x^2 + (k - 2)*x*z + (k - 2)*z^2)

        ::

            sage: P.<x,y> = ProjectiveSpace(QQ, 1)
            sage: f = DynamicalSystem_projective([x^2 + y^2, y^2])
            sage: g, mat = f.affine_preperiodic_model(0, 1, return_conjugation=True)
            sage: g == f.conjugate(mat)
            True

        ::

            sage: P.<x,y,z> = ProjectiveSpace(QQ, 2)
            sage: X = P.subscheme(2*y - z)
            sage: f = DynamicalSystem_projective([x^2 + y^2, z^2 + y^2, z^2], domain=X)
            sage: f.affine_preperiodic_model(0, 1)
            Dynamical System of Closed subscheme of Projective Space of dimension 2 over Rational Field defined by:
              2*y - z
              Defn: Defined on coordinates by sending (x : y : z) to
                    (2*x^2 + y^2 + 4*x*z - 2*y*z + 4*z^2 : -x^2 - y^2 - 2*x*z + 2*y*z - 3*z^2 :
                    -x^2 - 2*x*z - 2*z^2)

        TESTS::

            sage: P.<x,y> = ProjectiveSpace(QQ, 1)
            sage: f = DynamicalSystem_projective([x^2 + 2*y^2, x^2])
            sage: g, mat = f.affine_preperiodic_model(0, 1, return_conjugation=True)
            sage: f.conjugate(mat) == g
            True
        """
        n = ZZ(n)
        if n < 1:
<<<<<<< HEAD
            raise ValueError('period must be positive')
        m = ZZ(m)
        if m < 0:
            raise ValueError('preperiod must be non-negative')
=======
            raise ValueError('Period must be positive')
        m = ZZ(m)
        if m < 0:
            raise ValueError('Preperiod must be non-negative')
>>>>>>> 5fcf96d5
        f = self
        CR = f.coordinate_ring()
        dom = f.domain()
        PS = f.codomain().ambient_space()
        N = PS.dimension_relative() + 1
        R = f.base_ring()
        F_1 = f.nth_iterate_map(n+m)
        F_2 = f.nth_iterate_map(m)
        L = [F_1[i]*F_2[j] - F_1[j]*F_2[i] for i in range(N)
            for j in range(i+1, N)]
        X = PS.subscheme(L + list(dom.defining_polynomials()))
        hyperplane_at_infinity = PS.subscheme(CR.gens()[-1])
        if R.is_field():
            F = R
        else:
            F = FractionField(R)
        if X.intersection(hyperplane_at_infinity).change_ring(F).dimension() >= 0:
            hyperplane_found = False
            attempted_combinations = {}
            # in order to find a hyperplane to move to infinity,
            # we need to enumerate an infinite number of hyperplanes
            if R.is_finite():
                # when R is finite, we try all hyperplanes
                for tup in product(R, repeat=N):
                    if list(tup) != [0]*N:
                        if PS(tup) not in attempted_combinations:
                            hyperplane = PS.subscheme(sum([tup[i]*PS.gens()[i] for i in range(N)]))
                            if X.intersection(hyperplane).change_ring(F).dimension() < 0:
                                hyperplane_found = True
                                break
                if not hyperplane_found:
                    raise ValueError('no possible conjugation over %s makes all preperiodic points affine' %R)
            else:
                # if the characteristic is 0, R contains Z
                if R.characteristic() == 0:
                    for height_bound in count(1):
                        terms = ZZ.range(height_bound)
                        for tup in product(terms, repeat=N):
                            if list(tup) != [0]*N:
                                if PS(tup) not in attempted_combinations:
                                    hyperplane = PS.subscheme(sum([tup[i]*PS.gens()[i] for i in range(N)]))
                                    if X.intersection(hyperplane).change_ring(F).dimension() < 0:
                                        hyperplane_found = True
                                        break
                        if hyperplane_found:
                            break
                else:
                    if is_PolynomialRing(R) or is_MPolynomialRing(R) or is_FractionField(R):
                        # for polynomial rings, we can get an infinite family of hyperplanes
                        # by increasing the degree
                        var = R.gen()
                        for degree in count(0):
                            ZZ_terms = ZZ.range(R.characteristic())
                            terms = ZZ_terms[:]
                            for i in ZZ_terms:
                                terms.append(i*var**degree)
                            for tup in product(terms, repeat=N):
                                if list(tup) != [0]*N:
                                    if PS(tup) not in attempted_combinations:
                                        hyperplane = PS.subscheme(sum([tup[i]*PS.gens()[i] for i in range(N)]))
                                        if X.intersection(hyperplane).change_ring(F).dimension() < 0:
                                            hyperplane_found = True
                                            break
                            if hyperplane_found:
                                break
                    else:
                        raise NotImplementedError('cannot find affine periodic model over %s' %(R))
            source = PS.subscheme(CR.gens()[-1])
            mat = PS.hyperplane_transformation_matrix(source, hyperplane)
            if R.is_field():
                g = f.conjugate(mat)
            else:
                g = f.conjugate(mat, adjugate=True)
            if return_conjugation:
                return (g, mat)
            return g
        if return_conjugation:
            return (f, matrix.identity(N))
        return f

    def automorphism_group(self, **kwds):
        r"""
        Calculates the subgroup of `PGL2` that is the automorphism group
        of this dynamical system.

        The automorphism group is the set of `PGL(2)` elements that fixes
        this map under conjugation.

        INPUT:

        The following keywords are used in most cases:

        - ``num_cpus`` -- (default: 2) the number of threads to use. Setting to a
          larger number can greatly speed up this function.

        The following keywords are used only when the dimension of the domain is 1 and
        the base ring is the rationals, but ignored in all other cases:

        - ``starting_prime`` -- (default: 5) the first prime to use for CRT

        - ``algorithm``-- (optional) can be one of the following:

          * ``'CRT'`` - Chinese Remainder Theorem
          * ``'fixed_points'`` - fixed points algorithm

        - ``return_functions``-- (default: ``False``) boolean; ``True``
          returns elements as linear fractional transformations and
          ``False`` returns elements as `PGL2` matrices

        - ``iso_type`` -- (default: ``False``) boolean; ``True`` returns the
          isomorphism type of the automorphism group

        OUTPUT: a list of elements in the automorphism group

        AUTHORS:

        - Original algorithm written by Xander Faber, Michelle Manes,
          Bianca Viray

        - Modified by Joao Alberto de Faria, Ben Hutz, Bianca Thompson

        REFERENCES:

        - [FMV2014]_

        EXAMPLES::

            sage: R.<x,y> = ProjectiveSpace(QQ, 1)
            sage: f = DynamicalSystem_projective([x^2-y^2, x*y])
            sage: f.automorphism_group(return_functions=True)
            [x, -x]

        ::

            sage: R.<x,y> = ProjectiveSpace(QQ, 1)
            sage: f = DynamicalSystem_projective([x^2 + 5*x*y + 5*y^2, 5*x^2 + 5*x*y + y^2])
            sage: f.automorphism_group()
            [
            [1 0]  [0 2]
            [0 1], [2 0]
            ]

        ::

            sage: P.<x,y,z> = ProjectiveSpace(QQ, 2)
            sage: f = DynamicalSystem([x^3, y^3, z^3])
            sage: len(f.automorphism_group())
            24

        ::

            sage: R.<x,y> = ProjectiveSpace(QQ, 1)
            sage: f = DynamicalSystem_projective([x^2-2*x*y-2*y^2, -2*x^2-2*x*y+y^2])
            sage: f.automorphism_group(return_functions=True)
            [x, 1/x, -x - 1, -x/(x + 1), (-x - 1)/x, -1/(x + 1)]

        ::

            sage: R.<x,y> = ProjectiveSpace(QQ, 1)
            sage: f = DynamicalSystem_projective([3*x^2*y - y^3, x^3 - 3*x*y^2])
            sage: lst, label = f.automorphism_group(algorithm='CRT', return_functions=True, iso_type=True)
            sage: sorted(lst), label
            ([-1/x, 1/x, (-x - 1)/(x - 1), (-x + 1)/(x + 1), (x - 1)/(x + 1),
            (x + 1)/(x - 1), -x, x], 'Dihedral of order 8')

        ::

            sage: A.<z> = AffineSpace(QQ, 1)
            sage: f = DynamicalSystem_affine([1/z^3])
            sage: F = f.homogenize(1)
            sage: F.automorphism_group()
            [
            [1 0]  [0 2]  [-1  0]  [ 0 -2]
            [0 1], [2 0], [ 0  1], [ 2  0]
            ]

        ::

            sage: P.<x,y,z> = ProjectiveSpace(QQ, 2)
            sage: f = DynamicalSystem_projective([x**2 + x*z, y**2, z**2])
            sage: f.automorphism_group()
            [
            [1 0 0]
            [0 1 0]
            [0 0 1]
            ]

        ::

            sage: K.<w> = CyclotomicField(3)
            sage: P.<x,y> = ProjectiveSpace(K, 1)
            sage: D6 = DynamicalSystem_projective([y^2,x^2])
            sage: sorted(D6.automorphism_group())
            [
            [-w - 1      0]  [     0 -w - 1]  [w 0]  [0 w]  [0 1]  [1 0]
            [     0      1], [     1      0], [0 1], [1 0], [1 0], [0 1]
            ]
        """
        alg = kwds.get('algorithm', None)
        p = kwds.get('starting_prime', 5)
        return_functions = kwds.get('return_functions', False)
        iso_type = kwds.get('iso_type', False)
        num_cpus = kwds.get('num_cpus', 2)
        if self.domain().dimension_relative() != 1:
            return self.conjugating_set(self, num_cpus)
        if self.base_ring() != QQ and self.base_ring() != ZZ:
            return self.conjugating_set(self, num_cpus)
        self.normalize_coordinates()
        if (self.degree() == 1) or (self.degree() == 0):
            raise NotImplementedError("rational function of degree 1 not implemented")
        f = self.dehomogenize(1)
        R = PolynomialRing(f.base_ring(),'x')
        if is_FractionFieldElement(f[0]):
            F = (f[0].numerator().univariate_polynomial(R))/f[0].denominator().univariate_polynomial(R)
        else:
            F = f[0].univariate_polynomial(R)
        if alg is None:
            if self.degree() <= 12:
                return automorphism_group_QQ_fixedpoints(F, return_functions, iso_type)
            return automorphism_group_QQ_CRT(F, p, return_functions, iso_type)
        elif alg == 'CRT':
            return automorphism_group_QQ_CRT(F, p, return_functions, iso_type)
        return automorphism_group_QQ_fixedpoints(F, return_functions, iso_type)

    def critical_subscheme(self):
        r"""
        Return the critical subscheme of this dynamical system.

        OUTPUT: projective subscheme

        EXAMPLES::

            sage: set_verbose(None)
            sage: P.<x,y> = ProjectiveSpace(QQ,1)
            sage: f = DynamicalSystem_projective([x^3-2*x*y^2 + 2*y^3, y^3])
            sage: f.critical_subscheme()
            Closed subscheme of Projective Space of dimension 1 over Rational Field
            defined by:
            9*x^2*y^2 - 6*y^4

        ::

            sage: set_verbose(None)
            sage: P.<x,y> = ProjectiveSpace(QQ,1)
            sage: f = DynamicalSystem_projective([2*x^2-y^2, x*y])
            sage: f.critical_subscheme()
            Closed subscheme of Projective Space of dimension 1 over Rational Field
            defined by:
            4*x^2 + 2*y^2

        ::

            sage: P.<x,y,z> = ProjectiveSpace(QQ,2)
            sage: f = DynamicalSystem_projective([2*x^2-y^2, x*y, z^2])
            sage: f.critical_subscheme()
            Closed subscheme of Projective Space of dimension 2 over Rational Field
            defined by:
            8*x^2*z + 4*y^2*z

        ::

            sage: P.<x,y,z,w> = ProjectiveSpace(GF(81),3)
            sage: g = DynamicalSystem_projective([x^3+y^3, y^3+z^3, z^3+x^3, w^3])
            sage: g.critical_subscheme()
            Closed subscheme of Projective Space of dimension 3 over Finite Field in
            z4 of size 3^4 defined by:
              0

        ::

            sage: P.<x,y> = ProjectiveSpace(QQ,1)
            sage: f = DynamicalSystem_projective([x^2,x*y])
            sage: f.critical_subscheme()
            Traceback (most recent call last):
            ...
            TypeError: the function is not a morphism
        """
        PS = self.domain()
        if not is_ProjectiveSpace(PS):
            raise NotImplementedError("not implemented for subschemes")
        if not self.is_morphism():
            raise TypeError("the function is not a morphism")
        wr = self.wronskian_ideal()
        crit_subscheme = self.codomain().subscheme(wr)
        return crit_subscheme

    def critical_points(self, R=None):
        r"""
        Return the critical points of this dynamical system defined over
        the ring ``R`` or the base ring of this map.

        Must be dimension 1.

        INPUT:

        - ``R`` -- (optional) a ring

        OUTPUT: a list of projective space points defined over ``R``

        EXAMPLES::

            sage: set_verbose(None)
            sage: P.<x,y> = ProjectiveSpace(QQ,1)
            sage: f = DynamicalSystem_projective([x^3-2*x*y^2 + 2*y^3, y^3])
            sage: f.critical_points()
            [(1 : 0)]
            sage: K.<w> = QuadraticField(6)
            sage: f.critical_points(K)
            [(-1/3*w : 1), (1/3*w : 1), (1 : 0)]

        ::

            sage: set_verbose(None)
            sage: P.<x,y> = ProjectiveSpace(QQ,1)
            sage: f = DynamicalSystem_projective([2*x^2-y^2, x*y])
            sage: f.critical_points(QQbar)
            [(-0.7071067811865475?*I : 1), (0.7071067811865475?*I : 1)]
        """
        PS = self.domain()
        if PS.dimension_relative() > 1:
            raise NotImplementedError("use .wronskian_ideal() for dimension > 1")
        if R is None:
            F = self
        else:
            F = self.change_ring(R)
        P = F.codomain()
        X = F.critical_subscheme()
        crit_points = [P(Q) for Q in X.rational_points()]
        return crit_points

    def ramification_type(self, R=None, stable=True):
        r"""
        Return the ramification type of endomorphisms of `\mathbb{P}^1`.

        Only branch points defined over the ring ``R`` contribute to
        the ramification type if specified, otherwise ``R`` is the
        ring of definition for ``self``.

        Note that branch points defined over ``R`` may not be
        geometric points if stable not set to ``True``.

        If ``R`` is specified, ``stable`` is ignored.

        If ``stable``, then this will return the ramification type
        over an extension which splits the Galois orbits of critical
        points.

        INPUT:

        - ``R`` -- ring or morphism (optional)
        - ``split`` -- boolean (optional)

        OUTPUT:

        list of lists, each term being the list of ramification indices
        in the pre-images of one critical value

        EXAMPLES::

            sage: P.<x,y> = ProjectiveSpace(QQ, 1)
            sage: F = DynamicalSystem_projective([x^4, y^4])
            sage: F.ramification_type()
            [[4], [4]]

            sage: P.<x,y> = ProjectiveSpace(QQ, 1)
            sage: F = DynamicalSystem_projective([x^3, 4*y^3 - 3*x^2*y])
            sage: F.ramification_type()
            [[2], [2], [3]]

            sage: P.<x,y> = ProjectiveSpace(QQ, 1)
            sage: F = DynamicalSystem_projective([(x + y)^4, 16*x*y*(x-y)^2])
            sage: F.ramification_type()
            [[2], [2, 2], [4]]

            sage: P.<x,y> = ProjectiveSpace(QQ, 1)
            sage: F = DynamicalSystem_projective([(x + y)*(x - y)^3, y*(2*x+y)^3])
            sage: F.ramification_type()
            [[3], [3], [3]]

            sage: F = DynamicalSystem_projective([x^3-2*x*y^2 + 2*y^3, y^3])
            sage: F.ramification_type()
            [[2], [2], [3]]
            sage: F.ramification_type(R=F.base_ring())
            [[2], [3]]

        """
        # Change base ring if specified.
        if R is None:
            if stable:
                L,phi = self.field_of_definition_critical(return_embedding=True)
                F = self.change_ring(phi)
            else:
                F = self
        else:
            F = self.change_ring(R)

        C = F.critical_subscheme()
        ram_type = {}
        fc = C.defining_ideal().gens()[0]
        for f, m in fc.factor():
            c = F(F.domain().subscheme(f))  # critical value
            if c in ram_type:
                ram_type[c].append(m + 1)
            else:
                ram_type[c] = [m + 1]
        return sorted(ram_type.values())

    def is_postcritically_finite(self, err=0.01, use_algebraic_closure=True):
        r"""
        Determine if this dynamical system is post-critically finite.

        Only for endomorphisms of `\mathbb{P}^1`. It checks if each critical
        point is preperiodic. The optional parameter ``err`` is passed into
        ``is_preperiodic()`` as part of the preperiodic check.

        The computations can be done either over the algebraic closure of the
        base field or over the minimal extension of the base field that
        contains the critical points.

        INPUT:

        - ``err`` -- (default: 0.01) positive real number

        - ``use_algebraic_closure`` -- boolean (default: True) -- If True uses the
          algebraic closure. If False, uses the smallest extension of the base field
          containing all the critical points.

        OUTPUT: boolean

        EXAMPLES::

            sage: P.<x,y> = ProjectiveSpace(QQ,1)
            sage: f = DynamicalSystem_projective([x^2 - y^2, y^2])
            sage: f.is_postcritically_finite()
            True

        ::

            sage: P.<x,y> = ProjectiveSpace(QQ,1)
            sage: f = DynamicalSystem_projective([x^3- y^3, y^3])
            sage: f.is_postcritically_finite()
            False

        ::

            sage: R.<z> = QQ[]
            sage: K.<v> = NumberField(z^8 + 3*z^6 + 3*z^4 + z^2 + 1)
            sage: PS.<x,y> = ProjectiveSpace(K,1)
            sage: f = DynamicalSystem_projective([x^3+v*y^3, y^3])
            sage: f.is_postcritically_finite() # long time
            True

        ::

            sage: P.<x,y> = ProjectiveSpace(QQ,1)
            sage: f = DynamicalSystem_projective([6*x^2+16*x*y+16*y^2, -3*x^2-4*x*y-4*y^2])
            sage: f.is_postcritically_finite()
            True

        ::

            sage: K = UniversalCyclotomicField()
            sage: P.<x,y> = ProjectiveSpace(K,1)
            sage: F = DynamicalSystem_projective([x^2 - y^2, y^2], domain=P)
            sage: F.is_postcritically_finite()
            True

        ::

            sage: P.<x,y> = ProjectiveSpace(QQ,1)
            sage: f = DynamicalSystem_projective([8*x^4 - 8*x^2*y^2 + y^4, y^4])
            sage: f.is_postcritically_finite(use_algebraic_closure=False) #long time
            True

        ::

            sage: P.<x,y> = ProjectiveSpace(QQ,1)
            sage: f = DynamicalSystem_projective([x^4 - x^2*y^2 + y^4, y^4])
            sage: f.is_postcritically_finite(use_algebraic_closure=False)
            False

        ::

            sage: P.<x,y> = ProjectiveSpace(QQbar,1)
            sage: f = DynamicalSystem_projective([x^4 - x^2*y^2, y^4])
            sage: f.is_postcritically_finite()
            False
        """
        #iteration of subschemes not yet implemented
        if self.domain().dimension_relative() > 1:
            raise NotImplementedError("only implemented in dimension 1")

        K = FractionField(self.codomain().base_ring())
        if use_algebraic_closure:
            Kbar = K.algebraic_closure()
            if Kbar.has_coerce_map_from(K):
                F = self.change_ring(Kbar)
            else:
                embeds = K.embeddings(Kbar)
                if embeds:
                    F = self.change_ring(embeds[0])
                else:
                    raise ValueError("no embeddings of base field to algebraic closure")
        else:
            embedding = self.field_of_definition_critical(return_embedding=True)[1]
            F = self.change_ring(embedding)

        crit_points = F.critical_points()
        pcf = True
        i = 0
        while pcf and i < len(crit_points):
            if not crit_points[i].is_preperiodic(F, err):
                pcf = False
            i += 1
        return pcf

    def is_dynamical_belyi_map(self):
        r"""
        Return if this dynamical system is a dynamical Belyi map.

        We define a dynamical Belyi map to be a map conjugate to a
        dynamical system `f: \mathbb{P}^1  \to \mathbb{P}^1`
        where the branch points are contained in `\{0, 1, \infty \}`
        and the postcritical set is contained in `\{0, 1, \infty \}`.

        Output: Boolean

        EXAMPLES::

            sage: P.<x,y>=ProjectiveSpace(QQ, 1)
            sage: f=DynamicalSystem_projective([-2*x^3 - 9*x^2*y - 12*x*y^2 - 6*y^3, y^3])
            sage: f.is_dynamical_belyi_map()
            True

        ::

            sage: P.<x,y> = ProjectiveSpace(QQ, 1)
            sage: f = DynamicalSystem_projective([5*x^7 - 7*x^6*y, -7*x*y^6 + 5*y^7])
            sage: f.is_dynamical_belyi_map()
            True

        ::

            sage: P.<x,y> = ProjectiveSpace(QQ, 1)
            sage: f = DynamicalSystem_projective([x^2 + y^2,y^2])
            sage: f.is_dynamical_belyi_map()
            False

        ::

            sage: F = QuadraticField(-7)
            sage: P.<x,y> = ProjectiveSpace(F, 1)
            sage: f = DynamicalSystem_projective([5*x^7 - 7*x^6*y, -7*x*y^6 + 5*y^7])
            sage: f.is_dynamical_belyi_map()
            True

        ::

            sage: P.<x,y> = ProjectiveSpace(QQ, 1)
            sage: f = DynamicalSystem_projective([2*x^3 + 3*x^2*y - 3*x*y^2 + 2*y^3, x^3 + y^3])
            sage: f.is_dynamical_belyi_map()
            False

        ::

            sage: R.<t> = PolynomialRing(QQ)
            sage: N.<c> = NumberField(t^3 - 2)
            sage: P.<x,y> = ProjectiveSpace(N, 1)
            sage: f=DynamicalSystem_projective([x^2 + c*y^2, x*y])
            sage: f.is_dynamical_belyi_map()
            False

        ::

            sage: P.<x,y> = ProjectiveSpace(GF(7), 1)
            sage: f = DynamicalSystem_projective([x^3  + 6*y^3, y^3])
            sage: f.is_dynamical_belyi_map()
            False
        """
        P = self.codomain()
        if not is_ProjectiveSpace(P):
            raise NotImplementedError('only implemented for dynamical systems on projective space')
        if P.dimension_relative() != 1:
            raise NotImplementedError('only implemented for maps on projective space of dimension 1')
        embed = self.field_of_definition_critical(return_embedding=True)[1]
        f = self.change_ring(embed)
        crit_list = f.critical_points()
        crit_orbit = []
        for i in crit_list:
            crit_orbit += f.orbit(i, 4)
        if len(set(crit_orbit)) > 3:
            return False
        return True

    def critical_point_portrait(self, check=True, use_algebraic_closure=True):
        r"""
        If this dynamical system  is post-critically finite, return its
        critical point portrait.

        This is the directed graph of iterates starting with the critical
        points. Must be dimension 1. If ``check`` is ``True``, then the
        map is first checked to see if it is postcritically finite.

        The computations can be done either over the algebraic closure of the
        base field or over the minimal extension of the base field that
        contains the critical points.

        INPUT:

        - ``check`` -- boolean (default: True)

        - ``use_algebraic_closure`` -- boolean (default: True) -- If True uses the
          algebraic closure. If False, uses the smallest extension of the base field
          containing all the critical points.

        OUTPUT: a digraph

        EXAMPLES::

            sage: R.<z> = QQ[]
            sage: K.<v> = NumberField(z^6 + 2*z^5 + 2*z^4 + 2*z^3 + z^2 + 1)
            sage: PS.<x,y> = ProjectiveSpace(K,1)
            sage: f = DynamicalSystem_projective([x^2+v*y^2, y^2])
            sage: f.critical_point_portrait(check=False) # long time
            Looped digraph on 6 vertices

        ::

            sage: P.<x,y> = ProjectiveSpace(QQ,1)
            sage: f = DynamicalSystem_projective([x^5 + 5/4*x*y^4, y^5])
            sage: f.critical_point_portrait(check=False)
            Looped digraph on 5 vertices

        ::

            sage: P.<x,y> = ProjectiveSpace(QQ,1)
            sage: f = DynamicalSystem_projective([x^2 + 2*y^2, y^2])
            sage: f.critical_point_portrait()
            Traceback (most recent call last):
            ...
            TypeError: map must be post-critically finite

        ::

            sage: R.<t> = QQ[]
            sage: K.<v> = NumberField(t^3 + 2*t^2 + t + 1)
            sage: phi = K.embeddings(QQbar)[0]
            sage: P.<x, y> = ProjectiveSpace(K, 1)
            sage: f = DynamicalSystem_projective([x^2 + v*y^2, y^2])
            sage: f.change_ring(phi).critical_point_portrait()
            Looped digraph on 4 vertices

        ::

            sage: P.<x,y> = ProjectiveSpace(QQ,1)
            sage: f = DynamicalSystem_projective([8*x^4 - 8*x^2*y^2 + y^4, y^4])
            sage: f.critical_point_portrait(use_algebraic_closure=False) #long time
            Looped digraph on 6 vertices

        ::

            sage: P.<x,y> = ProjectiveSpace(QQbar,1)
            sage: f = DynamicalSystem_projective([8*x^4 - 8*x^2*y^2 + y^4, y^4])
            sage: f.critical_point_portrait() #long time
            Looped digraph on 6 vertices

        ::

            sage: P.<x,y> = ProjectiveSpace(GF(3),1)
            sage: f = DynamicalSystem_projective([x^2 + x*y - y^2, x*y])
            sage: f.critical_point_portrait(use_algebraic_closure=False)
            Looped digraph on 6 vertices
            sage: f.critical_point_portrait() #long time
            Looped digraph on 6 vertices

        """
        #input checking done in is_postcritically_finite
        if check:
            if not self.is_postcritically_finite():
                raise TypeError("map must be post-critically finite")
        K = FractionField(self.base_ring())
        if use_algebraic_closure:
            Kbar = K.algebraic_closure()
            if Kbar.has_coerce_map_from(K):
                F = self.change_ring(Kbar)
            else:
                embeds = K.embeddings(Kbar)
                if embeds:
                    F = self.change_ring(embeds[0])
                else:
                    raise ValueError("no embeddings of base field to algebraic closure")
        else:
            embedding = self.field_of_definition_critical(return_embedding=True)[1]
            F = self.change_ring(embedding)
        crit_points = F.critical_points()
        N = len(crit_points)
        for i in range(N):
            done = False
            Q= F(crit_points[i])
            while not done:
                if Q in crit_points:
                    done = True
                else:
                    crit_points.append(Q)
                Q = F(Q)
        return F._preperiodic_points_to_cyclegraph(crit_points)

    def critical_height(self, **kwds):
        r"""
        Compute the critical height of this dynamical system.

        The critical height is defined by J. Silverman as
        the sum of the canonical heights of the critical points.
        This must be dimension 1 and defined over a number field
        or number field order.

        The computations can be done either over the algebraic closure of the
        base field or over the minimal extension of the base field that
        contains the critical points.

        INPUT:

        kwds:

        - ``badprimes`` -- (optional) a list of primes of bad reduction

        - ``N`` -- (default: 10) positive integer; number of terms of
          the series to use in the local green functions

        - ``prec`` -- (default: 100) positive integer, float point
          or `p`-adic precision

        - ``error_bound`` -- (optional) a positive real number

        - ``use_algebraic_closure`` -- boolean (default: True) -- If True uses the
          algebraic closure. If False, uses the smallest extension of the base field
          containing all the critical points.

        OUTPUT: real number

        EXAMPLES::

            sage: P.<x,y> = ProjectiveSpace(QQ,1)
            sage: f = DynamicalSystem_projective([x^3+7*y^3, 11*y^3])
            sage: f.critical_height()
            1.1989273321156851418802151128

        ::

            sage: K.<w> = QuadraticField(2)
            sage: P.<x,y> = ProjectiveSpace(K,1)
            sage: f = DynamicalSystem_projective([x^2+w*y^2, y^2])
            sage: f.critical_height()
            0.16090842452312941163719755472

        Postcritically finite maps have critical height 0::

            sage: P.<x,y> = ProjectiveSpace(QQ,1)
            sage: f = DynamicalSystem_projective([x^3-3/4*x*y^2 + 3/4*y^3, y^3])
            sage: f.critical_height(error_bound=0.0001)
            0.00000000000000000000000000000

        ::

            sage: P.<x,y> = ProjectiveSpace(QQ,1)
            sage: f = DynamicalSystem_projective([x^3+3*x*y^2, y^3])
            sage: f.critical_height(use_algebraic_closure=False)
            0.000023477016733897112886491967991
            sage: f.critical_height()
            0.000023477016733897112886491967991
        """
        PS = self.codomain()
        if PS.dimension_relative() > 1:
            raise NotImplementedError("only implemented in dimension 1")

        K = FractionField(PS.base_ring())
        use_algebraic_closure = kwds.get("use_algebraic_closure", True)
        if use_algebraic_closure:
            Kbar = K.algebraic_closure()
            if Kbar.has_coerce_map_from(K):
                F = self.change_ring(Kbar)
            else:
                embeds = K.embeddings(Kbar)
                if embeds:
                    F = self.change_ring(embeds[0])
                else:
                    raise ValueError("no embeddings of base field to algebraic closure")
        else:
            embedding = self.field_of_definition_critical(return_embedding=True)[1]
            F = self.change_ring(embedding)
        crit_points = F.critical_points()
        n = len(crit_points)
        err_bound = kwds.get("error_bound", None)
        if err_bound is not None:
            kwds["error_bound"] = err_bound / n
        ch = 0
        for P in crit_points:
            ch += F.canonical_height(P, **kwds)
        return ch

    def preperiodic_points(self, m, n, **kwds):
        r"""
        Computes the preperiodic points of period ``m, n`` of this dynamical system
        defined over the ring ``R`` or the base ring of the map.

        This is done by finding the rational points on the variety
        defining the points of period ``m, n``.

        For rational maps, where there are potentially infinitely many periodic
        points of a given period, you must use the ``return_scheme`` option.
        Note that this scheme will include the indeterminacy locus.

        INPUT:

        - ``n`` - a positive integer, the period

        - ``m`` - a non negative integer, the preperiod

        kwds:

        - ``minimal`` -- (default: ``True``) boolean; ``True`` specifies to
          find only the preperiodic points of minimal period ``m``,``n`` and
          ``False`` specifies to find all preperiodic points of period
          ``m``, ``n``

        - ``formal`` -- (default: ``False``) boolean; ``True`` specifies to
          find the formal periodic points only. The formal periodic points
          are the points in the support of the dynatomic cycle.

        - ``R`` -- (default: the base ring of the dynamical system) a
          commutative ring over which to find the preperiodic points

        - ``return_scheme`` -- (default: ``False``) boolean; return a
          subscheme of the ambient space that defines the ``m``,``n`` th
          preperiodic points

        OUTPUT:

        A list of preperiodic points of this map or the subscheme defining
        the preperiodic points.

        EXAMPLES::

            sage: P.<x,y> = ProjectiveSpace(QQbar, 1)
            sage: f = DynamicalSystem_projective([x^2 - y^2, y^2])
            sage: f.preperiodic_points(0, 1)
            [(-0.618033988749895? : 1), (1 : 0), (1.618033988749895? : 1)]

        ::

            sage: P.<x,y> = ProjectiveSpace(QQ, 1)
            sage: f = DynamicalSystem_projective([x^2 - 29/16*y^2, y^2])
            sage: f.preperiodic_points(1, 3)
            [(-5/4 : 1), (1/4 : 1), (7/4 : 1)]

        ::

            sage: P.<x,y,z> = ProjectiveSpace(QQ, 2)
            sage: f = DynamicalSystem_projective([x^2 - 3/4*y^2, y^2 , z^2])
            sage: f.preperiodic_points(0, 2, formal=True)
            [(-1/2 : 1 : 0), (-1/2 : 1 : 1)]

        ::

            sage: P.<x,y> = ProjectiveSpace(QQbar, 1)
            sage: f = DynamicalSystem_projective([x^2 - x*y + 2*y^2, x^2 - y^2])
            sage: f.preperiodic_points(1, 2, minimal=False)
            [(-3.133185666641252? : 1),
            (-1 : 1),
            (-0.3478103847799310? - 1.028852254136693?*I : 1),
            (-0.3478103847799310? + 1.028852254136693?*I : 1),
            (0.8165928333206258? - 0.6710067557437100?*I : 1),
            (0.8165928333206258? + 0.6710067557437100?*I : 1),
            (1 : 0),
            (1 : 1),
            (1.695620769559862? : 1),
            (3 : 1)]

        ::

            sage: R.<w> = QQ[]
            sage: K.<s> = NumberField(w^6 - 3*w^5 + 5*w^4 - 5*w^3 + 5*w^2 - 3*w + 1)
            sage: P.<x,y,z> = ProjectiveSpace(K, 2)
            sage: f = DynamicalSystem_projective([x^2 + z^2, y^2 + x^2, z^2 + y^2])
            sage: sorted(f.preperiodic_points(0, 1), key=str)
            [(-2*s^5 + 4*s^4 - 5*s^3 + 3*s^2 - 4*s : -2*s^5 + 5*s^4 - 7*s^3 + 6*s^2 - 7*s + 3 : 1),
             (-s^5 + 3*s^4 - 4*s^3 + 4*s^2 - 4*s + 2 : -s^5 + 2*s^4 - 2*s^3 + s^2 - s : 1),
             (-s^5 + 3*s^4 - 5*s^3 + 4*s^2 - 3*s + 1 : s^5 - 2*s^4 + 3*s^3 - 3*s^2 + 4*s - 1 : 1),
             (1 : 1 : 1),
             (2*s^5 - 6*s^4 + 9*s^3 - 8*s^2 + 7*s - 4 : 2*s^5 - 5*s^4 + 7*s^3 - 5*s^2 + 6*s - 2 : 1),
             (s^5 - 2*s^4 + 2*s^3 + s : s^5 - 3*s^4 + 4*s^3 - 3*s^2 + 2*s - 1 : 1),
             (s^5 - 2*s^4 + 3*s^3 - 3*s^2 + 3*s - 1 : -s^5 + 3*s^4 - 5*s^3 + 4*s^2 - 4*s + 2 : 1)]

        ::

            sage: P.<x,y> = ProjectiveSpace(QQ, 1)
            sage: f = DynamicalSystem_projective([x^2 + 1/4*y^2, y^2])
            sage: f.preperiodic_points(1, 1, formal=True)
            [(-1/2 : 1), (1 : 0)]

        ::

            sage: P.<x,y> = ProjectiveSpace(QQ, 1)
            sage: f = DynamicalSystem_projective([x^2 - 3/4*y^2, y^2])
            sage: f.preperiodic_points(0, 2, formal=True)
            [(-1/2 : 1)]

        ::

            sage: P.<x,y> = ProjectiveSpace(QQ, 1)
            sage: K.<v> = QuadraticField(5)
            sage: phi = QQ.embeddings(K)[0]
            sage: f = DynamicalSystem_projective([x^2 - y^2, y^2])
            sage: f.preperiodic_points(1, 1, R=phi)
            [(-1/2*v - 1/2 : 1), (1/2*v - 1/2 : 1)]

        ::

            sage: P.<x,y,z> = ProjectiveSpace(QQ, 2)
            sage: X = P.subscheme(2*x - y)
            sage: f = DynamicalSystem_projective([x^2 - y^2, 2*(x^2 - y^2), y^2 - z^2], domain=X)
            sage: f.preperiodic_points(1, 1)
            [(-1/4 : -1/2 : 1), (1 : 2 : 1)]

        ::

            sage: P.<x,y,z> = ProjectiveSpace(QQ, 2)
            sage: f = DynamicalSystem_projective([x^2 - 3/4*y^2, z^2, y^2])
            sage: f.preperiodic_points(1, 1)
            [(-3/2 : -1 : 1), (-3/2 : 1 : 1), (-1/2 : -1 : 1), (1/2 : -1 : 1),
             (1/2 : 1 : 1), (3/2 : -1 : 1)]

        ::

            sage: P.<x,y,z> = ProjectiveSpace(GF(5), 2)
            sage: f = DynamicalSystem_projective([x^2, y^2, z^2])
            sage: sorted(f.preperiodic_points(2, 1))
            [(0 : 2 : 1), (0 : 3 : 1), (1 : 2 : 1), (1 : 3 : 1), (2 : 0 : 1), (2 : 1 : 0),
             (2 : 1 : 1), (2 : 2 : 1), (2 : 3 : 1), (2 : 4 : 1), (3 : 0 : 1), (3 : 1 : 0),
             (3 : 1 : 1), (3 : 2 : 1), (3 : 3 : 1), (3 : 4 : 1), (4 : 2 : 1), (4 : 3 : 1)]

        ::

            sage: P.<x,y,z> = ProjectiveSpace(GF(5), 2)
            sage: f = DynamicalSystem_projective([x^2, x*y, z^2])
            sage: f.preperiodic_points(2, 1, return_scheme=True, minimal=False)
            Closed subscheme of Projective Space of dimension 2 over Finite Field of size 5 defined by:
              0,
              x^8*z^4 - x^4*z^8,
              x^7*y*z^4 - x^3*y*z^8

        When the ring over which to find the preperiodic points is a number
        field, the ordering of the preperiodic points might depend on the
        architecture (32 or 64 bits)::

            sage: P.<x,y> = ProjectiveSpace(QQ, 1)
            sage: R.<z> = QQ[]
            sage: K.<v> = NumberField(z^4 - z^2 - 1)
            sage: f = DynamicalSystem_projective([x^2 - y^2, y^2])
            sage: sorted(f.preperiodic_points(2, 1, R=K), key=str)
            [(-v : 1), (v : 1)]

        ::

            sage: P.<x,y,z> = ProjectiveSpace(QQ, 2)
            sage: f = DynamicalSystem_projective([x^2 - 3/4*y^2, y^2, z^2])
            sage: f.preperiodic_points(0, 2, formal=True)
            [(-1/2 : 1 : 0), (-1/2 : 1 : 1)]

        ::

            sage: S.<c> = QQ[]
            sage: R.<x,y> = PolynomialRing(S, 2)
            sage: P = ProjectiveSpace(R)
            sage: f = DynamicalSystem_projective([x^2 + c*y^2, y^2])
            sage: f.preperiodic_points(1, 2, return_scheme=True)
            Closed subscheme of Projective Space of dimension 1 over Univariate
            Polynomial Ring in c over Rational Field defined by:
              x^2 - x*y + (c + 1)*y^2

        ::

            sage: P.<x,y,z> = ProjectiveSpace(QQ, 2)
            sage: f = DynamicalSystem_projective([x^2 - 3/4*y^2, y^2, z^2])
            sage: f.preperiodic_points(0, 2, formal=True)
            [(-1/2 : 1 : 0), (-1/2 : 1 : 1)]

        ::

            sage: S.<c> = QQ[]
            sage: R.<x,y> = PolynomialRing(S, 2)
            sage: P = ProjectiveSpace(R)
            sage: f = DynamicalSystem_projective([x^2 + c*y^2, y^2])
            sage: f.preperiodic_points(1, 2, return_scheme=True)
            Closed subscheme of Projective Space of dimension 1 over Univariate
            Polynomial Ring in c over Rational Field defined by:
              x^2 - x*y + (c + 1)*y^2

        TESTS::

            sage: P.<x,y,z> = ProjectiveSpace(QQ, 2)
            sage: f = DynamicalSystem_projective([x^2, x*y, z^2])
            sage: f.preperiodic_points(2, 1, minimal=False)
            Traceback (most recent call last):
            ...
            TypeError: use return_scheme=True

        ::

            sage: P.<x,y> = ProjectiveSpace(QQ, 1)
            sage: f = DynamicalSystem_projective([x^2 - 29/16*y^2, y^2])
            sage: f.preperiodic_points(1.2, 3)
            Traceback (most recent call last):
            ...
            TypeError: Attempt to coerce non-integral RealNumber to Integer
            sage: f.preperiodic_points(1, 3.1)
            Traceback (most recent call last):
            ...
            TypeError: Attempt to coerce non-integral RealNumber to Integer

        ::

            sage: P.<x,y,z> = ProjectiveSpace(QQ, 2)
            sage: f=DynamicalSystem([x^2 - z^2, y^2 - 21/16*z^2, z^2])
            sage: len(f.preperiodic_points(1, 2, minimal=True, formal=False)) == 16
            True

        ::

            sage: P.<x,y,z> = ProjectiveSpace(QQ, 2)
            sage: f = DynamicalSystem_projective([x^2 - y^2, 2*(x^2 - y^2), y^2 - z^2])
            sage: f.preperiodic_points(2, 2)
            Traceback (most recent call last):
            ...
            ValueError: dynamical system is not a morphism, cannot calculate minimal or formal preperiodic points
        """
        n = ZZ(n)
        m = ZZ(m)
        if n <= 0:
            raise ValueError("a positive integer period must be specified")
        if m < 0:
            raise ValueError("a non negative preperiod must be specified")
        R = kwds.pop('R', None)
        if R is None:
            f_sub = self
            R = self.base_ring()
        else:
            f_sub = self.change_ring(R)
            R = f_sub.base_ring() #in the case when R is an embedding
        if isinstance(R, FractionField_1poly_field) or is_FunctionField(R):
<<<<<<< HEAD
            raise NotImplementedError('Periodic points not implemented for function fields; '
                'clear denominators and use the polynomial ring instead')
=======
            raise NotImplementedError('Periodic points not implemented for function fields.'
            + 'Clear denominators and use the polynomial ring instead.')
>>>>>>> 5fcf96d5
        CR = f_sub.coordinate_ring()
        dom = f_sub.domain()
        PS = f_sub.codomain().ambient_space()
        if dom != PS:
            f = DynamicalSystem(f_sub.defining_polynomials())
        else:
            f = f_sub
        N = PS.dimension_relative() + 1
        formal = kwds.pop('formal', False)
        minimal = kwds.pop('minimal', True)
        return_scheme = kwds.pop('return_scheme', False)
        if formal and N == 2 and dom == PS:
            X = PS.subscheme([f.dynatomic_polynomial([m,n])])
        else:
            F_1 = f.nth_iterate_map(n+m)
            F_2 = f.nth_iterate_map(m)
            L = [F_1[i]*F_2[j] - F_1[j]*F_2[i] for i in range(N)
                    for j in range(i+1, N)]
            X = PS.subscheme(L + list(dom.defining_polynomials()))
            if (minimal or formal) and (n != 1 or m != 0):
                if not f_sub.is_morphism():
                    raise ValueError('dynamical system is not a morphism, cannot calculate minimal or formal preperiodic points')
                if formal:
                    d = f.degree()
                    # we need a model with no preperiodic points at infinity
                    new_f, mat = f.affine_preperiodic_model(m, n, return_conjugation=True)
                    new_f.normalize_coordinates()
                    # we now deform by a parameter t
                    T = R['t']
                    t = T.gens()[0]
                    Pt = ProjectiveSpace(N-1, R=T, names = [str(i) for i in CR.gens()])
                    deformed_polys = [poly + t*Pt.gens()[-1]**d for poly in new_f.defining_polynomials()[:-1]]
                    deformed_polys += [new_f.defining_polynomials()[-1]]
                    f_deformed = DynamicalSystem(deformed_polys)

                    # after deforming by the parameter, the preperiodic points with multiplicity
                    # will seperate into different points. we can now calculate the minimal preperiodic
                    # points with the parameter, and then specialize to get the formal preperiodic points
                    ideal = f_deformed.preperiodic_points(m, n, return_scheme=True).defining_ideal()
                    L = [poly.specialization({t:0}) for poly in ideal.gens()]
                    X = PS.subscheme(L)
                    subs_list = mat.inverse()*vector(CR.gens())
                    subs = {}
                    for i in range(len(subs_list)):
                        subs[PS.gens()[i]] = subs_list[i]
                    if R.is_field():
                        X = PS.subscheme([poly.subs(subs) for poly in L])
                    else:
                        K = [poly.subs(subs) for poly in L]
                        K = [poly*poly.denominator() for poly in K]
                        X = PS.subscheme(K)
                elif minimal:
                    Sn = []
                    for k in ZZ(n).divisors():
                        if ZZ(n/k).is_prime():
                            Sn.append(k)
                    if (is_PolynomialRing(R) or is_MPolynomialRing(R)):
                        phi = FlatteningMorphism(CR)
                        flatCR = phi.codomain()
                        Ik = flatCR.ideal(1)
                        for k in Sn:
                            Ik *= f.preperiodic_points(m, k, return_scheme=True, minimal=False).defining_ideal()
                        if m != 0:
                            Ik *= f.preperiodic_points(m-1, n, return_scheme=True, minimal=False).defining_ideal()
                        psi = UnflatteningMorphism(flatCR, CR)
                        In = flatCR.ideal([phi(i) for i in X.defining_polynomials()])
                        X = PS.subscheme([psi(i) for i in In.saturation(Ik)[0].gens()])
                    else:
                        Ik = CR.ideal(1)
                        for k in Sn:
                            Ik *= f.preperiodic_points(m, k, return_scheme=True, minimal=False).defining_ideal()
                        if m != 0:
                            Ik *= f.preperiodic_points(m-1, n, return_scheme=True, minimal=False).defining_ideal()
                        In = X.defining_ideal()
                        X = PS.subscheme(In.saturation(Ik)[0])
        if dom != PS:
            X = PS.subscheme(list(X.defining_polynomials()) + list(dom.defining_polynomials()))
        if return_scheme:  # this includes the indeterminacy locus points!
            return X
        if X.dimension() <= 0:
            if R in NumberFields() or R is QQbar or R in FiniteFields():
                Z = f.base_indeterminacy_locus()
                points = [dom(Q) for Q in X.rational_points()]
                good_points = []
                for Q in points:
                    try:
                        Z(list(Q))
                    except TypeError:
                        good_points.append(Q)
<<<<<<< HEAD
                good_points.sort()
=======
>>>>>>> 5fcf96d5
                return good_points
            else:
                raise NotImplementedError("ring must a number field or finite field")
        else: #a higher dimensional scheme
            raise TypeError("use return_scheme=True")

    def periodic_points(self, n, minimal=True, formal=False, R=None, algorithm='variety',
                        return_scheme=False):
        r"""
        Computes the periodic points of period ``n`` of this dynamical system
        defined over the ring ``R`` or the base ring of the map.

        This can be done either by finding the rational points on the variety
        defining the points of period ``n``, or, for finite fields,
        finding the cycle of appropriate length in the cyclegraph. For small
        cardinality fields, the cyclegraph algorithm is effective for any
        map and length cycle, but is slow when the cyclegraph is large.
        The variety algorithm is good for small period, degree, and dimension,
        but is slow as the defining equations of the variety get more
        complicated.

        For rational maps, where there are potentially infinitely many periodic
        points of a given period, you must use the ``return_scheme`` option.
        Note that this scheme will include the indeterminacy locus.

        INPUT:

        - ``n`` - a positive integer

        - ``minimal`` -- (default: ``True``) boolean; ``True`` specifies to
          find only the periodic points of minimal period ``n`` and ``False``
          specifies to find all periodic points of period ``n``

        - ``formal`` -- (default: ``False``) boolean; ``True`` specifies to
          find the formal periodic points only. The formal periodic points
          are the points in the support of the dynatomic cycle.

        - ``R`` -- (optional) a commutative ring. Defaults to the base ring of
          this map.

        - ``algorithm`` -- (default: ``'variety'``) must be one of
          the following:

          * ``'variety'`` - find the rational points on the appropriate variety
          * ``'cyclegraph'`` - find the cycles from the cycle graph

        - ``return_scheme`` -- return a subscheme of the ambient space
          that defines the ``n`` th periodic points

        OUTPUT:

        A list of periodic points of this map or the subscheme defining
        the periodic points.

        EXAMPLES::

            sage: set_verbose(None)
            sage: P.<x,y> = ProjectiveSpace(QQbar, 1)
            sage: f = DynamicalSystem_projective([x^2 - x*y + y^2, x^2 - y^2 + x*y])
            sage: f.periodic_points(1)
            [(-0.50000000000000000? - 0.866025403784439?*I : 1),
             (-0.50000000000000000? + 0.866025403784439?*I : 1),
             (1 : 1)]

        ::

            sage: P.<x,y,z> = ProjectiveSpace(QuadraticField(5,'t'), 2)
            sage: f = DynamicalSystem_projective([x^2 - 21/16*z^2, y^2 - z^2, z^2])
            sage: f.periodic_points(2)
            [(-5/4 : -1 : 1), (-5/4 : -1/2*t + 1/2 : 1), (-5/4 : 0 : 1),
             (-5/4 : 1/2*t + 1/2 : 1), (-3/4 : -1 : 1), (-3/4 : 0 : 1),
             (1/4 : -1 : 1), (1/4 : -1/2*t + 1/2 : 1), (1/4 : 0 : 1),
             (1/4 : 1/2*t + 1/2 : 1), (7/4 : -1 : 1), (7/4 : 0 : 1)]

        ::

            sage: P.<x,y,z> = ProjectiveSpace(QQ, 2)
            sage: f = DynamicalSystem_projective([x^2 - 3/4*y^2, y^2 , z^2])
            sage: f.periodic_points(2, formal=True)
            [(-1/2 : 1 : 0), (-1/2 : 1 : 1)]

        ::

            sage: w = QQ['w'].0
            sage: K = NumberField(w^6 - 3*w^5 + 5*w^4 - 5*w^3 + 5*w^2 - 3*w + 1,'s')
            sage: P.<x,y,z> = ProjectiveSpace(K, 2)
            sage: f = DynamicalSystem_projective([x^2 + z^2, y^2 + x^2, z^2 + y^2])
            sage: sorted(f.periodic_points(1), key=str)
            [(-2*s^5 + 4*s^4 - 5*s^3 + 3*s^2 - 4*s : -2*s^5 + 5*s^4 - 7*s^3 + 6*s^2 - 7*s + 3 : 1),
             (-s^5 + 3*s^4 - 4*s^3 + 4*s^2 - 4*s + 2 : -s^5 + 2*s^4 - 2*s^3 + s^2 - s : 1),
             (-s^5 + 3*s^4 - 5*s^3 + 4*s^2 - 3*s + 1 : s^5 - 2*s^4 + 3*s^3 - 3*s^2 + 4*s - 1 : 1),
             (1 : 1 : 1),
             (2*s^5 - 6*s^4 + 9*s^3 - 8*s^2 + 7*s - 4 : 2*s^5 - 5*s^4 + 7*s^3 - 5*s^2 + 6*s - 2 : 1),
             (s^5 - 2*s^4 + 2*s^3 + s : s^5 - 3*s^4 + 4*s^3 - 3*s^2 + 2*s - 1 : 1),
             (s^5 - 2*s^4 + 3*s^3 - 3*s^2 + 3*s - 1 : -s^5 + 3*s^4 - 5*s^3 + 4*s^2 - 4*s + 2 : 1)]

        ::

            sage: P.<x,y,z> = ProjectiveSpace(QQ, 2)
            sage: f = DynamicalSystem_projective([x^2 - 21/16*z^2, y^2 - 2*z^2, z^2])
            sage: f.periodic_points(2, False)
            [(-5/4 : -1 : 1), (-5/4 : 2 : 1), (-3/4 : -1 : 1),
             (-3/4 : 2 : 1), (0 : 1 : 0), (1/4 : -1 : 1), (1/4 : 2 : 1),
             (1 : 0 : 0), (1 : 1 : 0), (7/4 : -1 : 1), (7/4 : 2 : 1)]

        ::

            sage: P.<x,y,z> = ProjectiveSpace(QQ, 2)
            sage: f = DynamicalSystem_projective([x^2 - 21/16*z^2, y^2 - 2*z^2, z^2])
            sage: f.periodic_points(2)
            [(-5/4 : -1 : 1), (-5/4 : 2 : 1), (1/4 : -1 : 1), (1/4 : 2 : 1)]

        ::

            sage: set_verbose(None)
            sage: P.<x,y> = ProjectiveSpace(ZZ, 1)
            sage: f = DynamicalSystem_projective([x^2 + y^2, y^2])
            sage: f.periodic_points(2, R=QQbar, minimal=False)
            [(-0.50000000000000000? - 1.322875655532296?*I : 1),
             (-0.50000000000000000? + 1.322875655532296?*I : 1),
             (0.50000000000000000? - 0.866025403784439?*I : 1),
             (0.50000000000000000? + 0.866025403784439?*I : 1),
             (1 : 0)]

        ::

            sage: P.<x,y,z> = ProjectiveSpace(QQ, 2)
            sage: f = DynamicalSystem_projective([x^2 - 3/4*z^2, y^2 - 3/4*z^2, z^2])
            sage: f.periodic_points(2, formal=True)
            [(-1/2 : -1/2 : 1), (-1/2 : 3/2 : 1), (3/2 : -1/2 : 1)]

        ::

            sage: P.<x,y> = ProjectiveSpace(GF(307), 1)
            sage: f = DynamicalSystem_projective([x^10 + y^10, y^10])
            sage: f.periodic_points(16, minimal=True, algorithm='cyclegraph')
            [(69 : 1), (185 : 1), (120 : 1), (136 : 1), (97 : 1), (183 : 1),
             (170 : 1), (105 : 1), (274 : 1), (275 : 1), (154 : 1), (156 : 1),
             (87 : 1), (95 : 1), (161 : 1), (128 : 1)]

        ::

            sage: P.<x,y> = ProjectiveSpace(GF(13^2, 't'), 1)
            sage: f = DynamicalSystem_projective([x^3 + 3*y^3, x^2*y])
            sage: f.periodic_points(30, minimal=True, algorithm='cyclegraph')
            [(t + 3 : 1), (6*t + 6 : 1), (7*t + 1 : 1), (2*t + 8 : 1),
             (3*t + 4 : 1), (10*t + 12 : 1), (8*t + 10 : 1), (5*t + 11 : 1),
             (7*t + 4 : 1), (4*t + 8 : 1), (9*t + 1 : 1), (2*t + 2 : 1),
             (11*t + 9 : 1), (5*t + 7 : 1), (t + 10 : 1), (12*t + 4 : 1),
             (7*t + 12 : 1), (6*t + 8 : 1), (11*t + 10 : 1), (10*t + 7 : 1),
             (3*t + 9 : 1), (5*t + 5 : 1), (8*t + 3 : 1), (6*t + 11 : 1),
             (9*t + 12 : 1), (4*t + 10 : 1), (11*t + 4 : 1), (2*t + 7 : 1),
             (8*t + 12 : 1), (12*t + 11 : 1)]

        ::

            sage: P.<x,y> = ProjectiveSpace(QQ, 1)
            sage: f = DynamicalSystem_projective([3*x^2 + 5*y^2, y^2])
            sage: f.periodic_points(2, R=GF(3), minimal=False)
            [(2 : 1)]
            sage: f.periodic_points(2, R=GF(7))
            []

        ::

            sage: P.<x,y,z> = ProjectiveSpace(QQ, 2)
            sage: f = DynamicalSystem_projective([x^2, x*y, z^2])
            sage: f.periodic_points(1)
            Traceback (most recent call last):
            ...
            TypeError: use return_scheme=True

        ::

            sage: R.<x> = QQ[]
            sage: K.<u> = NumberField(x^2 - x + 3)
            sage: P.<x,y,z> = ProjectiveSpace(K, 2)
            sage: X = P.subscheme(2*x - y)
            sage: f = DynamicalSystem_projective([x^2 - y^2, 2*(x^2 - y^2), y^2 - z^2], domain=X)
            sage: f.periodic_points(2)
            [(-1/5*u - 1/5 : -2/5*u - 2/5 : 1), (1/5*u - 2/5 : 2/5*u - 4/5 : 1)]

        ::

            sage: P.<x,y,z> = ProjectiveSpace(QQ, 2)
            sage: f = DynamicalSystem_projective([x^2 - y^2, x^2 - z^2, y^2 - z^2])
            sage: f.periodic_points(1)
            [(-1 : 0 : 1)]
            sage: f.periodic_points(1, return_scheme=True)
            Closed subscheme of Projective Space of dimension 2 over Rational Field
            defined by:
              -x^3 + x^2*y - y^3 + x*z^2,
              -x*y^2 + x^2*z - y^2*z + x*z^2,
              -y^3 + x^2*z + y*z^2 - z^3

        ::

            sage: P.<x,y>=ProjectiveSpace(GF(3), 1)
            sage: f = DynamicalSystem_projective([x^2 - 2*y^2, y^2])
            sage: f.periodic_points(2, R=GF(3^2,'t'))
            [(t + 2 : 1), (2*t : 1)]

        ::

            sage: S.<c> = QQ[]
            sage: R.<x,y> = PolynomialRing(S, 2)
            sage: P = ProjectiveSpace(R)
            sage: f = DynamicalSystem_projective([x^2 + c*y^2, y^2])
            sage: f.periodic_points(2, return_scheme=True)
            Closed subscheme of Projective Space of dimension 1 over Univariate
            Polynomial Ring in c over Rational Field defined by:
              x^2 + x*y + (c + 1)*y^2

        ::

            sage: P.<x,y,z> = ProjectiveSpace(ZZ, 2)
            sage: f = DynamicalSystem([x^2 - 2*y^2, y^2, z^2])
            sage: X = f.periodic_points(2, minimal=False, formal=True, return_scheme=True)
            sage: len(X.defining_polynomials())
            19

        TESTS::

            sage: P.<x,y,z> = ProjectiveSpace(QQ, 2)
            sage: f = DynamicalSystem_projective([x^2 - y^2, 2*(x^2 - y^2), y^2 - z^2])
            sage: f.periodic_points(2, minimal=True)
            Traceback (most recent call last):
            ...
            ValueError: dynamical system is not a morphism, cannot calculate minimal or formal periodic points
        """
        if n <= 0:
            raise ValueError("a positive integer period must be specified")
        if R is None:
            f_sub = self
            R = self.base_ring()
        else:
            f_sub = self.change_ring(R)
            R = f_sub.base_ring() #in the case when R is an embedding
        if isinstance(R, FractionField_1poly_field) or is_FunctionField(R):
<<<<<<< HEAD
            raise NotImplementedError('periodic points not implemented for fraction function fields; '
                'clear denominators and use the polynomial ring instead')
        if is_FractionField(R):
            if is_MPolynomialRing(R.ring()):
                raise NotImplementedError('periodic points not implemented for fraction function fields; '
                    'clear denominators and use the polynomial ring instead')
=======
            raise NotImplementedError('Periodic points not implemented for fraction function fields.'
            + 'Clear denominators and use the polynomial ring instead.')
        if is_FractionField(R):
            if is_MPolynomialRing(R.ring()):
                raise NotImplementedError('Periodic points not implemented for fraction function fields.'
                + 'Clear denominators and use the polynomial ring instead.')
>>>>>>> 5fcf96d5
        CR = f_sub.coordinate_ring()
        dom = f_sub.domain()
        PS = f_sub.codomain().ambient_space()
        N = PS.dimension_relative() + 1
        FF = FractionField(R)
        if dom != PS:
            f = DynamicalSystem(f_sub.defining_polynomials())
        else:
            f = f_sub
        if algorithm == 'cyclegraph':
            if R in FiniteFields():
                g = f.cyclegraph()
                points = []
                for cycle in g.all_simple_cycles():
                    m = len(cycle)-1
                    if minimal:
                        if m == n:
                            points = points + cycle[:-1]
                    else:
                        if n % m == 0:
                            points = points + cycle[:-1]
                return points
            else:
                raise TypeError("ring must be finite to generate cyclegraph")
        elif algorithm == 'variety':
            if formal and N == 2 and dom == PS:
                X = PS.subscheme([f.dynatomic_polynomial(n)])
            else:
                F = f.nth_iterate_map(n)
                L = [F[i]*CR.gen(j) - F[j]*CR.gen(i) for i in range(N)
                    for j in range(i+1, N)]
                L = [t for t in L if t != 0]
                X = PS.subscheme(L)
                if (minimal or formal) and n != 1:
                    if not f_sub.is_morphism():
                        raise ValueError('dynamical system is not a morphism, cannot calculate minimal or formal periodic points')
                    if formal:
                        if N > 2:
                            d = f.degree()
                            # we need a model with no periodic points at infinity
                            new_f, mat = f.affine_preperiodic_model(0, n, return_conjugation=True)
                            new_f.normalize_coordinates()
                            # we now deform by a parameter t
                            T = R['t']
                            t = T.gens()[0]
                            Pt = ProjectiveSpace(N-1, R=T, names = [str(i) for i in CR.gens()])
                            deformed_polys = [poly + t*Pt.gens()[-1]**d for poly in new_f.defining_polynomials()[:-1]]
                            deformed_polys += [new_f.defining_polynomials()[-1]]
                            f_deformed = DynamicalSystem(deformed_polys)

                            # after deforming by the parameter, the preperiodic points with multiplicity
                            # will seperate into different points. we can now calculate the minimal preperiodic
                            # points with the parameter, and then specialize to get the formal periodic points
                            ideal = f_deformed.periodic_points(n, return_scheme=True).defining_ideal()
                            L = [poly.specialization({t:0}) for poly in ideal.gens()]
                            subs_list = mat.inverse()*vector(CR.gens())
                            subs = {}
                            for i in range(len(subs_list)):
                                subs[PS.gens()[i]] = subs_list[i]
                            if R.is_field():
                                X = PS.subscheme([poly.subs(subs) for poly in L])
                            else:
                                K = [poly.subs(subs) for poly in L]
                                K = [poly*poly.denominator() for poly in K]
                                X = PS.subscheme(K)
                    elif minimal:
                        Sn = []
                        for k in ZZ(n).divisors():
                            if ZZ(n/k).is_prime():
                                Sn.append(k)
                        if (is_PolynomialRing(R) or is_MPolynomialRing(R)):
                            phi = FlatteningMorphism(CR)
                            flatCR = phi.codomain()
                            Ik = flatCR.ideal(1)
                            for k in Sn:
                                Ik *= f.periodic_points(k, return_scheme=True, minimal=False).defining_ideal()
                            psi = UnflatteningMorphism(flatCR, CR)
                            In = flatCR.ideal([phi(i) for i in X.defining_polynomials()])
                            X = PS.subscheme([psi(i) for i in In.saturation(Ik)[0].gens()])
                        else:
                            Ik = CR.ideal(1)
                            for k in Sn:
                                Ik *= f.periodic_points(k, return_scheme=True, minimal=False).defining_ideal()
                            In = X.defining_ideal()
                            X = PS.subscheme(In.saturation(Ik)[0])
            if dom != PS:
                X = PS.subscheme(list(X.defining_polynomials()) + list(dom.defining_polynomials()))
            if return_scheme:  # this includes the indeterminacy locus points!
                return X
            if X.change_ring(FF).dimension() <= 0:
                if R in NumberFields() or R is QQbar or R in FiniteFields():
                    Z = f.base_indeterminacy_locus()
                    points = [dom(Q) for Q in X.rational_points()]
                    good_points = []
                    for Q in points:
                        try:
                            Z(list(Q))
                        except TypeError:
                            good_points.append(Q)
<<<<<<< HEAD
                    good_points.sort()
=======
>>>>>>> 5fcf96d5
                    return good_points
                else:
                    raise NotImplementedError("ring must be a number field or finite field")
            else: #a higher dimensional scheme
                raise TypeError("use return_scheme=True")
        else:
            raise ValueError("algorithm must be either 'variety' or 'cyclegraph'")

    def multiplier_spectra(self, n, formal=False, type='point', use_algebraic_closure=True, check=True):
        r"""
        Computes the ``n`` multiplier spectra of this dynamical system.

        This is the set of multipliers of all peroidic points of
        period ``n`` included with the appropriate multiplicity.
        User can also specify to compute the formal ``n`` multiplier spectra
        instead which includes the multipliers of all formal periodic points
        of period ``n`` with appropriate multiplicity. The map must be defined over
        projective space over a number field or finite field.

        By default, the computations are done over the algebraic closure of the
        base field. If the map is defined over projective space of dimension 1,
        the computation can be done over the minimal extension of the base field that
        contains the periodic points. Otherwise, it will be done over the base ring
        of the map.

        INPUT:

        - ``n`` -- a positive integer, the period

        - ``formal`` -- (default: ``False``) boolean; ``True`` specifies
          to find the formal ``n`` multiplier spectra of this map and
          ``False`` specifies to find the ``n`` multiplier spectra

        - ``type`` -- (default: ``'point'``) string; either ``'point'``
          or ``'cycle'`` depending on whether you compute one multiplier
          per point or one per cycle

        - ``use_algebraic_closure`` -- boolean (default: ``True``) -- If ``True`` uses the
          algebraic closure. Using the algebraic closure can sometimes lead to numerical instability
          and extraneous errors. For most accurate results in dimension 1, set to ``False``.
          If ``False``, and the map is defined over projective space of
          dimension 1, uses the smallest extension of the base field
          containing all the periodic points. If the map is defined over projective space
          of dimension greater than 1, then the base ring of the map is used.

        - ``check`` -- (defualt: ``True``) whether to check if the
          full multiplier spectra was computed. If ``False``, can lead to
          mathematically incorrect answers in dimension greater than 1. Ignored
          if ``use_algebraic_closure`` is ``True`` or if this dynamical system is defined
          over projective space of dimension 1.

        OUTPUT:

        A list of field elements if the domain of the map is projective space of
        dimension 1. If the domain of the map is projective space of dimension
        greater than 1, a list of matrices

        EXAMPLES::

            sage: P.<x,y> = ProjectiveSpace(QQ, 1)
            sage: f = DynamicalSystem_projective([x^2 - 3/4*y^2, y^2])
            sage: sorted(f.multiplier_spectra(2, type='point'))
            [0, 1, 1, 1, 9]
            sage: sorted(f.multiplier_spectra(2, type='cycle'))
            [0, 1, 1, 9]

        ::

            sage: P.<x,y,z> = ProjectiveSpace(QQ, 2)
            sage: f = DynamicalSystem_projective([x^2, z^2, y^2])
            sage: f.multiplier_spectra(1)
            [
            [                       2 1 - 1.732050807568878?*I]
            [                       0                       -2],
            [                       2 1 + 1.732050807568878?*I]  [ 0  0]  [ 0  0]
            [                       0                       -2], [ 0 -2], [ 0 -2],
            [ 0  0]  [0 0]  [ 2 -2]
            [ 0 -2], [0 0], [ 0 -2]
            ]

        ::

            sage: P.<x,y,z> = ProjectiveSpace(QQ, 2)
            sage: f = DynamicalSystem_projective([x^2, z^2, y^2])
            sage: f.multiplier_spectra(2, formal=True)
            [
            [4 0]  [4 0]  [4 0]  [4 0]  [4 0]  [4 0]  [4 0]  [4 0]  [0 0]  [0 0]
            [0 4], [0 0], [0 0], [0 4], [0 4], [0 0], [0 0], [0 4], [0 0], [0 0],
            [4 0]  [4 0]  [4 0]  [4 0]
            [0 4], [0 4], [0 0], [0 0]
            ]

        ::

            sage: set_verbose(None)
            sage: z = QQ['z'].0
            sage: K.<w> = NumberField(z^4 - 4*z^2 + 1,'z')
            sage: P.<x,y> = ProjectiveSpace(K, 1)
            sage: f = DynamicalSystem_projective([x^2 - w/4*y^2, y^2])
            sage: sorted(f.multiplier_spectra(2, formal=False, type='cycle'))
            [0,
             0.0681483474218635? - 1.930649271699173?*I,
             0.0681483474218635? + 1.930649271699173?*I,
             5.931851652578137? + 0.?e-49*I]

        ::

            sage: P.<x,y> = ProjectiveSpace(QQ, 1)
            sage: f = DynamicalSystem_projective([4608*x^10 - 2910096*x^9*y + 325988068*x^8*y^2 + 31825198932*x^7*y^3 - 4139806626613*x^6*y^4\
            - 44439736715486*x^5*y^5 + 2317935971590902*x^4*y^6 - 15344764859590852*x^3*y^7 + 2561851642765275*x^2*y^8\
            + 113578270285012470*x*y^9 - 150049940203963800*y^10, 4608*y^10])
            sage: sorted(f.multiplier_spectra(1))
            [-119820502365680843999,
            -7198147681176255644585/256,
            -3086380435599991/9,
            -3323781962860268721722583135/35184372088832,
            -4290991994944936653/2097152,
            0,
            529278480109921/256,
            1061953534167447403/19683,
            848446157556848459363/19683,
            82911372672808161930567/8192,
            3553497751559301575157261317/8192]

        ::

            sage: P.<x,y> = ProjectiveSpace(QQ, 1)
            sage: f = DynamicalSystem_projective([x^2 - 7/4*y^2, y^2])
            sage: f.multiplier_spectra(3, formal=True, type='cycle')
            [1, 1]
            sage: f.multiplier_spectra(3, formal=True, type='point')
            [1, 1, 1, 1, 1, 1]

        ::

            sage: P.<x,y> = ProjectiveSpace(QQ, 1)
            sage: f = DynamicalSystem_projective([x^4 + 3*y^4, 4*x^2*y^2])
            sage: f.multiplier_spectra(1, use_algebraic_closure=False)
            [0,
             -1,
             1/128*a^5 - 13/384*a^4 + 5/96*a^3 + 1/16*a^2 + 43/128*a + 303/128,
             -1/288*a^5 + 1/96*a^4 + 1/24*a^3 - 1/3*a^2 + 5/32*a - 115/32,
             -5/1152*a^5 + 3/128*a^4 - 3/32*a^3 + 13/48*a^2 - 63/128*a - 227/128]
            sage: f.multiplier_spectra(1)
            [0,
             -1,
             1.951373035591442?,
             -2.475686517795721? - 0.730035681602057?*I,
             -2.475686517795721? + 0.730035681602057?*I]

        ::

            sage: P.<x,y> = ProjectiveSpace(GF(5), 1)
            sage: f = DynamicalSystem_projective([x^4 + 2*y^4, 4*x^2*y^2])
            sage: f.multiplier_spectra(1, use_algebraic_closure=False)
            [0, 3*a + 3, 2*a + 1, 1, 1]
            sage: f.multiplier_spectra(1)
            [0, 2*z2 + 1, 3*z2 + 3, 1, 1]

        ::

            sage: P.<x,y> = ProjectiveSpace(QQbar, 1)
            sage: f = DynamicalSystem_projective([x^5 + 3*y^5, 4*x^3*y^2])
            sage: f.multiplier_spectra(1)
            [0,
             -4.106544657178796?,
             -7/4,
             1.985176555073911?,
             -3.064315948947558? - 1.150478041113253?*I,
             -3.064315948947558? + 1.150478041113253?*I]

        ::

            sage: K = GF(3).algebraic_closure()
            sage: P.<x,y> = ProjectiveSpace(K, 1)
            sage: f = DynamicalSystem_projective([x^5 + 2*y^5, 4*x^3*y^2])
            sage: f.multiplier_spectra(1)
            [0, z3 + 2, z3 + 1, z3, 1, 1]

        TESTS::

            sage: P.<x,y> = ProjectiveSpace(QQ, 1)
            sage: f = DynamicalSystem_projective([x^2 + y^2, x*y])
            sage: f.multiplier_spectra(1)
            [1, 1, 1]

        ::

            sage: K = GF(3).algebraic_closure()
            sage: P.<x,y,z> = ProjectiveSpace(K, 2)
            sage: f = DynamicalSystem_projective([x^2 + 2*y^2, 4*x*y, z^2])
            sage: f.multiplier_spectra(1)
            [
            [0 0]  [1 0]  [1 0]  [1 0]  [2 0]  [2 0]  [2 0]
            [0 0], [0 0], [0 0], [0 0], [0 1], [0 1], [0 1]
            ]

        ::

            sage: F.<a> = GF(7)
            sage: P.<x,y>=ProjectiveSpace(F, 1)
            sage: f = DynamicalSystem_projective([x^2 + y^2, y^2])
            sage: sorted(f.multiplier_spectra(1))
            [0, 3, 6]

        ::

            sage: P.<x,y,z> = ProjectiveSpace(QQ, 2)
            sage: f = DynamicalSystem_projective([x^2, z^2, y^2])
            sage: g = f.change_ring(QQbar)
            sage: f.multiplier_spectra(1) == g.multiplier_spectra(1)
            True

        ::

            sage: K.<w> = QuadraticField(5)
            sage: P.<x,y,z> = ProjectiveSpace(K, 2)
            sage: f = DynamicalSystem_projective([x^2 + w*x*y + y^2, y^2, z^2])
            sage: f.multiplier_spectra(1)
            [
            [1.000000000000000? - 1.572302755514847?*I                                         0]
            [1.000000000000000? - 1.572302755514847?*I 0.618033988749895? - 1.757887921270715?*I]
            [1.000000000000000? + 1.572302755514847?*I                                         0]
            [1.000000000000000? + 1.572302755514847?*I 0.618033988749895? + 1.757887921270715?*I]
            [                                        0                                         0],
            [                                        0                                         2],
            [                                        0                                         0],
            [                                        0                                         2],
            [0 0]  [0 0]  [                 2 2.236067977499790?]
            [0 0], [0 0], [                 0                  0]
            ]

        ::

            sage: P.<x,y,z> = ProjectiveSpace(QQ, 2)
            sage: f = DynamicalSystem_projective([x^2, z^2, y^2])
            sage: f.multiplier_spectra(1, use_algebraic_closure=False)
            Traceback (most recent call last):
            ...
            ValueError: failed to compute the full multiplier spectra. Try use_algebraic_closure=True
            or extend the base ring of this dynamical system
        """
        PS = self.domain()
        n = Integer(n)

        if (n < 1):
            raise ValueError("period must be a positive integer")
        if not is_ProjectiveSpace(PS):
            raise NotImplementedError("not implemented for subschemes")

        if PS.dimension_relative() > 1:
            K = self.domain().base_ring()

            # if we are already using an algebraic closure, we move the
            # map into a finite extension and set use_algebraic_closure to True
            # in order to get a scheme defined over a finite extension
            if K is QQbar or isinstance(K, AlgebraicClosureFiniteField_generic):
                f = self.reduce_base_field()
                K = f.base_ring()
                use_algebraic_closure = True
            else:
                f = self

            # in order to calculate multiplicity, we need to have a scheme defined
            # over a finite extension, not an algebraic closure
            X = f.periodic_points(n, minimal=False, formal=formal, return_scheme=True)
            if use_algebraic_closure:
                number_field = False
                finite_field = False
                if K in NumberFields():
                    number_field = True
                if K in FiniteFields():
                    finite_field = True
                if not(number_field or finite_field):
                    raise NotImplementedError('Only implemented for number fields, QQbar, finite fields, and algebraic closures of finite fields')
                Kbar = K.algebraic_closure()
                if Kbar.has_coerce_map_from(K):
                    f = f.change_ring(Kbar)
                    rat_points = X.rational_points(F=Kbar)
                else:
                    embeds = K.embeddings(Kbar)
                    if embeds:
                        X2 = X.change_ring(embeds[0])
                        rat_points = X2.rational_points()
                        f = self.change_ring(embeds[0])
                    else:
                        raise ValueError("no embeddings of base field to algebraic closure")
            else:
                rat_points = X.rational_points()
                f = self
            PS = f.domain()
            points = []
            for point in rat_points:
                if use_algebraic_closure:
                    if number_field:
                        # in order to calculate multiplicity, the point must be defined over a finite extension
                        K2, pnt_lst, _ = number_field_elements_from_algebraics(list(point))
                        # we coerce if we can
                        if K.has_coerce_map_from(K2):
                            for i in range(X.multiplicity(pnt_lst)):
                                points.append(PS(point))
                        elif K2.has_coerce_map_from(K):
                            X_k = X.change_ring(K2)
                            for i in range(X_k.multiplicity(pnt_lst)):
                                points.append(PS(point))
                        # otherwise, we need to calculate a composite field
                        else:
                            _, K_embed, K2_embed, _ = K.composite_fields(K2, both_maps=True)[0]
                            X_k = X.change_ring(K_embed)
                            pnt_lst = [K2_embed(pnt) for pnt in pnt_lst]
                            new_point = X_k.ambient_space()(pnt_lst)
                            for i in range(X_k.multiplicity(new_point)):
                                points.append(PS(point))
                    else:
                        # we find a finite extension which the current point
                        # and X coerce into
                        final_degree = K.degree()
                        new_point = []
                        for num in list(point):
                            ff_num = num.as_finite_field_element()[1]
                            new_point.append(ff_num)
                            degree = ff_num.parent().degree()
                            final_degree = final_degree.lcm(degree)
                        K_prime = GF(K.characteristic()**final_degree)
                        X_k = X.change_ring(K_prime)
                        for i in range(X_k.multiplicity(new_point)):
                            points.append(PS(point))
                else:
                    for i in range(X.multiplicity(point)):
                        points.append(point)
            if not use_algebraic_closure:
                if check:
                    # we check if we computed the full multiplier spectra
                    d = self.degree()
                    N = self.domain().ambient_space().dimension_relative()
                    if not formal:
                        expected_number = sum(d**(n*i) for i in range(N+1))
                    else:
                        expected_number = 0
                        for D in n.divisors():
                            u = moebius(n/D)
                            inner_sum = sum(d**(D*j) for j in range(N+1))
                            expected_number += u*inner_sum
                    if len(points) != expected_number:
                        raise ValueError('failed to compute the full multiplier spectra. Try use_algebraic_closure=True'
                         + ' or extend the base ring of this dynamical system')
        else:
            K = FractionField(self.codomain().base_ring())
            if use_algebraic_closure:
                Kbar = K.algebraic_closure()
                if Kbar.has_coerce_map_from(K):
                    f = self.change_ring(Kbar)
                else:
                    embeds = K.embeddings(Kbar)
                    if embeds:
                        f = self.change_ring(embeds[0])
                    else:
                        raise ValueError("no embeddings of base field to algebraic closure")
            else:
                embedding = self.field_of_definition_periodic(n, formal=formal, return_embedding=True)[1]
                f = self.change_ring(embedding)

            PS = f.domain()
            if not formal:
                G = f.nth_iterate_map(n)
                F = G[0]*PS.gens()[1] - G[1]*PS.gens()[0]
            else:
                # periodic points of formal period n are the roots of the nth dynatomic polynomial
                F = f.dynatomic_polynomial(n)

            other_roots = F.parent()(F([(f.domain().gens()[0]),1])).univariate_polynomial().roots(ring=f.base_ring())

            points = []

            minfty = min(ex[1] for ex in F.exponents()) # include the point at infinity with the right multiplicity
            for i in range(minfty):
                points.append(PS([1,0]))

            for R in other_roots:
                for i in range(R[1]):
                    points.append(PS([R[0],1])) # include copies of higher multiplicity roots

        if type == 'cycle':
            # should include one representative point per cycle, included with the right multiplicity
            newpoints = []

            while points:
                P = points[0]
                newpoints.append(P)
                points.pop(0)
                Q = P
                for i in range(1,n):
                    try:
                        points.remove(f(Q))
                    except ValueError:
                        pass
                    Q = f(Q)
            points = newpoints

        if PS.dimension_relative() > 1:
            multipliers = [f.multiplier(pt,n) for pt in points]
        else:
            multipliers = [f.multiplier(pt,n)[0,0] for pt in points]

        return multipliers

    def sigma_invariants(self, n, formal=False, embedding=None, type='point',
                        return_polynomial=False, chow=False, deform=False, check=True):
        r"""
        Computes the values of the elementary symmetric polynomials evaluated
        on the ``n`` multiplier spectra of this dynamical system.

        The sigma invariants are the symmetric polynomials evaluated on the
        characteristic polynomial of the multipliers. See [Hutz2019]_ for
        the full definition. Spepcifically, this function returns either
        the following polynomial or its coefficients (with signs
        appropriately adjusted):

         .. MATH::

            \prod_{P \text{ period n}} ( w - c(P,t)),

        where `c(P,t)` is the charateristic polynomial (variable `t`) of the
        multiplier at `P`. Note that in dimension 1, only the coefficients
        of the constant term is returned.

        The invariants can be computed for points of period ``n`` or
        points of formal period ``n``. The base
        ring should be a number field, number field order, or
        a finite field or a polynomial ring or function field over a
        number field, number field order, or finite field.

        The parameter ``type`` determines if the sigma are computed from
        the multipliers calculated at one per cycle (with multiplicity)
        or one per point (with multiplicity). Only implemented
        for dimension 1. Note that in the ``cycle`` case, a map with a cycle
        which collapses into multiple smaller cycles, this is still
        considered one cycle. In other words, if a 4-cycle collapses into
        a 2-cycle with multiplicity 2, there is only one multiplier used
        for the doubled 2-cycle when computing ``n=4``.

        ALGORITHM:

        In dimension 1, we use the Poisson product of the resultant of
        two polynomials:

        .. MATH::

            res(f,g) = \prod_{f(a)=0} g(a).

        In higher dimensions, we use elimination theory (Groebner bases)
        to compute the equivalent of the Poisson product. Letting `f` be
        the polynomial defining the periodic or formal
        periodic points and `g` the polynomial `w - F` for an auxilarly
        variable `w` and `F` the characteristic polynomial of the Jacobian matrix
        of `f`. Note that if `f` is a rational function, we clear
        denominators for `g`.

        To calculate the full polynomial defining the sigma invariants,
        we follow the algorithm outlined in section 4 of [Hutz2019]_. There
        are 4 cases:

        - multipliers and ``n`` periodic points all distinct -- in this case,
          we can use Proposition 4.1 of [Hutz2019]_ to compute the sigma invariants.

        - ``n`` periodic points are all distinct, multipliers are repeated -- here we
          can use Proposition 4.2 of [Hutz2019]_ to compute the sigma invariants.
          This corresponds to ``chow=True``.

        - ``n`` periodic points are repeated, multipliers are all distinct -- to deal
          with this case, we deform the map by a formal parameter `k`. The deformation
          seperates the ``n`` periodic points, making them distinct, and we can recover
          the ``n`` periodic points of the original map by specializing `k` to 0.
          This corresponds to ``deform=True``.

        - ``n`` periodic points are repeated, multipliers are repeated -- here we
          can use both cases 2 and 3 together. This corresponds to ``deform=True``
          and ``chow=True``.

        As we do not want to check which case we are in beforehand, we throw a
        ValueError if the computed polynomial does not have the correct degree.

        INPUT:

        - ``n`` -- a positive integer, the period

        - ``formal`` -- (default: ``False``) boolean; ``True`` specifies
          to find the values of the elementary symmetric polynomials
          corresponding to the formal ``n`` multiplier spectra and ``False``
          specifies to instead find the values corresponding to the ``n``
          multiplier spectra, which includes the multipliers of all
          periodic points of period ``n``

        - ``embedding`` -- (default: ``None``) must be ``None``, passing an embedding
          is no longer supported, see :trac: `32205`.

        - ``type`` -- (default: ``'point'``) string; either ``'point'``
          or ``'cycle'`` depending on whether you compute with one
          multiplier per point or one per cycle. Not implemented for
          dimension greater than 1.

        - ``return polynomial`` -- (default: ``False``) boolean;
          ``True`` specifies returning the polynomial which generates
          the sigma invariants, see [Hutz2019]_ for the full definition.
          The polynomial is always a multivariate polynomial with variables
          ``w`` and ``t``.

        - ``chow`` -- (default: ``False``) boolean; ``True`` specifies
          using the Chow algorithm from [Hutz2019]_ to compute the sigma
          invariants. While slower, the Chow algorithm does not lose
          information about multiplicities of the multipliers. In order
          to accurately compute the sigma polynomial when there is a
          repeated multiplier, ``chow`` must be ``True``.

        - ``deform`` -- (default: ``False``) boolean; ``True`` specifies
          first deforming the map so that all periodic points are distinct
          and then calculating the sigma invariants. In order to accurately
          calculate the sigma polynomial when there is a periodic point with
          multiplicity, ``deform`` must be ``True``.

        - ``check`` -- (default: ``True``) boolean; when ``True`` the degree of
          the sigma polynomial is checked against the expected degree. This is
          done as the sigma polynomial may drop degree if multiplicites of periodic
          points or multipliers are not correctly accounted for using ``chow`` or
          ``deform``.

        .. WARNING::

            Setting ``check`` to ``False`` can lead to mathematically incorrect
            answers.

        OUTPUT: a list of elements in the base ring, unless ``return_polynomial``
                is ``True``, in which case a polynomial in ``w`` and ``t`` is returned.
                The variable ``t`` is the variable of the characteristic
                polynomials of the multipliers.

                If this map is defined over `\mathbb{P}^N`, where `N > 1`, then
                the list is the coefficients of `w` and `t`, in lexographical order with `w > t`.

        EXAMPLES::

            sage: P.<x,y> = ProjectiveSpace(QQ, 1)
            sage: f = DynamicalSystem_projective([x^2 + x*y + y^2, y^2 + x*y])
            sage: f.sigma_invariants(1)
            [3, 3, 1]

        If ``return_polynomial`` is ``True``, then following [Hutz2019]_
        we return a two variable polynomial in `w` and `t`::

            sage: P.<x,y> = ProjectiveSpace(QQ, 1)
            sage: f = DynamicalSystem_projective([x^2 + 2*y^2, y^2])
            sage: poly = f.sigma_invariants(1, return_polynomial=True); poly
            w^3 - 3*w^2*t + 2*w^2 + 3*w*t^2 - 4*w*t + 8*w - t^3 + 2*t^2 - 8*t

        From the full polynomial, we can easily recover the one variable polynomial whose coefficients
        are symmetric functions in the multipliers, up to sign::

            sage: w, t = poly.variables()
            sage: poly.specialization({w:0}).monic()
            t^3 - 2*t^2 + 8*t
            sage: f.sigma_invariants(1)
            [2, 8, 0]

        For dynamical systems on `\mathbb{P}^N`, where `N > 1`, the full polynomial
        is needed to distinguish the conjugacy class. We can, however, still return
        a list in this case::

            sage: P.<x,y,z> = ProjectiveSpace(QQ, 2)
            sage: f = DynamicalSystem_projective([x^2, z^2, y^2])
            sage: f.sigma_invariants(1, chow=True)
            [1, 7, -6, -12, 21, -36, -60, 72, 48, 35, -90, -120, 352, 96, -288, -64, 35, -120, -120, 688, -96,
            -1056, 320, 384, 0, 21, -90, -60, 672, -384, -1440, 1344, 768, -768, 0, 0, 7, -36, -12, 328, -336,
            -864, 1472, 384, -1536, 512, 0, 0, 0, 1, -6, 0, 64, -96, -192, 512, 0, -768, 512, 0, 0, 0, 0, 0]

        When calculating the sigma invariants for `\mathbb{P}^N`, with `N > 1`,
        the default algorithm loses information about multiplicities. Note that
        the following call to sigma invariants returns a degree 6 polynomial in `w`::

            sage: P.<x,y,z> = ProjectiveSpace(QQ, 2)
            sage: f = DynamicalSystem_projective([x^2, y^2, z^2])
            sage: f.sigma_invariants(1, return_polynomial=True, check=False)
            w^6 - 6*w^5*t^2 + 8*w^5*t - 4*w^5 + 15*w^4*t^4 - 40*w^4*t^3 + 40*w^4*t^2 -
            16*w^4*t - 20*w^3*t^6 + 80*w^3*t^5 - 120*w^3*t^4 + 80*w^3*t^3 - 16*w^3*t^2 +
            15*w^2*t^8 - 80*w^2*t^7 + 160*w^2*t^6 - 144*w^2*t^5 + 48*w^2*t^4 - 6*w*t^10 +
            40*w*t^9 - 100*w*t^8 + 112*w*t^7 - 48*w*t^6 + t^12 - 8*t^11 + 24*t^10 -
            32*t^9 + 16*t^8

        Setting ``chow`` to ``True``, while much slower, accounts correctly for multiplicities.
        Note that the following returns a degree 7 polynomial in `w`::

            sage: f.sigma_invariants(1, return_polynomial=True, chow=True)
            w^7 - 7*w^6*t^2 + 10*w^6*t - 4*w^6 + 21*w^5*t^4 - 60*w^5*t^3 + 60*w^5*t^2 -
            24*w^5*t - 35*w^4*t^6 + 150*w^4*t^5 - 240*w^4*t^4 + 176*w^4*t^3 - 48*w^4*t^2 +
            35*w^3*t^8 - 200*w^3*t^7 + 440*w^3*t^6 - 464*w^3*t^5 + 224*w^3*t^4 -
            32*w^3*t^3 - 21*w^2*t^10 + 150*w^2*t^9 - 420*w^2*t^8 + 576*w^2*t^7 -
            384*w^2*t^6 + 96*w^2*t^5 + 7*w*t^12 - 60*w*t^11 + 204*w*t^10 - 344*w*t^9 +
            288*w*t^8 - 96*w*t^7 - t^14 + 10*t^13 - 40*t^12 + 80*t^11 - 80*t^10 + 32*t^9

        ::

            sage: set_verbose(None)
            sage: z = QQ['z'].0
            sage: K = NumberField(z^4 - 4*z^2 + 1, 'z')
            sage: P.<x,y> = ProjectiveSpace(K, 1)
            sage: f = DynamicalSystem_projective([x^2 - 5/4*y^2, y^2])
            sage: f.sigma_invariants(2, formal=False, type='cycle')
            [13, 11, -25, 0]
            sage: f.sigma_invariants(2, formal=False, type='point')
            [12, -2, -36, 25, 0]

        check that infinity as part of a longer cycle is handled correctly::

            sage: P.<x,y> = ProjectiveSpace(QQ, 1)
            sage: f = DynamicalSystem_projective([y^2, x^2])
            sage: f.sigma_invariants(2, type='cycle')
            [12, 48, 64, 0]
            sage: f.sigma_invariants(2, type='point')
            [12, 48, 64, 0, 0]
            sage: f.sigma_invariants(2, type='cycle', formal=True)
            [0]
            sage: f.sigma_invariants(2, type='point', formal=True)
            [0, 0]

        ::

            sage: K.<w> = QuadraticField(3)
            sage: P.<x,y> = ProjectiveSpace(K, 1)
            sage: f = DynamicalSystem_projective([x^2 - w*y^2, (1-w)*x*y])
            sage: f.sigma_invariants(2, formal=False, type='cycle')
            [6*w + 21, 78*w + 159, 210*w + 367, 90*w + 156]
            sage: f.sigma_invariants(2, formal=False, type='point')
            [6*w + 24, 96*w + 222, 444*w + 844, 720*w + 1257, 270*w + 468]

        ::

            sage: P.<x,y> = ProjectiveSpace(QQ, 1)
            sage: f = DynamicalSystem_projective([512*x^5 - 378128*x^4*y + 76594292*x^3*y^2 - 4570550136*x^2*y^3 - 2630045017*x*y^4\
            + 28193217129*y^5, 512*y^5])
            sage: f.sigma_invariants(1)
            [19575526074450617/1048576, -9078122048145044298567432325/2147483648,
            -2622661114909099878224381377917540931367/1099511627776,
            -2622661107937102104196133701280271632423/549755813888,
            338523204830161116503153209450763500631714178825448006778305/72057594037927936, 0]

        ::

            sage: P.<x,y,z> = ProjectiveSpace(GF(5), 2)
            sage: f = DynamicalSystem([x^2, y^2, z^2])
            sage: f.sigma_invariants(1, chow=True, return_polynomial=True)
            w^7 - 2*w^6*t^2 + w^6 + w^5*t^4 + w^5*t + w^4*t^3 + 2*w^4*t^2 + w^3*t^5 -
            w^3*t^4 - 2*w^3*t^3 - w^2*t^10 + w^2*t^7 + w^2*t^6 + w^2*t^5 + 2*w*t^12 -
            w*t^10 + w*t^9 - 2*w*t^8 - w*t^7 - t^14 + 2*t^9

        ::

            sage: R.<c> = QQ[]
            sage: Pc.<x,y> = ProjectiveSpace(R, 1)
            sage: f = DynamicalSystem_projective([x^2 + c*y^2, y^2])
            sage: f.sigma_invariants(1)
            [2, 4*c, 0]
            sage: f.sigma_invariants(2, formal=True, type='point')
            [8*c + 8, 16*c^2 + 32*c + 16]
            sage: f.sigma_invariants(2, formal=True, type='cycle')
            [4*c + 4]

        ::

            sage: R.<c> = QQ[]
            sage: P.<x,y> = ProjectiveSpace(R, 1)
            sage: f = DynamicalSystem([x^2 + c*y^2, y^2])
            sage: f.sigma_invariants(1, return_polynomial=True)
            w^3 + (-3)*w^2*t + 2*w^2 + 3*w*t^2 + (-4)*w*t + 4*c*w - t^3 + 2*t^2 + (-4*c)*t
            sage: f.sigma_invariants(2, chow=True, formal=True, return_polynomial=True)
            w^2 + (-2)*w*t + (8*c + 8)*w + t^2 + (-8*c - 8)*t + 16*c^2 + 32*c + 16

        ::

            sage: R.<c,d> = QQ[]
            sage: P.<x,y,z> = ProjectiveSpace(R, 2)
            sage: f = DynamicalSystem([x^2 + c*z^2, y^2 + d*z^2, z^2])
            sage: len(dict(f.sigma_invariants(1, return_polynomial=True)))
            51

        ::

            sage: P.<x,y> = ProjectiveSpace(QQ, 1)
            sage: f = DynamicalSystem([x^2 + 3*y^2, x*y])
            sage: f.sigma_invariants(1, deform = True, return_polynomial=True)
            w^3 - 3*w^2*t + 3*w^2 + 3*w*t^2 - 6*w*t + 3*w - t^3 + 3*t^2 - 3*t + 1

        doubled fixed point::

            sage: P.<x,y> = ProjectiveSpace(QQ, 1)
            sage: f = DynamicalSystem_projective([x^2 - 3/4*y^2, y^2])
            sage: f.sigma_invariants(2, formal=True)
            [2, 1]

        doubled 2 cycle::

            sage: P.<x,y> = ProjectiveSpace(QQ, 1)
            sage: f = DynamicalSystem_projective([x^2 - 5/4*y^2, y^2])
            sage: f.sigma_invariants(4, formal=False, type='cycle')
            [170, 5195, 172700, 968615, 1439066, 638125, 0]

        TESTS::

            sage: F.<t> = FunctionField(GF(5))
            sage: P.<x,y> = ProjectiveSpace(F,1)
            sage: f = DynamicalSystem_projective([x^2 + (t/(t^2+1))*y^2, y^2], P)
            sage: f.sigma_invariants(1)
            [2, 4*t/(t^2 + 1), 0]

        ::

            sage: R.<w> = QQ[]
            sage: N.<n> = NumberField(w^2 + 1)
            sage: P.<x,y,z> = ProjectiveSpace(N, 2)
            sage: f = DynamicalSystem_projective([x^2, y^2, z^2])
            sage: f.sigma_invariants(1, chow=True) == f.change_ring(QQ).sigma_invariants(1, chow=True)
            True

        ::

            sage: P.<x,y> = ProjectiveSpace(QQ, 1)
            sage: f = DynamicalSystem([x^2 + 3*y^2, x*y])
            sage: f.sigma_invariants(1, formal=True, return_polynomial=True)
            Traceback (most recent call last):
            ..
            ValueError: sigma polynomial dropped degree, as multiplicities were not accounted
            for correctly; try setting chow=True and/or deform=True

        ::

            sage: P.<x,y> = ProjectiveSpace(QQ, 1)
            sage: f = DynamicalSystem([x^2 + 3*y^2, x*y])
            sage: f.sigma_invariants(1, return_polynomial=True)
            Traceback (most recent call last):
            ..
            ValueError: sigma polynomial dropped degree, as multiplicities were not accounted
            for correctly; try setting chow=True and/or deform=True
        """
        n = ZZ(n)

        if embedding is not None:
            raise ValueError('do not specify an embedding')
        if n < 1:
            raise ValueError("period must be a positive integer")
        dom = self.domain()
        if not is_ProjectiveSpace(dom):
            raise NotImplementedError("not implemented for subschemes")
        if self.degree() <= 1:
            raise TypeError("must have degree at least 2")
        if type not in ['point', 'cycle']:
            raise ValueError("type must be either point or cycle")
        if dom.dimension_relative() > 1 or return_polynomial:
            if type == 'cycle':
                raise NotImplementedError('cycle not implemented for dimension greater than 1')
            base_ring = self.base_ring()
            d = self.degree()
            N = dom.dimension_relative()
            f = copy(self)
            Fn = f.nth_iterate_map(n)
            CR = f.codomain().ambient_space().coordinate_ring()
            if deform:
                # we need a model with all affine periodic points
                new_f = f.affine_preperiodic_model(0, n)
                new_f.normalize_coordinates()
                # we now deform by a parameter t
                T = base_ring['k']
                k = T.gens()[0]
                Pt = ProjectiveSpace(N, R=T, names = [str(i) for i in CR.gens()])
                deformed_polys = [poly + k*Pt.gens()[-1]**d for poly in new_f.defining_polynomials()[:-1]]
                deformed_polys += [new_f.defining_polynomials()[-1]]
                f_deformed = DynamicalSystem(deformed_polys)
                sigma_poly = f_deformed.sigma_invariants(n, chow=chow, deform=False, return_polynomial=True, check=False)
                sigma_polynomial = sigma_poly.specialization({k:0})
                # we fix the ordering of the parent polynomial ring
                new_parent = sigma_polynomial.parent().change_ring(order='lex')
                sigma_polynomial = new_parent(sigma_polynomial)
                sigma_polynomial *= sigma_polynomial.coefficients()[0].inverse_of_unit()
            else:
                if not base_ring.is_field():
                    F = FractionField(base_ring)
                    f.normalize_coordinates()
                    X = f.periodic_points(n, minimal=False, formal=formal, return_scheme=True)
                    X = X.change_ring(F)
                else:
                    F = base_ring
                    if is_FractionField(base_ring):
                        if is_MPolynomialRing(base_ring.ring()) or is_PolynomialRing(base_ring.ring()):
                            f.normalize_coordinates()
                            f_ring = f.change_ring(base_ring.ring())
                            X = f_ring.periodic_points(n, minimal=False, formal=formal, return_scheme=True)
                            X = X.change_ring(F)
                    else:
                        X = f.periodic_points(n, minimal=False, formal=formal, return_scheme=True)
                newR = PolynomialRing(F, 'w, t', 2, order='lex')
                if not base_ring.is_field():
                    ringR = PolynomialRing(base_ring, 'w, t', 2, order='lex')
                if chow:
                    # create full polynomial ring
                    R = PolynomialRing(F, 'v', 2*N+3, order='lex')
                    var = list(R.gens())
                    # create polynomial ring for result
                    R2 = PolynomialRing(F, var[:N] + var[-2:])
                    psi = R2.hom(N*[0]+list(newR.gens()), newR)
                    # create substition to set extra variables to 0
                    R_zero = {R.gen(N):1}
                    for j in range(N+1, 2*N+1):
                        R_zero[R.gen(j)] = 0
                    t = var.pop()
                    w = var.pop()
                    var = var[:N]
                else:
                    R = PolynomialRing(F, 'v', N+2, order='lex')
                    psi = R.hom(N*[0] + list(newR.gens()), newR)
                    var = list(R.gens())
                    t = var.pop()
                    w = var.pop()
                sigma_polynomial = 1
                # go through each affine patch to avoid repeating periodic points
                # setting the visited coordiantes to 0 as we go
                for j in range(N,-1,-1):
                    Xa = X.affine_patch(j)
                    fa = Fn.dehomogenize(j)
                    Pa = fa.domain()
                    Ra = Pa.coordinate_ring()
                    # create the images for the Hom to the ring we will do the elimination over
                    # with done affine patch coordinates as 0
                    if chow:
                        im = [R.gen(i) for i in range(j)] + (N-j)*[0] + [R.gen(i) for i in range(N, R.ngens())]
                    else:
                        im = list(R.gens())[:j] + (N-j)*[0] + [R.gen(i) for i in range(N, R.ngens())]
                    phi = Ra.hom(R.gens()[0:len(Ra.gens())])
                    # create polymomial that evaluates to the characteristic polynomial
                    M = t*matrix.identity(R, N)
                    g = (M-jacobian([phi(F.numerator())/phi(F.denominator()) for F in fa], var)).det()
                    # create the terms of the sigma invariants prod(w-lambda)
                    g_prime = w*R(g.denominator())(im)-R(g.numerator())(im)
                    # move the defining polynomials to the polynomial ring
                    L = [phi(h)(im) for h in Xa.defining_polynomials()]
                    # add the appropriate final polynomial to compute the sigma invariant polynomial
                    # via a Poisson product in elimination
                    if chow:
                        L += [g_prime + sum(R.gen(j-1)*R.gen(N+j)*(R(g.denominator())(im)) for j in range(1,N+1))]
                    else:
                        L += [g_prime]
                    I = R.ideal(L)
                    # since R is lex ordering, this is an elimination step
                    G = I.groebner_basis()
                    # the polynomial we need is the one just in w and t
                    if chow:
                        poly = psi(G[-1].specialization(R_zero))
                        if len(list(poly)) > 0:
                            poly *= poly.coefficients()[0].inverse_of_unit()
                    else:
                        poly = psi(G[-1])
                    if not base_ring.is_field():
                        denom = lcm([coeff[0].denominator() for coeff in poly])
                        poly *= denom
                    sigma_polynomial *= poly
                if not base_ring.is_field():
                    sigma_polynomial = ringR(sigma_polynomial)
            if check:
                degree_w = sigma_polynomial.degrees()[0]
                if formal:
                    expected_degree = 0
                    for D in n.divisors():
                        u = moebius(n/D)
                        inner_sum = sum(d**(D*j) for j in range(N+1))
                        expected_degree += u*inner_sum
                else:
                    expected_degree = sum(d**(n*i) for i in range(N+1))
                if degree_w != expected_degree:
                    raise ValueError('sigma polynomial dropped degree, as multiplicities were not accounted for correctly; '
                                     'try setting chow=True and/or deform=True')
            if return_polynomial:
                return sigma_polynomial
            # if we are returing a numerical list, read off the coefficients
            # in order of degree adjusting sign appropriately
            sigmas = []
            sigma_dictionary = dict([list(reversed(i)) for i in list(sigma_polynomial)])
            degree_w = sigma_polynomial.degrees()[0]
            w, t = sigma_polynomial.variables()
            for i in range(degree_w + 1):
                for j in range(2*i, -1, -1):
                    sigmas.append((-1)**(i+j)*sigma_dictionary.pop(w**(degree_w - i)*t**(j), 0))
            return sigmas

        base_ring = dom.base_ring()
        if is_FractionField(base_ring):
            base_ring = base_ring.ring()
        if (is_PolynomialRing(base_ring) or is_MPolynomialRing(base_ring)):
            base_ring = base_ring.base_ring()
        elif base_ring in FunctionFields():
            base_ring = base_ring.constant_base_field()
        from sage.rings.number_field.order import is_NumberFieldOrder
        if not (base_ring in NumberFields() or is_NumberFieldOrder(base_ring)
                or (base_ring in FiniteFields())):
            raise NotImplementedError("incompatible base field, see documentation")

        #now we find the two polynomials for the resultant
        Fn = self.nth_iterate_map(n)
        fn = Fn.dehomogenize(1)
        R = fn.domain().coordinate_ring()
        S = PolynomialRing(FractionField(self.base_ring()), 'z', 2)
        phi = R.hom([S.gen(0)], S)
        psi = dom.coordinate_ring().hom([S.gen(0), 1], S)  #dehomogenize
        dfn = fn[0].derivative(R.gen())

        #polynomial to be evaluated at the periodic points
        mult_poly = phi(dfn.denominator())*S.gen(1) - phi(dfn.numerator()) #w-f'(z)

        #polynomial defining the periodic points
        x,y = dom.gens()
        if formal:
            fix_poly = self.dynatomic_polynomial(n)  #f(z)-z
        else:
            fix_poly = Fn[0]*y - Fn[1]*x #f(z) - z

        #check infinity
        inf = dom(1,0)
        inf_per = ZZ(1)
        Q = self(inf)
        while Q != inf and inf_per <= n:
            inf_per += 1
            Q = self(Q)
        #get multiplicity
        if inf_per <= n:
            e_inf = 0
            while (y**(e_inf + 1)).divides(fix_poly):
                e_inf += 1

        if type == 'cycle':
            #now we need to deal with having the correct number of factors
            #1 multiplier for each cycle. But we need to be careful about
            #the length of the cycle and the multiplicities
            good_res = 1
            if formal:
                #then we are working with the n-th dynatomic and just need
                #to take one multiplier per cycle

                #evaluate the resultant
                fix_poly = psi(fix_poly)
                res = fix_poly.resultant(mult_poly, S.gen(0))
                #take infinity into consideration
                if inf_per.divides(n):
                    res *= (S.gen(1) - self.multiplier(inf, n)[0,0])**e_inf
                res = res.univariate_polynomial()
                #adjust multiplicities
                L = res.factor()
                for p,exp in L:
                    good_res *= p**(exp/n)
            else:
                #For each d-th dynatomic for d dividing n, take
                #one multiplier per cycle; e.g., this treats a double 2
                #cycle as a single 4 cycle for n=4
                for d in n.divisors():
                    fix_poly_d = self.dynatomic_polynomial(d)
                    resd = mult_poly.resultant(psi(fix_poly_d), S.gen(0))
                    #check infinity
                    if inf_per == d:
                        e_inf_d = 0
                        while (y**(e_inf_d + 1)).divides(fix_poly_d):
                            e_inf_d += 1
                        resd *= (S.gen(1) - self.multiplier(inf, n)[0,0])**e_inf
                    resd = resd.univariate_polynomial()
                    Ld = resd.factor()
                    for pd,ed in Ld:
                        good_res *= pd**(ed/d)
            res = good_res
        else: #type is 'point'
            #evaluate the resultant
            fix_poly = psi(fix_poly)
            res = fix_poly.resultant(mult_poly, S.gen(0))
            #take infinity into consideration
            if inf_per.divides(n):
                res *= (S.gen(1) - self.multiplier(inf, n)[0,0])**e_inf
            res = res.univariate_polynomial()

        # the sigmas are the coefficients
        # needed to fix the signs and the order
        sig = res.coefficients(sparse=False)
        den = sig.pop(-1)
        sig.reverse()
        sig = [sig[i] * (-1)**(i+1) / den for i in range(len(sig))]
        return sig

    def reduced_form(self, **kwds):
        r"""
        Return reduced form of this dynamical system.

        The reduced form is the `SL(2, \ZZ)` equivalent morphism obtained
        by applying the binary form reduction algorithm from Stoll and
        Cremona [CS2003]_ to the homogeneous polynomial defining the periodic
        points (the dynatomic polynomial). The smallest period `n` with
        enough periodic points is used and without roots of too large
        multiplicity.

        This should also minimize the size  of the coefficients,
        but this is not always the case. By default the coefficient minimizing
        algorithm in [HS2018]_ is applied.

        See :meth:`sage.rings.polynomial.multi_polynomial.reduced_form` for
        the information on binary form reduction.

        Implemented by Rebecca Lauren Miller as part of GSOC 2016.
        Minimal height added by Ben Hutz July 2018.

        INPUT:

        keywords:

        - ``prec`` -- (default: 300) integer, desired precision

        - ``return_conjuagtion`` -- (default: ``True``) boolean; return
          an element of `SL(2, \ZZ)`

        - ``error_limit`` -- (default: 0.000001) a real number, sets
          the error tolerance

        - ``smallest_coeffs`` -- (default: True), boolean, whether to find the
          model with smallest coefficients

        - ``dynatomic`` -- (default: True) boolean, to use formal periodic points

        - ``start_n`` -- (default: 1), positive integer, firs period to rry to find
          appropriate binary form

        - ``emb`` -- (optional) embedding of based field into CC

        - ``algorithm`` -- (optional) which algorithm to use to find all
          minimal models. Can be one of the following:

          * ``'BM'`` -- Bruin-Molnar algorithm [BM2012]_
          * ``'HS'`` -- Hutz-Stoll algorithm [HS2018]_

        - ``check_minimal`` -- (default: True), boolean, whether to check
          if this map is a minimal model

        - ``smallest_coeffs`` -- (default: True), boolean, whether to find the
          model with smallest coefficients

        OUTPUT:

        - a projective morphism

        - a matrix

        EXAMPLES::

            sage: PS.<x,y> = ProjectiveSpace(QQ, 1)
            sage: f = DynamicalSystem_projective([x^3 + x*y^2, y^3])
            sage: m = matrix(QQ, 2, 2, [-201221, -1, 1, 0])
            sage: f = f.conjugate(m)
            sage: f.reduced_form(prec=50, smallest_coeffs=False) #needs 2 periodic
            Traceback (most recent call last):
            ...
            ValueError: accuracy of Newton's root not within tolerance(0.000066... > 1e-06), increase precision
            sage: f.reduced_form(smallest_coeffs=False)
            (
            Dynamical System of Projective Space of dimension 1 over Rational Field
              Defn: Defined on coordinates by sending (x : y) to
                    (x^3 + x*y^2 : y^3)
            ,
            <BLANKLINE>
            [     0     -1]
            [     1 201221]
            )

        ::

            sage: PS.<x,y> = ProjectiveSpace(ZZ, 1)
            sage: f = DynamicalSystem_projective([x^2+ x*y, y^2]) #needs 3 periodic
            sage: m = matrix(QQ, 2, 2, [-221, -1, 1, 0])
            sage: f = f.conjugate(m)
            sage: f.reduced_form(prec=200, smallest_coeffs=False)
            (
            Dynamical System of Projective Space of dimension 1 over Integer Ring
            Defn: Defined on coordinates by sending (x : y) to
            (-x^2 + x*y - y^2 : -y^2)
            ,
            [  0  -1]
            [  1 220]
            )

        ::

            sage: P.<x,y> = ProjectiveSpace(QQ, 1)
            sage: f = DynamicalSystem_projective([x^3, y^3])
            sage: f.reduced_form(smallest_coeffs=False)
            (
            Dynamical System of Projective Space of dimension 1 over Rational Field
              Defn: Defined on coordinates by sending (x : y) to
                    (x^3 : y^3)
            ,
            <BLANKLINE>
            [1 0]
            [0 1]
            )

        ::

            sage: PS.<X,Y> = ProjectiveSpace(QQ,1)
            sage: f = DynamicalSystem_projective([7365*X^4 + 12564*X^3*Y + 8046*X^2*Y^2 + 2292*X*Y^3 + 245*Y^4,\
            -12329*X^4 - 21012*X^3*Y - 13446*X^2*Y^2 - 3828*X*Y^3 - 409*Y^4])
            sage: f.reduced_form(prec=30, smallest_coeffs=False)
            Traceback (most recent call last):
            ...
            ValueError: accuracy of Newton's root not within tolerance(0.00008... > 1e-06), increase precision
            sage: f.reduced_form(smallest_coeffs=False)
            (
            Dynamical System of Projective Space of dimension 1 over Rational Field
              Defn: Defined on coordinates by sending (X : Y) to
                    (-7*X^4 - 12*X^3*Y - 42*X^2*Y^2 - 12*X*Y^3 - 7*Y^4 : -X^4 - 4*X^3*Y - 6*X^2*Y^2 - 4*X*Y^3 - Y^4),
            <BLANKLINE>
            [-1  2]
            [ 2 -5]
            )

        ::

            sage: P.<x,y> = ProjectiveSpace(RR, 1)
            sage: f = DynamicalSystem_projective([x^4, RR(sqrt(2))*y^4])
            sage: m = matrix(RR, 2, 2, [1,12,0,1])
            sage: f = f.conjugate(m)
            sage: g, m = f.reduced_form(smallest_coeffs=False); m
            [  1 -12]
            [  0   1]

        ::

            sage: P.<x,y> = ProjectiveSpace(CC, 1)
            sage: f = DynamicalSystem_projective([x^4, CC(sqrt(-2))*y^4])
            sage: m = matrix(CC, 2, 2, [1,12,0,1])
            sage: f = f.conjugate(m)
            sage: g, m = f.reduced_form(smallest_coeffs=False); m
            [  1 -12]
            [  0   1]

        ::

            sage: K.<w> = QuadraticField(2)
            sage: P.<x,y> = ProjectiveSpace(K, 1)
            sage: f = DynamicalSystem_projective([x^3, w*y^3])
            sage: m = matrix(K, 2, 2, [1,12,0,1])
            sage: f = f.conjugate(m)
            sage: f.reduced_form(smallest_coeffs=False)
            (
            Dynamical System of Projective Space of dimension 1 over Number Field in w with defining polynomial x^2 - 2 with w = 1.414213562373095?
              Defn: Defined on coordinates by sending (x : y) to
                    (x^3 : w*y^3)                                                                                                                ,
            <BLANKLINE>
            [  1 -12]
            [  0   1]
            )

        ::

            sage: R.<x> = QQ[]
            sage: K.<w> = NumberField(x^5+x-3, embedding=(x^5+x-3).roots(ring=CC)[0][0])
            sage: P.<x,y> = ProjectiveSpace(K, 1)
            sage: f = DynamicalSystem_projective([12*x^3, 2334*w*y^3])
            sage: m = matrix(K, 2, 2, [-12,1,1,0])
            sage: f = f.conjugate(m)
            sage: f.reduced_form(smallest_coeffs=False)
            (
            Dynamical System of Projective Space of dimension 1 over Number Field in w with defining polynomial x^5 + x - 3 with w = 1.132997565885066?
              Defn: Defined on coordinates by sending (x : y) to
                    (12*x^3 : (2334*w)*y^3)                                                                                                            ,
            <BLANKLINE>
            [  0  -1]
            [  1 -12]
            )

        ::

            sage: P.<x,y> = QQ[]
            sage: f = DynamicalSystem([-4*y^2, 9*x^2 - 12*x*y])
            sage: f.reduced_form()
            (
            Dynamical System of Projective Space of dimension 1 over Rational Field
              Defn: Defined on coordinates by sending (x : y) to
                    (2*x^2 - 2*y^2 : -x^2 - 2*y^2)
            ,
            <BLANKLINE>
            [ 2 -2]
            [ 3  0]
            )

        ::

            sage: P.<x,y> = QQ[]
            sage: f = DynamicalSystem([-2*x^3 - 9*x^2*y - 12*x*y^2 - 6*y^3 , y^3])
            sage: f.reduced_form()
            (
            Dynamical System of Projective Space of dimension 1 over Rational Field
              Defn: Defined on coordinates by sending (x : y) to
                    (x^3 + 3*x^2*y : 3*x*y^2 + y^3)
            ,
            <BLANKLINE>
            [-1 -2]
            [ 1  1]
            )

        ::

            sage: P.<x,y> = QQ[]
            sage: f = DynamicalSystem([4*x^2 - 7*y^2, 4*y^2])
            sage: f.reduced_form(start_n=2, dynatomic=False) #long time
            (
            Dynamical System of Projective Space of dimension 1 over Rational Field
              Defn: Defined on coordinates by sending (x : y) to
                    (x^2 - x*y - y^2 : y^2)
            ,
            <BLANKLINE>
            [ 2 -1]
            [ 0  2]
            )

        ::

            sage: P.<x,y> = QQ[]
            sage: f = DynamicalSystem([4*x^2 + y^2, 4*y^2])
            sage: f.reduced_form()  #long time
            (
            Dynamical System of Projective Space of dimension 1 over Rational Field
              Defn: Defined on coordinates by sending (x : y) to
                    (x^2 - x*y + y^2 : y^2)
            ,
            <BLANKLINE>
            [ 2 -1]
            [ 0  2]
            )
        """
        if self.domain().ambient_space().dimension_relative() != 1:
            return NotImplementedError('only implemented for dimension 1')
        return_conjugation = kwds.get('return_conjugation', True)
        emb = kwds.get('emb', None)
        prec = kwds.get('prec', 300)
        start_n = kwds.get('start_n', 1)
        algorithm = kwds.get('algorithm', None)
        dynatomic = algorithm = kwds.get('dynatomic', True)
        smallest_coeffs = kwds.get('smallest_coeffs', True)
        if smallest_coeffs:
            if self.base_ring() not in [ZZ, QQ]:
                raise NotImplementedError("smallest coeff only over ZZ or QQ")
            check_min = kwds.get('check_minimal', True)
            from sage.dynamics.arithmetic_dynamics.endPN_minimal_model import smallest_dynamical
            sm_f, m = smallest_dynamical(self, dynatomic=dynatomic, start_n=start_n,\
                 prec=prec, emb=emb, algorithm=algorithm, check_minimal=check_min)
        else:
            #reduce via covariant
            PS = self.domain()
            CR = PS.coordinate_ring()
            x,y = CR.gens()
            n = start_n # sometimes you get a problem later with 0,infty as roots
            pts_poly = self.dynatomic_polynomial(n)
            d = ZZ(pts_poly.degree())
            try:
                max_mult = max([ex for p,ex in pts_poly.factor()])
            except NotImplementedError: #not factorization in numerical rings
                CF = ComplexField(prec=prec)
                if pts_poly.base_ring() != CF:
                    if emb is None:
                        pts_poly_CF = pts_poly.change_ring(CF)
                    else:
                        pts_poly_CF = pts_poly.change_ring(emb)
                pp_d = pts_poly.degree()
                pts_poly_CF = pts_poly_CF.subs({pts_poly_CF.parent().gen(1):1}).univariate_polynomial()
                max_mult = max([pp_d - pts_poly_CF.degree()] + [ex for p,ex in pts_poly_CF.roots()])
            while ((d < 3) or (max_mult >= d/2) and (n < 5)):
                n = n+1
                if dynatomic:
                    pts_poly = self.dynatomic_polynomial(n)
                else:
                    gn = self.nth_iterate_map(n)
                    pts_poly = y*gn[0] - x*gn[1]
                d = ZZ(pts_poly.degree())
                try:
                    max_mult = max([ex for p,ex in pts_poly.factor()])
                except NotImplementedError: #not factorization in numerical rings
                    CF = ComplexField(prec=prec)
                    if pts_poly.base_ring() != CF:
                        if emb is None:
                            pts_poly_CF = pts_poly.change_ring(CF)
                        else:
                            pts_poly_CF = pts_poly.change_ring(emb)
                    pp_d = pts_poly.degree()
                    pts_poly_CF = pts_poly_CF.subs({pts_poly_CF.parent().gen(1):1}).univariate_polynomial()
                    max_mult = max([pp_d - pts_poly_CF.degree()] + [ex for p,ex in pts_poly_CF.roots()])
            assert (n<=4), "n > 4, failed to find usable poly"
            G,m = pts_poly.reduced_form(prec=prec, emb=emb, smallest_coeffs=False)
            sm_f = self.conjugate(m)

        if return_conjugation:
            return (sm_f, m)
        return sm_f

    def _is_preperiodic(self, P, err=0.1, return_period=False):
        r"""
        Determine if the point is preperiodic with respect to this
        dynamical system.

        .. NOTE::

            This is only implemented for projective space (not subschemes).

        ALGORITHM:

        We know that a point is preperiodic if and only if it has
        canonical height zero. However, we can only compute the canonical
        height up to numerical precision. This function first computes
        the canonical height of the point to the given error bound. If
        it is larger than that error bound, then it must not be preperiodic.
        If it is less than the error bound, then we expect preperiodic. In
        this case we begin computing the orbit stopping if either we
        determine the orbit is finite, or the height of the point is large
        enough that it must be wandering. We can determine the height
        cutoff by computing the height difference constant, i.e., the bound
        between the height and the canonical height of a point (which
        depends only on the map and not the point itself). If the height
        of the point is larger than the difference bound, then the canonical
        height cannot be zero so the point cannot be preperiodic.

        INPUT:

        - ``P`` -- a point of this dynamical system's codomain

        kwds:

        - ``err`` -- (default: 0.1) a positive real number;
          sets the error_bound used in the canonical height computation
          and ``return_period`` a boolean which

        - ``return_period`` -- (default: ``False``) boolean; controls if
          the period is returned if the point is preperiodic

        OUTPUT:

        - boolean -- ``True`` if preperiodic

        - if ``return_period`` is ``True``, then ``(0,0)`` if wandering,
          and ``(m,n)`` if preperiod ``m`` and period ``n``

        EXAMPLES::

            sage: P.<x,y> = ProjectiveSpace(QQ,1)
            sage: f = DynamicalSystem_projective([x^3-3*x*y^2, y^3], domain=P)
            sage: Q = P(-1, 1)
            sage: f._is_preperiodic(Q)
            True

        Check that :trac:`23814` is fixed (works even if domain is not specified)::

            sage: R.<X> = PolynomialRing(QQ)
            sage: K.<a> = NumberField(X^2 + X - 1)
            sage: P.<x,y> = ProjectiveSpace(K,1)
            sage: f = DynamicalSystem_projective([x^2-2*y^2, y^2])
            sage: Q = P.point([a,1])
            sage: Q.is_preperiodic(f)
            True
        """
        if not is_ProjectiveSpace(self.codomain()):
            raise NotImplementedError("must be over projective space")
        if not self.is_morphism():
            raise TypeError("must be a morphism")
        if not P.codomain() == self.domain():
            raise TypeError("point must be in domain of map")

        h = self.canonical_height(P, error_bound = err)
        # we know canonical height 0 if and only if preperiodic
        # however precision issues can occur so we can only tell *not* preperiodic
        # if the value is larger than the error
        if h <= err:
            # if the canonical height is less than the
            # error, then we suspect preperiodic so check
            # either we can find the cycle or the height is
            # larger than the difference between the canonical height
            # and the height, so the canonical height cannot be 0
            B = self.height_difference_bound()
            orbit = [P]
            n = 1 # to compute period
            Q = self(P)
            H = Q.global_height()
            while Q not in orbit and H <= B:
                orbit.append(Q)
                Q = self(Q)
                H = Q.global_height()
                n += 1
            if H <= B: #it must have been in the cycle
                if return_period:
                    m = orbit.index(Q)
                    return (m, n - m)
                else:
                    return True
        if return_period:
            return (0,0)
        else:
            return False

    def postcritical_set(self, check=True):
        r"""
        Return the postcritical set of this dynamical system.

        Raises an error if this dynamical system is not postcritically finite.

        The postcritical set is union of points which are in the forward orbits
        of the critical points. In other words, the set of points `Q` such that
        `f^n(P) = Q` for some positive integer `n` and critical point `P`, where
        `f` is this map.

        Note that the orbit of all critical points is found, even if the
        critical points are defined in an extension of the base ring of
        this dynamical system. We extend to the field defined by
        ``f.field_of_definition_critical()``, where ``f`` is this map.

        INPUT:

        - ``check`` -- (default: ``True``) boolean; whether to check
          if this dynamical system is postcritically finite or not.

        OUTPUT: The set of postcritical points.

        EXAMPLES::

            sage: P.<x,y> = ProjectiveSpace(QQ, 1)
            sage: f = DynamicalSystem([x^3 - 3/2* x*y^2, y^3])
            sage: f.postcritical_set()
            [(1/2*a : 1), (-1/2*a : 1), (1 : 0)]

        ::

            sage: P.<x,y> = ProjectiveSpace(QQ, 1)
            sage: f = DynamicalSystem([3*x^3 - 9/2* x^2*y+y^3, y^3])
            sage: f.postcritical_set(check=False)
            [(1 : 1), (-1/2 : 1), (1 : 0)]

        ::

            sage: P.<x,y> = ProjectiveSpace(QQ, 1)
            sage: f = DynamicalSystem([-4*y^2, 9*x^2 - 12*x*y])
            sage: f.postcritical_set()
            [(1 : 1), (4/3 : 1), (1 : 0), (0 : 1)]

        ::

            sage: K.<v> = QuadraticField(2)
            sage: P.<x,y> = ProjectiveSpace(K,1)
            sage: f = DynamicalSystem([x^2 + (-2)*y^2, y^2])
            sage: m = matrix(K, 2, 2, [v, 1, 0, 1])
            sage: g = f.conjugate(m)
            sage: g.postcritical_set()
            [(-3/2*a : 1), (1/2*a : 1), (1 : 0)]

        ::

            sage: F.<z> = FiniteField(9)
            sage: P.<x,y> = ProjectiveSpace(F, 1)
            sage: f = DynamicalSystem([x^2 + (-2)*y^2, y^2])
            sage: m = matrix(F, 2, 2, [z, 1, 0, 1])
            sage: g = f.conjugate(m)
            sage: g.postcritical_set()
            [(1 : 0), (0 : 1), (a + 2 : 1)]
        """
        if not is_ProjectiveSpace(self.domain()):
            raise ValueError('must be a dynamical system on projective space')
        if self.domain().dimension_relative() != 1:
            raise ValueError('must be defined on projective space of dimension 1')
        if check:
            if not self.is_postcritically_finite():
                raise ValueError('map must be postcritically finite')
        new_base_ring = self.field_of_definition_critical(return_embedding=True)[1]
        f = self.change_ring(new_base_ring)
        critical_points = f.critical_points()
        post_critical_list = []
        for point in critical_points:
            next_point = f(point)
            while next_point not in post_critical_list:
                post_critical_list.append(next_point)
                next_point = f(next_point)
        return post_critical_list


class DynamicalSystem_projective_field(DynamicalSystem_projective,
                                       SchemeMorphism_polynomial_projective_space_field):

    def lift_to_rational_periodic(self, points_modp, B=None):
        r"""
        Given a list of points in projective space over `\GF{p}`,
        determine if they lift to `\QQ`-rational periodic points.

        The map must be an endomorphism of projective space defined
        over `\QQ`.

        ALGORITHM:

        Use Hensel lifting to find a `p`-adic approximation for that
        rational point. The accuracy needed is determined by the height
        bound ``B``. Then apply the LLL algorithm to determine if the
        lift corresponds to a rational point.

        If the point is a point of high multiplicity (multiplier 1), the
        procedure can be very slow.

        INPUT:

        - ``points_modp`` -- a list or tuple of pairs containing a point
          in projective space over `\GF{p}` and the possible period

        - ``B`` -- (optional) a positive integer; the height bound for
          a rational preperiodic point

        OUTPUT: a list of projective points

        EXAMPLES::

            sage: P.<x,y> = ProjectiveSpace(QQ,1)
            sage: f = DynamicalSystem_projective([x^2 - y^2, y^2])
            sage: f.lift_to_rational_periodic([[P(0,1).change_ring(GF(7)), 4]])
            [[(0 : 1), 2]]

        ::

            There may be multiple points in the lift.
            sage: P.<x,y> = ProjectiveSpace(QQ,1)
            sage: f = DynamicalSystem_projective([-5*x^2 + 4*y^2, 4*x*y])
            sage: f.lift_to_rational_periodic([[P(1,0).change_ring(GF(3)), 1]]) # long time
            [[(1 : 0), 1], [(2/3 : 1), 1], [(-2/3 : 1), 1]]

        ::

            sage: P.<x,y> = ProjectiveSpace(QQ,1)
            sage: f = DynamicalSystem_projective([16*x^2 - 29*y^2, 16*y^2])
            sage: f.lift_to_rational_periodic([[P(3,1).change_ring(GF(13)), 3]])
            [[(-1/4 : 1), 3]]

        ::

            sage: P.<x,y,z> = ProjectiveSpace(QQ, 2)
            sage: f = DynamicalSystem_projective([76*x^2 - 180*x*y + 45*y^2 + 14*x*z + 45*y*z - 90*z^2, 67*x^2 - 180*x*y - 157*x*z + 90*y*z, -90*z^2])
            sage: f.lift_to_rational_periodic([[P(14,19,1).change_ring(GF(23)), 9]]) # long time
            [[(-9 : -4 : 1), 9]]
        """
        if not points_modp:
            return []

        if B is None:
            B = e ** self.height_difference_bound()

        p = points_modp[0][0].codomain().base_ring().characteristic()
        if p == 0:
            raise TypeError("must be positive characteristic")
        PS = self.domain()
        N = PS.dimension_relative()
        R = RealField()
        #compute the maximum p-adic precision needed to conclusively determine
        #if the rational point exists
        L = R((R(2 ** (N/2 + 1) * sqrt(N+1) * B**2).log()) / R(p).log() + 1).trunc()

        points = []
        for i in range(len(points_modp)):
            #[point mod p, period, current p-adic precision]
            points.append([points_modp[i][0].change_ring(QQ, check=False), points_modp[i][1], 1])
        good_points = []
        #shifts is used in non-Hensel lifting
        shifts = None
        #While there are still points to consider try to lift to next precision
        while points:
            q = points.pop()
            qindex = N
            #Find the last non-zero coordinate to use for normalizations
            while q[0][qindex] % p == 0:
                qindex -= 1
            T = q[0]
            n = q[1]
            k = q[2]
            T.scale_by(1 / T[qindex]) #normalize
            bad = 0
            #stop where we reach the needed precision or the point is bad
            while k < L and bad == 0:
                l = self._multipliermod(T, n, p, 2*k)
                l -= l.parent().one() #f^n(x) - x
                lp = l.change_ring(Zmod(p**k))
                ldet = lp.determinant()
                # if the matrix is invertible then we can Hensel lift
                if ldet % p != 0:
                    RQ = ZZ.quo(p**(2*k))
                    T.clear_denominators()
                    newT = T.change_ring(RQ, check=False)
                    fp = self.change_ring(RQ, check=False)
                    S = fp.nth_iterate(newT, n, normalize=False).change_ring(QQ, check=False)
                    T.scale_by(1 / T[qindex])
                    S.scale_by(1 / S[qindex])
                    newS = list(S)
                    for i in range(N + 1):
                        newS[i] = S[i] - T[i]
                        if newS[i] % (p**k) != 0 and i != N:
                            bad = 1
                            break
                    if bad == 1:
                        break
                    S = PS.point(newS, False)
                    S.scale_by(-1 / p**k)
                    vecs = [Zmod(p**k)(S._coords[iS]) for iS in range(N + 1)]
                    vecs.pop(qindex)
                    newvecs = list((lp.inverse()) * vector(vecs)) #l.inverse should be mod p^k!!
                    newS = []
                    [newS.append(QQ(newvecs[i])) for i in range(qindex)]
                    newS.append(0)
                    [newS.append(QQ(newvecs[i])) for i in range(qindex, N)]
                    for i in range(N + 1):
                        newS[i] = newS[i] % (p**k)
                    S = PS.point(newS, False) #don't check for [0,...,0]
                    newT = list(T)
                    for i in range(N + 1):
                        newT[i] += S[i] * (p**k)
                    T = PS.point(newT, False)
                    T.normalize_coordinates()
                    #Hensel gives us 2k for the newprecision
                    k = min(2*k, L)
                else:
                    #we are unable to Hensel Lift so must try all possible lifts
                    #to the next precision (k+1)
                    first = 0
                    newq = []
                    RQ = Zmod(p**(k+1))
                    fp = self.change_ring(RQ, check=False)
                    if shifts is None:
                        shifts = xmrange([p for i in range(N)])
                    for shift in shifts:
                        newT = [RQ(t) for t in T]  #T.change_ring(RQ, check = False)
                        shiftindex = 0
                        for i in range(N + 1):
                            if i != qindex:
                                newT[i] = newT[i] + shift[shiftindex] * p**k
                                shiftindex += 1
                        newT = fp.domain().point(newT, check=False)
                        TT = fp.nth_iterate(newT, n, normalize=False)
                        if TT == newT:
                            if first == 0:
                                newq.append(newT.change_ring(QQ, check=False))
                                newq.append(n)
                                newq.append(k + 1)
                                first = 1
                            else:
                                points.append([newT.change_ring(QQ, check=False), n, k+1])
                    if not newq:
                        bad = 1
                        break
                    else:
                        T = newq[0]
                        k += 1
            #given a p-adic lift of appropriate precision
            #perform LLL to find the "smallest" rational approximation
            #If this height is small enough, then it is a valid rational point
            if bad == 0:
                M = matrix(N + 2, N + 1)
                T.clear_denominators()
                for i in range(N + 1):
                    M[0, i] = T[i]
                    M[i+1, i] = p**L
                M[N+1, N] = p**L
                M = M.LLL()
                Q = []
                [Q.append(M[1, i]) for i in range(N + 1)]
                g = gcd(Q)
                #remove gcds since this is a projective point
                newB = B * g
                for i in range(N + 1):
                    if abs(Q[i]) > newB:
                        #height too big, so not a valid point
                        bad = 1
                        break
                if bad == 0:
                    P = PS.point(Q, False)
                    #check that it is actually periodic
                    newP = copy(P)
                    k = 1
                    done = False
                    while not done and k <= n:
                        newP = self(newP)
                        if newP == P:
                            if not ([P, k] in good_points):
                                good_points.append([newP, k])
                            done = True
                        k += 1

        return good_points

    def all_periodic_points(self, **kwds):
        r"""
        Determine the set of rational periodic points
        for this dynamical system.

        The map must be defined over `\QQ` and be an endomorphism of
        projective space. If the map is a polynomial endomorphism of
        `\mathbb{P}^1`, i.e. has a totally ramified fixed point, then
        the base ring can be an absolute number field.
        This is done by passing to the Weil restriction.

        The default parameter values are typically good choices for
        `\mathbb{P}^1`. If you are having trouble getting a particular
        map to finish, try first computing the possible periods, then
        try various different ``lifting_prime`` values.

        ALGORITHM:

        Modulo each prime of good reduction `p` determine the set of
        periodic points modulo `p`. For each cycle modulo `p` compute
        the set of possible periods (`mrp^e`). Take the intersection
        of the list of possible periods modulo several primes of good
        reduction to get a possible list of minimal periods of rational
        periodic points. Take each point modulo `p` associated to each
        of these possible periods and try to lift it to a rational point
        with a combination of `p`-adic approximation and the LLL basis
        reduction algorithm.

        See [Hutz2015]_.

        INPUT:

        kwds:

        - ``R`` -- (default: domain of dynamical system) the base ring
          over which the periodic points of the dynamical system are found

        - ``prime_bound`` -- (default: ``[1,20]``) a pair (list or tuple)
          of positive integers that represent the limits of primes to use
          in the reduction step or an integer that represents the upper bound

        - ``lifting_prime`` -- (default: 23) a prime integer; argument that
          specifies modulo which prime to try and perform the lifting

        - ``period_degree_bounds`` -- (default: ``[4,4]``) a pair of positive integers
          (max period, max degree) for which the dynatomic polynomial should be solved for

        - ``algorithm`` -- (optional) specifies which algorithm to use;
          current options are `dynatomic` and `lifting`; defaults to solving the
          dynatomic for low periods and degrees and lifts for everything else

        - ``periods`` -- (optional) a list of positive integers that is
          the list of possible periods

        - ``bad_primes`` -- (optional) a list or tuple of integer primes;
          the primes of bad reduction

        - ``ncpus`` -- (default: all cpus) number of cpus to use in parallel

        OUTPUT: a list of rational points in projective space

        EXAMPLES::

            sage: P.<x,y> = ProjectiveSpace(QQ,1)
            sage: f = DynamicalSystem_projective([x^2-3/4*y^2, y^2])
            sage: sorted(f.all_periodic_points(prime_bound=20, lifting_prime=7)) # long time
            [(-1/2 : 1), (1 : 0), (3/2 : 1)]

        ::

            sage: P.<x,y,z> = ProjectiveSpace(QQ,2)
            sage: f = DynamicalSystem_projective([2*x^3 - 50*x*z^2 + 24*z^3,
            ....:                                 5*y^3 - 53*y*z^2 + 24*z^3, 24*z^3])
            sage: sorted(f.all_periodic_points(prime_bound=[1,20])) # long time
            [(-3 : -1 : 1), (-3 : 0 : 1), (-3 : 1 : 1), (-3 : 3 : 1), (-1 : -1 : 1),
             (-1 : 0 : 1), (-1 : 1 : 1), (-1 : 3 : 1), (0 : 1 : 0), (1 : -1 : 1),
             (1 : 0 : 0), (1 : 0 : 1), (1 : 1 : 1), (1 : 3 : 1), (3 : -1 : 1),
             (3 : 0 : 1), (3 : 1 : 1), (3 : 3 : 1), (5 : -1 : 1), (5 : 0 : 1),
             (5 : 1 : 1), (5 : 3 : 1)]

        ::

            sage: P.<x,y> = ProjectiveSpace(QQ,1)
            sage: f = DynamicalSystem_projective([-5*x^2 + 4*y^2, 4*x*y])
            sage: sorted(f.all_periodic_points()) # long time
            [(-2 : 1), (-2/3 : 1), (2/3 : 1), (1 : 0), (2 : 1)]

        ::

            sage: R.<x> = QQ[]
            sage: K.<w> = NumberField(x^2-x+1)
            sage: P.<u,v> = ProjectiveSpace(K,1)
            sage: f = DynamicalSystem_projective([u^2 + v^2,v^2])
            sage: sorted(f.all_periodic_points())
            [(-w + 1 : 1), (w : 1), (1 : 0)]

        ::

            sage: R.<x> = QQ[]
            sage: K.<w> = NumberField(x^2-x+1)
            sage: P.<u,v> = ProjectiveSpace(K,1)
            sage: f = DynamicalSystem_projective([u^2+v^2,u*v])
            sage: f.all_periodic_points()
            Traceback (most recent call last):
            ...
            NotImplementedError: rational periodic points for number fields only implemented for polynomials

        ::

            sage: P.<x,y> = ProjectiveSpace(QQ, 1)
            sage: K.<v> = QuadraticField(5)
            sage: phi = QQ.embeddings(K)[0]
            sage: f = DynamicalSystem_projective([x^2 - y^2, y^2])
            sage: sorted(f.all_periodic_points(R=phi))
            [(-1 : 1), (-1/2*v + 1/2 : 1), (0 : 1), (1 : 0), (1/2*v + 1/2 : 1)]

        ::

            sage: P.<x,y,z,w> = ProjectiveSpace(QQ, 3)
            sage: f = DynamicalSystem_projective([x^2 - (3/4)*w^2, y^2 - 3/4*w^2, z^2 - 3/4*w^2, w^2])
            sage: sorted(f.all_periodic_points(algorithm="dynatomic"))
            [(-1/2 : -1/2 : -1/2 : 1),
             (-1/2 : -1/2 : 3/2 : 1),
             (-1/2 : 3/2 : -1/2 : 1),
             (-1/2 : 3/2 : 3/2 : 1),
             (0 : 0 : 1 : 0),
             (0 : 1 : 0 : 0),
             (0 : 1 : 1 : 0),
             (1 : 0 : 0 : 0),
             (1 : 0 : 1 : 0),
             (1 : 1 : 0 : 0),
             (1 : 1 : 1 : 0),
             (3/2 : -1/2 : -1/2 : 1),
             (3/2 : -1/2 : 3/2 : 1),
             (3/2 : 3/2 : -1/2 : 1),
             (3/2 : 3/2 : 3/2 : 1)]

        ::

            sage: P.<x,y> = ProjectiveSpace(QQ, 1)
            sage: f = DynamicalSystem_projective([x^2 - 3/4*y^2, y^2])
            sage: sorted(f.all_periodic_points(period_degree_bounds=[2,2]))
            [(-1/2 : 1), (1 : 0), (3/2 : 1)]

        TESTS::

            sage: P.<x,y> = ProjectiveSpace(QQ, 1)
            sage: f = DynamicalSystem([x^2+ y^2, x*y])
            sage: f.all_periodic_points(algorithm="banana")
            Traceback (most recent call last):
            ...
            ValueError: algorithm must be 'dynatomic' or 'lifting'
        """
        ring = kwds.pop("R", None)
        if ring is not None:
            # changes to the new ring
            DS = self.change_ring(ring)
            # ensures that the correct method is run, in case user switches to a finite field
            return DS.all_periodic_points(**kwds)
        else:
            DS = self
        PS = DS.domain()
        K = PS.base_ring()
        if K in NumberFields():
            if not K.is_absolute():
                raise TypeError("base field must be an absolute field")
            d = K.absolute_degree()
            #check that we are not over QQ
            if d > 1:
                if PS.dimension_relative() != 1:
                    raise NotImplementedError("rational periodic points for number fields only implemented in dimension 1")
                w = K.absolute_generator()
                #we need to dehomogenize for the Weil restriction and will check that point at infty
                #separately. We also check here that we are working with a polynomial. If the map
                #is not a polynomial, the Weil restriction will not be a morphism and we cannot
                #apply this algorithm.
                g = DS.dehomogenize(1)
                inf = PS([1,0])
                k = 1
                if isinstance(g[0], FractionFieldElement):
                    g = DS.dehomogenize(0)
                    inf = PS([0,1])
                    k = 0
                    if isinstance(g[0], FractionFieldElement):
                        raise NotImplementedError("rational periodic points for number fields only implemented for polynomials")
                #determine rational periodic points
                #infinity is a totally ramified fixed point for a polynomial
                periodic_points = set([inf])
                #compute the weil restriction
                G = g.weil_restriction()
                F = G.homogenize(d)
                #find the QQ rational periodic points for the weil restriction
                Fper = F.all_periodic_points(**kwds)
                for P in Fper:
                    #take the 'good' points in the weil restriction and find the
                    #associated number field points.
                    if P[d] == 1:
                        pt = [sum([P[i]*w**i for i in range(d)])]
                        pt.insert(k,1)
                        Q = PS(pt)
                        # for each periodic point get the entire cycle
                        if Q not in periodic_points:
                            #check periodic not preperiodic and add all points in cycle
                            orb = set([Q])
                            Q2 = DS(Q)
                            while Q2 not in orb:
                                orb.add(Q2)
                                Q2 = DS(Q2)
                            if Q2 == Q:
                                periodic_points = periodic_points.union(orb)
                return list(periodic_points)
            else:
                primebound = kwds.pop("prime_bound", [1, 20])
                p = kwds.pop("lifting_prime", 23)
                pd_bounds = kwds.pop("period_degree_bounds", [4,4])
                alg = kwds.pop("algorithm", None)
                periods = kwds.pop("periods", None)
                badprimes = kwds.pop("bad_primes", None)
                num_cpus = kwds.pop("ncpus", ncpus())
                if alg is not None and alg not in ['dynatomic', 'lifting']:
                    raise ValueError("algorithm must be 'dynatomic' or 'lifting'")

                if not isinstance(primebound, (list, tuple)):
                    try:
                        primebound = [1, ZZ(primebound)]
                    except TypeError:
                        raise TypeError("bound on primes must be an integer")
                else:
                    try:
                        primebound[0] = ZZ(primebound[0])
                        primebound[1] = ZZ(primebound[1])
                    except TypeError:
                        raise TypeError("prime bounds must be integers")

                if badprimes is None:
                    badprimes = DS.primes_of_bad_reduction()
                if periods is None:
                    periods = DS.possible_periods(prime_bound=primebound, bad_primes=badprimes, ncpus=num_cpus)
                PS = DS.domain()
                periodic = set()
                N = PS.ambient_space().dimension_relative()

                if alg != 'lifting':
                    for i in periods[:]:
                        if (alg == 'dynatomic') or ((N == 1) \
                                and i <= pd_bounds[0] and DS.degree() <= pd_bounds[1]):
                            periodic.update(DS.periodic_points(i))
                            periods.remove(i)
                    if not periods:
                        return list(periodic)
                while p in badprimes:
                    p = next_prime(p + 1)
                B = e ** DS.height_difference_bound()
                f = DS.change_ring(GF(p))
                all_points = f.possible_periods(True) # return the list of points and their periods.
                pos_points = []
                # check period, remove duplicates
                for i in range(len(all_points)):
                    if all_points[i][1] in periods and not (all_points[i] in pos_points):
                        pos_points.append(all_points[i])
                periodic_points = DS.lift_to_rational_periodic(pos_points,B)
                for p,n in periodic_points:
                    for k in range(n):
                        p.normalize_coordinates()
                        periodic.add(p)
                        p = DS(p)
                return list(periodic)
        else:
            raise TypeError("base field must be an absolute number field")

    def all_rational_preimages(self, points):
        r"""
        Given a set of rational points in the domain of this
        dynamical system, return all the rational preimages of those points.

        In others words, all the rational points which have some
        iterate in the set points. This function repeatedly calls
        ``rational_preimages``. If the degree is at least two,
        by Northocott, this is always a finite set. The map must be
        defined over number fields and be an endomorphism.

        INPUT:

        - ``points`` -- a list of rational points in the domain of this map

        OUTPUT: a list of rational points in the domain of this map

        EXAMPLES::

            sage: P.<x,y> = ProjectiveSpace(QQ,1)
            sage: f = DynamicalSystem_projective([16*x^2 - 29*y^2, 16*y^2])
            sage: sorted(f.all_rational_preimages([P(-1,4)]))
            [(-7/4 : 1), (-5/4 : 1), (-3/4 : 1), (-1/4 : 1), (1/4 : 1), (3/4 : 1),
            (5/4 : 1), (7/4 : 1)]

        ::

            sage: P.<x,y,z> = ProjectiveSpace(QQ,2)
            sage: f = DynamicalSystem_projective([76*x^2 - 180*x*y + 45*y^2 + 14*x*z + 45*y*z - 90*z^2, 67*x^2 - 180*x*y - 157*x*z + 90*y*z, -90*z^2])
            sage: sorted(f.all_rational_preimages([P(-9,-4,1)]))
            [(-9 : -4 : 1), (0 : -1 : 1), (0 : 0 : 1), (0 : 1 : 1), (0 : 4 : 1),
             (1 : 0 : 1), (1 : 1 : 1), (1 : 2 : 1), (1 : 3 : 1)]

        A non-periodic example ::

            sage: P.<x,y> = ProjectiveSpace(QQ,1)
            sage: f = DynamicalSystem_projective([x^2 + y^2, 2*x*y])
            sage: sorted(f.all_rational_preimages([P(17,15)]))
            [(1/3 : 1), (3/5 : 1), (5/3 : 1), (3 : 1)]

        A number field example::

            sage: z = QQ['z'].0
            sage: K.<w> = NumberField(z^3 + (z^2)/4 - (41/16)*z + 23/64);
            sage: P.<x,y> = ProjectiveSpace(K,1)
            sage: f = DynamicalSystem_projective([16*x^2 - 29*y^2, 16*y^2])
            sage: sorted(f.all_rational_preimages([P(16*w^2 - 29,16)]), key=str)
            [(-w - 1/2 : 1),
             (-w : 1),
             (-w^2 + 21/16 : 1),
             (-w^2 + 29/16 : 1),
             (-w^2 - w + 25/16 : 1),
             (-w^2 - w + 33/16 : 1),
             (w + 1/2 : 1),
             (w : 1),
             (w^2 + w - 25/16 : 1),
             (w^2 + w - 33/16 : 1),
             (w^2 - 21/16 : 1),
             (w^2 - 29/16 : 1)]

        ::

            sage: K.<w> = QuadraticField(3)
            sage: P.<u,v> = ProjectiveSpace(K,1)
            sage: f = DynamicalSystem_projective([u^2+v^2, v^2])
            sage: f.all_rational_preimages(P(4))
            [(-w : 1), (w : 1)]
        """
        if self.domain().base_ring() not in NumberFields():
            raise TypeError("field won't return finite list of elements")
        if not isinstance(points, (list, tuple)):
            points = [points]

        preperiodic = set()
        while points != []:
            P = points.pop()
            preimages = self.rational_preimages(P)
            for i in range(len(preimages)):
                if not preimages[i] in preperiodic:
                    points.append(preimages[i])
                    preperiodic.add(preimages[i])
        return list(preperiodic)

    def all_preperiodic_points(self, **kwds):
        r"""
        Determine the set of rational preperiodic points for
        this dynamical system.

        The map must be defined over `\QQ` and be an endomorphism of
        projective space. If the map is a polynomial endomorphism of
        `\mathbb{P}^1`, i.e. has a totally ramified fixed point, then
        the base ring can be an absolute number field.
        This is done by passing to the Weil restriction.

        The default parameter values are typically good choices for
        `\mathbb{P}^1`. If you are having trouble getting a particular
        map to finish, try first computing the possible periods, then
        try various different values for ``lifting_prime``.

        ALGORITHM:

        - Determines the list of possible periods.

        - Determines the rational periodic points from the possible periods.

        - Determines the rational preperiodic points from the rational
          periodic points by determining rational preimages.

        INPUT:

        kwds:

        - ``R`` -- (default: domain of dynamical system) the base ring
          over which the periodic points of the dynamical system are found

        - ``prime_bound`` -- (default: ``[1, 20]``) a pair (list or tuple)
          of positive integers that represent the limits of primes to use
          in the reduction step or an integer that represents the upper bound

        - ``lifting_prime`` -- (default: 23) a prime integer; specifies
          modulo which prime to try and perform the lifting

        - ``periods`` -- (optional) a list of positive integers that is
          the list of possible periods

        - ``bad_primes`` -- (optional) a list or tuple of integer primes;
          the primes of bad reduction

        - ``ncpus`` -- (default: all cpus) number of cpus to use in parallel

        - ``period_degree_bounds`` -- (default: ``[4,4]``) a pair of positive integers
          (max period, max degree) for which the dynatomic polynomial should be solved
          for when in dimension 1

        - ``algorithm`` -- (optional) specifies which algorithm to use;
          current options are `dynatomic` and `lifting`; defaults to solving the
          dynatomic for low periods and degrees and lifts for everything else

        OUTPUT: a list of rational points in projective space

        EXAMPLES::

            sage: PS.<x,y> = ProjectiveSpace(1,QQ)
            sage: f = DynamicalSystem_projective([x^2 -y^2, 3*x*y])
            sage: sorted(f.all_preperiodic_points())
            [(-2 : 1), (-1 : 1), (-1/2 : 1), (0 : 1), (1/2 : 1), (1 : 0), (1 : 1),
            (2 : 1)]

        ::

            sage: PS.<x,y> = ProjectiveSpace(1,QQ)
            sage: f = DynamicalSystem_projective([5*x^3 - 53*x*y^2 + 24*y^3, 24*y^3])
            sage: sorted(f.all_preperiodic_points(prime_bound=10))
            [(-1 : 1), (0 : 1), (1 : 0), (1 : 1), (3 : 1)]

        ::

            sage: PS.<x,y,z> = ProjectiveSpace(2,QQ)
            sage: f = DynamicalSystem_projective([x^2 - 21/16*z^2, y^2-2*z^2, z^2])
            sage: sorted(f.all_preperiodic_points(prime_bound=[1,8], lifting_prime=7, periods=[2])) # long time
            [(-5/4 : -2 : 1), (-5/4 : -1 : 1), (-5/4 : 0 : 1), (-5/4 : 1 : 1), (-5/4
            : 2 : 1), (-1/4 : -2 : 1), (-1/4 : -1 : 1), (-1/4 : 0 : 1), (-1/4 : 1 :
            1), (-1/4 : 2 : 1), (1/4 : -2 : 1), (1/4 : -1 : 1), (1/4 : 0 : 1), (1/4
            : 1 : 1), (1/4 : 2 : 1), (5/4 : -2 : 1), (5/4 : -1 : 1), (5/4 : 0 : 1),
            (5/4 : 1 : 1), (5/4 : 2 : 1)]

        ::

            sage: K.<w> = QuadraticField(33)
            sage: PS.<x,y> = ProjectiveSpace(K,1)
            sage: f = DynamicalSystem_projective([x^2-71/48*y^2, y^2])
            sage: sorted(f.all_preperiodic_points()) # long time
            [(-1/12*w - 1 : 1),
             (-1/6*w - 1/4 : 1),
             (-1/12*w - 1/2 : 1),
             (-1/6*w + 1/4 : 1),
             (1/12*w - 1 : 1),
             (1/12*w - 1/2 : 1),
             (-1/12*w + 1/2 : 1),
             (-1/12*w + 1 : 1),
             (1/6*w - 1/4 : 1),
             (1/12*w + 1/2 : 1),
             (1 : 0),
             (1/6*w + 1/4 : 1),
             (1/12*w + 1 : 1)]
        """
        ring = kwds.pop("R",None)
        if ring is not None:
            DS = self.change_ring(ring)
        else:
            DS = self
        PS = DS.domain()
        K = PS.base_ring()
        if K not in NumberFields() or not K.is_absolute():
            raise TypeError("base field must be an absolute field")
        d = K.absolute_degree()
        #check that we are not over QQ
        if d > 1:
            if PS.dimension_relative() != 1:
                raise NotImplementedError("rational preperiodic points for number fields only implemented in dimension 1")
            w = K.absolute_generator()
            #we need to dehomogenize for the Weil restriction and will check that point at infty
            #separately. We also check here that we are working with a polynomial. If the map
            #is not a polynomial, the Weil restriction will not be a morphism and we cannot
            #apply this algorithm.
            g = DS.dehomogenize(1)
            inf = PS([1,0])
            k = 1
            if isinstance(g[0], FractionFieldElement):
                g = DS.dehomogenize(0)
                inf = PS([0,1])
                k = 0
                if isinstance(g[0], FractionFieldElement):
                    raise NotImplementedError("rational preperiodic points for number fields only implemented for polynomials")
            #determine rational preperiodic points
            #infinity is a totally ramified fixed point for a polynomial
            preper = set([inf])
            #compute the weil restriction
            G = g.weil_restriction()
            F = G.homogenize(d)
            #find the QQ rational preperiodic points for the weil restriction
            Fpre = F.all_preperiodic_points(**kwds)
            for P in Fpre:
                #take the 'good' points in the weil restriction and find the
                #associated number field points.
                if P[d] == 1:
                    pt = [sum([P[i]*w**i for i in range(d)])]
                    pt.insert(k,1)
                    Q = PS(pt)
                    # for each preperiodic point get the entire connected component
                    if Q not in preper:
                        for t in DS.connected_rational_component(Q):
                            preper.add(t)
            preper = list(preper)
        else:
            #input error checking done in possible_periods and rational_periodic_points
            badprimes = kwds.pop("bad_primes", None)
            periods = kwds.pop("periods", None)
            primebound = kwds.pop("prime_bound", [1, 20])
            num_cpus = kwds.pop("ncpus", ncpus())
            if badprimes is None:
                badprimes = DS.primes_of_bad_reduction()
            if periods is None:
                #determine the set of possible periods
                periods = DS.possible_periods(prime_bound=primebound,
                                                bad_primes=badprimes, ncpus=num_cpus)
            if periods == []:
                return []  #no rational preperiodic points
            else:
                p = kwds.pop("lifting_prime", 23)
                #find the rational preperiodic points
                T = DS.all_periodic_points(prime_bound=primebound, lifting_prime=p,
                                                  periods=periods, bad_primes=badprimes,
                                                  ncpus=num_cpus, **kwds)
                preper = DS.all_rational_preimages(T) #find the preperiodic points
                preper = list(preper)
        return preper

    def rational_preperiodic_graph(self, **kwds):
        r"""
        Determine the directed graph of the rational preperiodic points
        for this dynamical system.

        The map must be defined over `\QQ` and be an endomorphism of
        projective space. If this map is a polynomial endomorphism of
        `\mathbb{P}^1`, i.e. has a totally ramified fixed point, then
        the base ring can be an absolute number field.
        This is done by passing to the Weil restriction.

        ALGORITHM:

        - Determines the list of possible periods.

        - Determines the rational periodic points from the possible periods.

        - Determines the rational preperiodic points from the rational
          periodic points by determining rational preimages.

        INPUT:

        kwds:

        - ``prime_bound`` -- (default: ``[1, 20]``) a pair (list or tuple)
          of positive integers that represent the limits of primes to use
          in the reduction step or an integer that represents the upper bound

        - ``lifting_prime`` -- (default: 23) a prime integer; specifies
          modulo which prime to try and perform the lifting

        - ``periods`` -- (optional) a list of positive integers that is
          the list of possible periods

        - ``bad_primes`` -- (optional) a list or tuple of integer primes;
          the primes of bad reduction

        - ``ncpus`` -- (default: all cpus) number of cpus to use in parallel

        OUTPUT:

        A digraph representing the orbits of the rational preperiodic
        points in projective space.

        EXAMPLES::

            sage: PS.<x,y> = ProjectiveSpace(1,QQ)
            sage: f = DynamicalSystem_projective([7*x^2 - 28*y^2, 24*x*y])
            sage: f.rational_preperiodic_graph()
            Looped digraph on 12 vertices

        ::

            sage: PS.<x,y> = ProjectiveSpace(1,QQ)
            sage: f = DynamicalSystem_projective([-3/2*x^3 +19/6*x*y^2, y^3])
            sage: f.rational_preperiodic_graph(prime_bound=[1,8])
            Looped digraph on 12 vertices

        ::

            sage: PS.<x,y,z> = ProjectiveSpace(2,QQ)
            sage: f = DynamicalSystem_projective([2*x^3 - 50*x*z^2 + 24*z^3,
            ....:                                 5*y^3 - 53*y*z^2 + 24*z^3, 24*z^3])
            sage: f.rational_preperiodic_graph(prime_bound=[1,11], lifting_prime=13) # long time
            Looped digraph on 30 vertices

        ::

            sage: K.<w> = QuadraticField(-3)
            sage: P.<x,y> = ProjectiveSpace(K,1)
            sage: f = DynamicalSystem_projective([x^2+y^2, y^2])
            sage: f.rational_preperiodic_graph() # long time
            Looped digraph on 5 vertices
        """
        #input checking done in .rational_preperiodic_points()
        preper = self.all_preperiodic_points(**kwds)
        g = self._preperiodic_points_to_cyclegraph(preper)
        return g

    def connected_rational_component(self, P, n=0):
        r"""
        Computes the connected component of a rational preperiodic
        point ``P`` by this dynamical system.

        Will work for non-preperiodic points if ``n`` is positive.
        Otherwise this will not terminate.

        INPUT:

        - ``P`` -- a rational preperiodic point of this map

        - ``n`` -- (default: 0) integer; maximum distance from ``P`` to
          branch out; a value of 0 indicates no bound

        OUTPUT:

        A list of points connected to ``P`` up to the specified distance.

        EXAMPLES::

            sage: R.<x> = PolynomialRing(QQ)
            sage: K.<w> = NumberField(x^3+1/4*x^2-41/16*x+23/64)
            sage: PS.<x,y> = ProjectiveSpace(1,K)
            sage: f = DynamicalSystem_projective([x^2 - 29/16*y^2, y^2])
            sage: P = PS([w,1])
            sage: sorted(f.connected_rational_component(P), key=str)
            [(-w - 1/2 : 1),
             (-w : 1),
             (-w^2 + 21/16 : 1),
             (-w^2 + 29/16 : 1),
             (-w^2 - w + 25/16 : 1),
             (-w^2 - w + 33/16 : 1),
             (w + 1/2 : 1),
             (w : 1),
             (w^2 + w - 25/16 : 1),
             (w^2 + w - 33/16 : 1),
             (w^2 - 21/16 : 1),
             (w^2 - 29/16 : 1)]

        ::

            sage: PS.<x,y,z> = ProjectiveSpace(2,QQ)
            sage: f = DynamicalSystem_projective([x^2 - 21/16*z^2, y^2-2*z^2, z^2])
            sage: P = PS([17/16,7/4,1])
            sage: f.connected_rational_component(P,3)
            [(17/16 : 7/4 : 1),
             (-47/256 : 17/16 : 1),
             (-83807/65536 : -223/256 : 1),
             (-17/16 : -7/4 : 1),
             (-17/16 : 7/4 : 1),
             (17/16 : -7/4 : 1),
             (1386468673/4294967296 : -81343/65536 : 1),
             (-47/256 : -17/16 : 1),
             (47/256 : -17/16 : 1),
             (47/256 : 17/16 : 1),
             (-1/2 : -1/2 : 1),
             (-1/2 : 1/2 : 1),
             (1/2 : -1/2 : 1),
             (1/2 : 1/2 : 1)]

        """
        points = [[],[]] # list of points and a list of their corresponding levels
        points[0].append(P)
        points[1].append(0) # P is treated as level 0

        nextpoints = []
        nextpoints.append(P)

        level = 1
        foundall = False # whether done or not
        while not foundall:
            newpoints = []
            for Q in nextpoints:
                # forward image
                newpoints.append(self(Q))
                # preimages
                newpoints.extend(self.rational_preimages(Q))
            del nextpoints[:] # empty list
            # add any points that are not already in the connected component
            for Q in newpoints:
                if (Q not in points[0]):
                    points[0].append(Q)
                    points[1].append(level)
                    nextpoints.append(Q)
            # done if max level was achieved or if there were no more points to add
            if ((level + 1 > n and n != 0) or len(nextpoints) == 0):
                foundall = True
            level = level + 1

        return points[0]

    def conjugating_set(self, other, R=None, num_cpus=2):
        r"""
        Return the set of elements in PGL over the base ring
        that conjugates one dynamical system to the other.

        Given two nonconstant rational functions of equal degree,
        determine if there is a rational element of PGL that
        conjugates one rational function to another.

        The optional argument `R` specifies the field of definition
        of the PGL elements. The set is determined
        by taking the fixed points of one map and mapping
        them to permutations of the fixed points of the other map.
        As conjugacy preserves the multipliers as a set, fixed points
        are only maped to fixed points with the same multiplier.
        If there are not enough fixed points the
        function compares the mapping between rational preimages of
        fixed points and the rational preimages of the preimages of
        fixed points until there are enough points; such that there
        are `n+2` points with all `n+1` subsets linearly independent.

        .. WARNING::

           For degree 1 maps that are conjugate, there is a positive dimensional
           set of conjugations. This function returns only one such element.

        ALGORITHM:

        Implementing invariant set algorithm from the paper [FMV2014]_.
        Uses the set of  `n` th preimages of fixed points, as this set is
        invariant under conjugation to find all elements of PGL that
        take one set to another. Additionally, keeps track of multiplier
        information to reduce the necessary combinatorics.

        INPUT:

        - ``other`` -- a rational function of same degree
          as this map

        - ``R`` -- a field or embedding

        - ``num_cpus`` -- (default: 2) the number of threads to run in parallel.
          Increasing ``num_cpus`` can potentially greatly speed up this function.

        OUTPUT:

        Set of conjugating `n+1` by `n+1` matrices.

        AUTHORS:

        - Original algorithm written by Xander Faber, Michelle Manes,
          Bianca Viray [FMV2014]_.

        - Implemented by Rebecca Lauren Miller as part of GSOC 2016.

        - Algorithmic improvement by Alexander Galarraga as part of GSOC 2021.

        EXAMPLES::

            sage: P.<x,y> = ProjectiveSpace(QQ, 1)
            sage: f = DynamicalSystem_projective([x^2 - 2*y^2, y^2])
            sage: m = matrix(QQbar, 2, 2, [-1, 3, 2, 1])
            sage: g = f.conjugate(m)
            sage: f.conjugating_set(g)
            [
            [-1  3]
            [ 2  1]
            ]

        Increasing ``num_cpus`` can speed up computation::

            sage: P.<x,y,z,w> = ProjectiveSpace(QQ, 3)
            sage: f = DynamicalSystem_projective([x^2, y^2, z^2, w^2])
            sage: len(f.conjugating_set(f, num_cpus=3))
            24

        ::

            sage: K.<w> = QuadraticField(-1)
            sage: P.<x,y> = ProjectiveSpace(K, 1)
            sage: f = DynamicalSystem_projective([x^2 + y^2, x*y])
            sage: m = matrix(K, 2, 2, [1, 1, 2, 1])
            sage: g = f.conjugate(m)
            sage: sorted(f.conjugating_set(g))
            [
            [-1 -1]  [1 1]
            [ 2  1], [2 1]
            ]

        ::

            sage: K.<i> = QuadraticField(-1)
            sage: P.<x,y> = ProjectiveSpace(K, 1)
            sage: D8 = DynamicalSystem_projective([y^3, x^3])
            sage: sorted(D8.conjugating_set(D8))
            [
            [-1  0]  [-i  0]  [ 0 -1]  [ 0 -i]  [0 i]  [0 1]  [i 0]  [1 0]
            [ 0  1], [ 0  1], [ 1  0], [ 1  0], [1 0], [1 0], [0 1], [0 1]
            ]

        ::

            sage: P.<x,y> = ProjectiveSpace(QQ, 1)
            sage: D8 = DynamicalSystem_projective([y^2, x^2])
            sage: D8.conjugating_set(D8)
            Traceback (most recent call last):
            ...
            ValueError: no more rational preimages; try extending the base field and trying again

        ::

            sage: P.<x,y> = ProjectiveSpace(GF(7), 1)
            sage: D6 = DynamicalSystem_projective([y^2, x^2])
            sage: sorted(D6.conjugating_set(D6))
            [
            [0 1]  [0 2]  [0 4]  [1 0]  [2 0]  [4 0]
            [1 0], [1 0], [1 0], [0 1], [0 1], [0 1]
            ]

        ::

            sage: P.<x,y,z> = ProjectiveSpace(QQ, 2)
            sage: f = DynamicalSystem_projective([x^2 + x*z, y^2, z^2])
            sage: f.conjugating_set(f)
            [
            [1 0 0]
            [0 1 0]
            [0 0 1]
            ]

        ::

            sage: P.<x,y> = ProjectiveSpace(QQ, 1)
            sage: R = P.coordinate_ring()
            sage: f = DynamicalSystem_projective([R(3), R(4)])
            sage: g = DynamicalSystem_projective([R(5), R(2)])
            sage: m = f.conjugating_set(g)[0]
            sage: f.conjugate(m) == g
            True

        ::

            sage: P.<x,y> = ProjectiveSpace(QQbar, 1)
            sage: f = DynamicalSystem_projective([7*x + 12*y, 8*x])
            sage: g = DynamicalSystem_projective([1645*x - 318*y, 8473*x - 1638*y])
            sage: m = f.conjugating_set(g)[0]
            sage: f.conjugate(m) == g
            True

        note that only one possible conjugation is returned::

            sage: P.<x,y,z> = ProjectiveSpace(GF(11), 2)
            sage: f = DynamicalSystem_projective([2*x + 12*y, 11*y+2*z, x+z])
            sage: m1 = matrix(GF(11), 3, 3, [1,4,1,0,2,1,1,1,1])
            sage: g = f.conjugate(m1)
            sage: f.conjugating_set(g)
            [
            [ 1  0  0]
            [ 9  1  4]
            [ 4 10  8]
            ]

        ::

            sage: L.<v> = CyclotomicField(8)
            sage: P.<x,y,z> = ProjectiveSpace(L, 2)
            sage: f = DynamicalSystem_projective([2*x + 12*y, 11*y+2*z, x+z])
            sage: m1 = matrix(L, 3, 3, [1,4,v^2,0,2,1,1,1,1])
            sage: g = f.conjugate(m1)
            sage: m = f.conjugating_set(g)[0]
            sage: f.conjugate(m) == g
            True

        TESTS:

        Make sure the caching problem is fixed, see #28070 ::

            sage: K.<i> = QuadraticField(-1)
            sage: P.<x,y> = ProjectiveSpace(QQ, 1)
            sage: f = DynamicalSystem_projective([x^2 - 2*y^2, y^2])
            sage: m = matrix(QQ, 2, 2, [-1, 3, 2, 1])
            sage: g = f.conjugate(m)
            sage: f.conjugating_set(g)
            [
            [-1  3]
            [ 2  1]
            ]
            sage: f = f.change_ring(K)
            sage: g = g.change_ring(K)
            sage: f.conjugating_set(g)
            [
            [-1  3]
            [ 2  1]
            ]
        """
        f = copy(self)
        g = copy(other)
        try:
            f.normalize_coordinates()
            g.normalize_coordinates()
        except (ValueError):
            pass
        if f.degree() != g.degree():# checks that maps are of equal degree
            return []
        gens = f[0].parent().gens()
        M = len(gens)
        base = f.base_ring()
        if f.degree() == 0: # all constant maps are conjugate
            zer = [0 for i in range(M-1)]
            m = []
            for i in range(M):
                m1 = copy(zer)
                m1.insert(i, f[i]/g[i])
                m += m1
            return [matrix(base, M, M, m)]
        if f.degree() == 1: # for degree 1 maps, check if matrix representations are similar
            # make matrix forms of f1 and f2
            m1 = matrix(base,M,M,[F.coefficient(var) for F in f for var in gens])
            m2 = matrix(base,M,M,[F.coefficient(var) for F in g for var in gens])
            # Note: det_ratio will be nonzero for invertible f1, f2
            if m1.det() != m2.det():
                det_ratio = m1.det()/m2.det()
                try:
                    det_root = det_ratio.nth_root(M)
                except ValueError: #no root in field
                    return []
                #matrices must have same determinant to be similar, but were in PGL
                #so we can scale so the determinants are equal
                m1 = (1/det_root)*m1
            bol,m = m2.is_similar(m1, transformation=True)
            if bol:
                if m.base_ring() == base:
                    return [m]
                #else is_similar went to algebraic closure
                if base in NumberFields():
                    from sage.rings.qqbar import number_field_elements_from_algebraics
                    K,mK,phi = number_field_elements_from_algebraics([u for t in list(m) for u in t],\
                                minimal=True)
                    if K == base:
                        return [matrix(K, M, M, mK)]
                    else: #may be a subfield
                        embeds = K.embeddings(base)
                        if len(embeds) == 0:
                            #not a subfield
                            return []
                        else:
                            for emb in embeds:
                                m_emb = matrix(base, M,M, [emb(u) for u in mK])
                                #check that it is the right embedding
                                if f.conjugate(m_emb) == g:
                                    return [m_emb]
                else: #finite field case
                    #always comes from prime field so can coerce
                    m = matrix(base, M, M, [base(u.as_finite_field_element()[1]) for t in list(m) for u in t])
                    return [m]
            #not similar
            return []
        # sigma invariants are invariant under conjugacy but are only fast in dim 1
        n = f.domain().dimension_relative()
        if (n == 1) and (R in NumberFields() or R in FiniteFields())\
            and (f.sigma_invariants(1) != g.sigma_invariants(1)):
            return []
        tup = conjugating_set_initializer(f, g)
        if tup == []:
            return []
        source, possible_targets = tup
        return conjugating_set_helper(f, g, num_cpus, source, possible_targets)

    def is_conjugate(self, other, R=None, num_cpus=2):
        r"""
        Return whether two dynamical systems are conjugate over their
        base ring (by default) or over the ring `R` entered as an
        optional parameter.

        ALGORITHM:

        Implementing invariant set algorithm from the paper [FMV2014]_.
        Uses the set of  `n` th preimages of fixed points, as this set is
        invariant under conjugation to find all elements of PGL that
        take one set to another. Additionally, keeps track of multiplier
        information to reduce the necessary combinatorics.

        INPUT:

        - ``other`` -- a nonconstant rational function of the same
          degree as this map

        - ``R`` -- a field or embedding

        - ``num_cpus`` -- (default: 2) the number of threads to run in parallel.
          Increasing ``num_cpus`` can potentially greatly speed up this function.

        OUTPUT: boolean

        AUTHORS:

        - Original algorithm written by Xander Faber, Michelle Manes,
          Bianca Viray [FMV2014]_.

        - Implemented by Rebecca Lauren Miller as part of GSOC 2016.

        - Algorithmic improvement by Alexander Galarraga as part of GSOC 2021.

        EXAMPLES::

            sage: K.<w> = CyclotomicField(3)
            sage: P.<x,y> = ProjectiveSpace(K, 1)
            sage: D8 = DynamicalSystem_projective([y^2, x^2])
            sage: D8.is_conjugate(D8)
            True

        We can speed up computation by increasing ``num_cpus``::

            sage: P.<x,y,z,w> = ProjectiveSpace(QQ,3)
            sage: f = DynamicalSystem_projective([x^2, y^2, z^2, w^2])
            sage: f.is_conjugate(f, num_cpus=2)
            True

        ::

            sage: set_verbose(None)
            sage: P.<x,y> = ProjectiveSpace(QQbar, 1)
            sage: f = DynamicalSystem_projective([x^2 + x*y, y^2])
            sage: m = matrix(QQbar, 2, 2, [1, 1, 2, 1])
            sage: g = f.conjugate(m)
            sage: f.is_conjugate(g)
            True

        ::

            sage: P.<x,y> = ProjectiveSpace(GF(5), 1)
            sage: f = DynamicalSystem_projective([x^3 + x*y^2, y^3])
            sage: m = matrix(GF(5), 2, 2, [1, 3, 2, 9])
            sage: g = f.conjugate(m)
            sage: f.is_conjugate(g)
            True

        ::

            sage: P.<x,y> = ProjectiveSpace(QQ, 1)
            sage: f = DynamicalSystem_projective([x^2 + x*y, y^2])
            sage: g = DynamicalSystem_projective([x^3 + x^2*y, y^3])
            sage: f.is_conjugate(g)
            False

        ::

            sage: P.<x,y> = ProjectiveSpace(QQ, 1)
            sage: f = DynamicalSystem_projective([x^2 + x*y, y^2])
            sage: g = DynamicalSystem_projective([x^2 - 2*y^2, y^2])
            sage: f.is_conjugate(g)
            False

        ::

            sage: P.<x,y> = ProjectiveSpace(QQbar, 1)
            sage: f = DynamicalSystem_projective([7*x + 12*y, 8*x])
            sage: g = DynamicalSystem_projective([1645*x - 318*y, 8473*x - 1638*y])
            sage: f.is_conjugate(g)
            True

        conjugation is only checked over the base field by default::

            sage: P.<x,y> = ProjectiveSpace(QQ, 1)
            sage: f = DynamicalSystem_projective([-3*y^2, 3*x^2])
            sage: g = DynamicalSystem_projective([-x^2 - 2*x*y, 2*x*y + y^2])
            sage: f.is_conjugate(g), f.is_conjugate(g, R=QQbar)
            (False, True)

        ::

            sage: P.<x,y,z> = ProjectiveSpace(QQ, 2)
            sage: f = DynamicalSystem_projective([7*x + 12*y, 8*y+2*z, x+z])
            sage: m1 = matrix(QQ, 3, 3, [1,4,1,0,2,1,1,1,1])
            sage: g = f.conjugate(m1)
            sage: f.is_conjugate(g)
            True

        ::

            sage: P.<x,y,z> = ProjectiveSpace(GF(7), 2)
            sage: f = DynamicalSystem_projective([2*x + 12*y, 11*y+2*z, x+z])
            sage: m1 = matrix(GF(7), 3, 3, [1,4,1,0,2,1,1,1,1])
            sage: g = f.conjugate(m1)
            sage: f.is_conjugate(g)
            True

        ::

            sage: P.<x,y,z> = ProjectiveSpace(QQ, 2)
            sage: f = DynamicalSystem_projective([2*x^2 + 12*y*x, 11*y*x+2*y^2, x^2+z^2])
            sage: m1 = matrix(QQ, 3, 3, [1,4,1,0,2,1,1,1,1])
            sage: g = f.conjugate(m1)
            sage: f.is_conjugate(g)
            True

        TESTS:

        Make sure the caching problem is fixed, see #28070 ::

            sage: K.<i> = QuadraticField(5)
            sage: P.<x,y> = ProjectiveSpace(QQ,1)
            sage: f = DynamicalSystem_projective([x^2 - 2*y^2, y^2])
            sage: m = matrix(QQ, 2, 2, [-1, 3, 2, 1])
            sage: g = f.conjugate(m)
            sage: f.is_conjugate(g)
            True
            sage: f = f.change_ring(K)
            sage: g = g.change_ring(K)
            sage: f.is_conjugate(g)
            True
        """
        f = copy(self)
        g = copy(other)
        if R is None:
            R = f.base_ring()
        else:
            f = self.change_ring(R)
            g = other.change_ring(R)
        if not (R in NumberFields() or R is QQbar or R in FiniteFields()):
            raise NotImplementedError("ring must be a number field or finite field")
        try:
            f.normalize_coordinates()
            g.normalize_coordinates()
        except (ValueError):
            pass
        if f.degree() != g.degree(): # checks that maps are of equal degree
            return False
        if f.degree() == 0: # all constant maps are conjugate
            return True
        if f.degree() == 1: # for degree 1 maps, check if matrix representations are similar
            # make matrix forms of f1 and f2
            gens = f[0].parent().gens()
            M = len(gens)
            m1 = matrix(f.base_ring(),M,M,[F.coefficient(var) for F in f for var in gens])
            m2 = matrix(f.base_ring(),M,M,[F.coefficient(var) for F in g for var in gens])
            # Note: det_ratio will be nonzero for invertible f1, f2
            if m1.det() != m2.det():
                det_ratio = m1.det()/m2.det()
                try:
                    det_root = det_ratio.nth_root(M)
                except ValueError: #no root in field
                    return False
                # matrices must have same determinant to be similar, but were in PGL
                # so we can scale to have the determinants equal
                m1 = (1/det_root)*m1
            return m1.is_similar(m2)
        # sigma invariants are invariant under conjugacy but are only fast in dim 1
        n = f.domain().dimension_relative()
        if (n==1) and (R in NumberFields() or R in FiniteFields())\
          and (f.sigma_invariants(1) != g.sigma_invariants(1)):
            return False
        tup = conjugating_set_initializer(f, g)
        if tup == []:
            return False
        source, possible_targets = tup
        return is_conjugate_helper(f, g, num_cpus, source, possible_targets)

    def is_polynomial(self):
        r"""
        Check to see if the dynamical system has a totally ramified
        fixed point.

        The function must be defined over an absolute number field or a
        finite field.

        OUTPUT: boolean

        EXAMPLES::

            sage: R.<x> = QQ[]
            sage: K.<w> = QuadraticField(7)
            sage: P.<x,y> = ProjectiveSpace(K, 1)
            sage: f = DynamicalSystem_projective([x**2 + 2*x*y - 5*y**2, 2*x*y])
            sage: f.is_polynomial()
            False

        ::

            sage: R.<x> = QQ[]
            sage: K.<w> = QuadraticField(7)
            sage: P.<x,y> = ProjectiveSpace(K, 1)
            sage: f = DynamicalSystem_projective([x**2 - 7*x*y, 2*y**2])
            sage: m = matrix(K, 2, 2, [w, 1, 0, 1])
            sage: f = f.conjugate(m)
            sage: f.is_polynomial()
            True

        ::

            sage: K.<w> = QuadraticField(4/27)
            sage: P.<x,y> = ProjectiveSpace(K,1)
            sage: f = DynamicalSystem_projective([x**3 + w*y^3,x*y**2])
            sage: f.is_polynomial()
            False

        ::

            sage: K = GF(3**2, prefix='w')
            sage: P.<x,y> = ProjectiveSpace(K,1)
            sage: f = DynamicalSystem_projective([x**2 + K.gen()*y**2, x*y])
            sage: f.is_polynomial()
            False

        ::

            sage: PS.<x,y> = ProjectiveSpace(QQ, 1)
            sage: f = DynamicalSystem_projective([6*x^2+12*x*y+7*y^2, 12*x*y + 42*y^2])
            sage: f.is_polynomial()
            False

        TESTS:

        See :trac:`25242`::

            sage: P.<x,y> = ProjectiveSpace(QQ, 1)
            sage: F = DynamicalSystem([x^2+ y^2, x*y])
            sage: F2 = F.conjugate(matrix(QQ,2,2, [1,2,3,5]))
            sage: F2.is_polynomial()
            False
        """
        if self.codomain().dimension_relative() != 1:
            raise NotImplementedError("space must have dimension equal to 1")
        K = self.base_ring()
        if K not in FiniteFields() and (K not in NumberFields() or not K.is_absolute()):
            raise NotImplementedError("must be over an absolute number field or finite field")
        if K in FiniteFields():
            q = K.characteristic()
            deg = K.degree()
            var = K.variable_name()
        g = self
        #get polynomial defining fixed points
        G = self.dehomogenize(1).dynatomic_polynomial(1)
        # see if infty = (1,0) is fixed
        if G.degree() <= g.degree():
            #check if infty is totally ramified
            if len((g[1]).factor()) == 1:
                return True
        #otherwise we need to create the tower of extensions
        #which contain the fixed points. We do
        #this successively so we can exit early if
        #we find one and not go all the way to the splitting field
        i = 0 #field index
        if G.degree() != 0:
            G = G.polynomial(G.variable(0))
        while G.degree() != 0:
            Y = G.factor()
            R = G.parent()
            u = G
            for p,exp in Y:
                if p.degree() == 1:
                    if len((g[0]*p[1] + g[1]*p[0]).factor()) == 1:
                        return True
                    G = R(G/(p**exp)) # we already checked this root
                else:
                    u = p #need to extend to get these roots
            if G.degree() != 0:
                #create the next extension
                if K == QQ:
                    from sage.rings.number_field.number_field import NumberField
                    L = NumberField(u, 't'+str(i))
                    i += 1
                    phi = K.embeddings(L)[0]
                    K = L
                elif K in FiniteFields():
                    deg = deg*G.degree()
                    K = GF(q**(deg), prefix=var)
                else:
                    L = K.extension(u, 't'+str(i))
                    i += 1
                    phi1 = K.embeddings(L)[0]
                    K = L
                    L = K.absolute_field('t'+str(i))
                    i += 1
                    phi = K.embeddings(L)[0]*phi1
                    K = L
                if K in FiniteFields():
                    G = G.change_ring(K)
                    g = g.change_ring(K)
                else:
                    G = G.change_ring(phi)
                    g = g.change_ring(phi)
        return False

    def normal_form(self, return_conjugation=False):
        r"""
        Return a normal form in the moduli space of dynamical systems.

        Currently implemented only for polynomials. The totally ramified
        fixed point is moved to infinity and the map is conjugated to the form
        `x^n + a_{n-2} x^{n-2} + \cdots + a_{0}`. Note that for finite fields
        we can only remove the `(n-1)`-st term when the characteristic
        does not divide `n`.

        INPUT:

        - ``return_conjugation`` -- (default: ``False``) boolean; if ``True``,
          then return the conjugation element of PGL along with the embedding
          into the new field

        OUTPUT:

        - :class:`SchemeMorphism_polynomial`

        - (optional) an element of PGL as a matrix

        - (optional) the field embedding

        EXAMPLES::

            sage: P.<x,y> = ProjectiveSpace(QQ, 1)
            sage: f = DynamicalSystem_projective([x^2 + 2*x*y - 5*x^2, 2*x*y])
            sage: f.normal_form()
            Traceback (most recent call last):
            ...
            NotImplementedError: map is not a polynomial

        ::

            sage: R.<x> = QQ[]
            sage: K.<w> = NumberField(x^2 - 5)
            sage: P.<x,y> = ProjectiveSpace(K,1)
            sage: f = DynamicalSystem_projective([x^2 + w*x*y, y^2])
            sage: g,m,psi = f.normal_form(return_conjugation = True);m
            [     1 -1/2*w]
            [     0      1]
            sage: f.change_ring(psi).conjugate(m) == g
            True

        ::

            sage: P.<x,y> = ProjectiveSpace(QQ,1)
            sage: f = DynamicalSystem_projective([13*x^2 + 4*x*y + 3*y^2, 5*y^2])
            sage: f.normal_form()
            Dynamical System of Projective Space of dimension 1 over Rational Field
              Defn: Defined on coordinates by sending (x : y) to
                    (5*x^2 + 9*y^2 : 5*y^2)

        ::

            sage: K = GF(3^3, prefix = 'w')
            sage: P.<x,y> = ProjectiveSpace(K,1)
            sage: f = DynamicalSystem_projective([x^3 + 2*x^2*y + 2*x*y^2 + K.gen()*y^3, y^3])
            sage: f.normal_form()
            Dynamical System of Projective Space of dimension 1 over Finite Field in w3 of size 3^3
                  Defn: Defined on coordinates by sending (x : y) to
                        (x^3 + x^2*y + x*y^2 + (-w3)*y^3 : y^3)

        ::

            sage: P.<x,y> = ProjectiveSpace(GF(3),1)
            sage: f = DynamicalSystem_projective([2*x**3 + x**2*y, y**3])
            sage: g,m,psi = f.normal_form(return_conjugation=True); psi
            Ring morphism:
              From: Finite Field of size 3
              To:   Finite Field in z2 of size 3^2
              Defn: 1 |--> 1

        """
        # defines the field of fixed points
        if self.codomain().dimension_relative() != 1:
            raise NotImplementedError("space must have dimension equal to 1")
        K = self.base_ring()
        if K not in FiniteFields() and (K not in NumberFields() or not K.is_absolute()):
            raise NotImplementedError("must be over an absolute number field or finite field")
        if K in FiniteFields():
            q = K.characteristic()
        psi = K.hom([K.gen()]) #identity hom for return_embedding
        g = self
        G = self.dehomogenize(1).dynatomic_polynomial(1)
        done = False
        bad = True
        #check infty = (1,0) is fixed
        if G.degree() <= g.degree():
            #check infty totally ramified
            if len((g[1]).factor()) == 1:
                T = self.domain()(1,0)
                bad = False
                done = True
                m = matrix(K, 2, 2, [1,0,0,1])
        #otherwise we need to create the tower of extensions
        #which contain the fixed points. We do
        #this successively so we can early exit if
        #we find one and not go all the way to the splitting field
        i = 0
        if G.degree() != 0:
            G = G.polynomial(G.variable(0))
        else:
            #no other fixed points
            raise NotImplementedError("map is not a polynomial")
        #check other fixed points
        while not done:
            Y = G.factor()
            R = G.parent()
            done = True
            for p,exp in Y:
                if p.degree() == 1:
                    if len((g[0]*p[1] + g[1]*p[0]).factor()) == 1:
                        T = self.domain()(-p[0], p[1])
                        bad = False
                        done = True
                        break # bc only 1 totally ramified fixed pt
                    G = R(G/p)
                else:
                    done = False
                    u = p
            if not done:
                #extend
                if K == QQ:
                    from sage.rings.number_field.number_field import NumberField
                    L = NumberField(u, 't'+str(i))
                    i += 1
                    phi = K.embeddings(L)[0]
                    K = L
                elif K in FiniteFields():
                    K, phi = K.extension(G.degree(), map=True)
                else:
                    L = K.extension(u, 't'+str(i))
                    i += 1
                    phi1 = K.embeddings(L)[0]
                    K = L
                    L = K.absolute_field('t'+str(i))
                    i += 1
                    phi = K.embeddings(L)[0]*phi1
                    K = L
                psi = phi * psi
                #switch to the new field
                G = G.change_ring(phi)
                g = g.change_ring(phi)
        if bad:
            raise NotImplementedError("map is not a polynomial")
        #conjugate to normal form
        Q = T.codomain()
        #moved totally ramified fixed point to infty
        target = [T, Q(T[0]+1, 1), Q(T[0]+2, 1)]
        source = [Q(1, 0), Q(0, 1), Q(1, 1)]
        m = Q.point_transformation_matrix(source, target)
        N = g.base_ring()
        d = g.degree()
        gc = g.conjugate(m)
        #make monic
        R = PolynomialRing(N, 'z')
        v = N(gc[1].coefficient([0,d])/gc[0].coefficient([d,0]))
        #need a (d-1)-st root to make monic
        u = R.gen(0)**(d-1) - v
        if d != 2 and u.is_irreducible():
            #we need to extend again
            if N in FiniteFields():
                M, phi = N.extension(d-1, map=True)
            else:
                L = N.extension(u,'t'+str(i))
                i += 1
                phi1 = N.embeddings(L)[0]
                M = L.absolute_field('t'+str(i))
                phi = L.embeddings(M)[0]*phi1
            psi = phi*psi
            if M in FiniteFields():
                gc = gc.change_ring(M)
            else:
                gc = gc.change_ring(phi)
            m = matrix(M, 2, 2, [phi(s) for t in list(m) for s in t])
            rv = phi(v).nth_root(d-1)
        else: #root is already in the field
            M = N
            rv = v.nth_root(d-1)
        mc = matrix(M, 2, 2, [rv,0,0,1])
        gcc = gc.conjugate(mc)
        if not (M in FiniteFields() and q.divides(d)):
            #remove 2nd order term
            mc2 = matrix(M, 2, 2, [1, M((-gcc[0].coefficient([d-1, 1])
                / (d*gcc[1].coefficient([0, d]))).constant_coefficient()), 0, 1])
        else:
            mc2 = mc.parent().one()
        gccc = gcc.conjugate(mc2)
        if return_conjugation:
            return gccc, m * mc * mc2, psi
        return gccc

    def potential_good_reduction(self, prime, return_conjugation=False):
        r"""
        Return ``True`` if this dynamical system has potential good reduction at ``prime``.

        A dynamical system has good reduction at ``prime`` if after the coefficients
        are reduced modulo ``prime`` the degree remains the same. A dynamical system
        `f` has `\textit{potential}` good reduction if there exists
        `\phi \in PGL(n,\overline{K})` such that `\phi^{-1} \circ f \circ \phi`
        has good reduction.

        If this dynamical system `f` has potential good reduction at ``prime``,
        a dynamical system `g = \phi^{-1} \circ f \circ \phi` which has good
        reduction at ``prime`` is returned.

        This dynamical system must have as its domain `\mathbb{P}^1(K)`, where
        `K` is a number field.

        INPUT:

        - ``prime`` -- a prime ideal of the field of definition of the fixed
          points of the map, or a prime number in `\QQ` if the field of definition
          of the fixed points is `\QQ`.

        - ``return_conjugation`` -- (default: ``False``) if set to ``True``,
          the `PGL_2` map used to achieve good reduction will be returned

        OUTPUT:

        A tuple:

        - The first element is:
            - ``False`` if this dynamical system does not have potential good reduction.
            - ``True`` if this dynamical system does have potential good reduction.
        - The second element is:
            - ``None`` if this dynamical system does not have potential good reduction.
            - A dynamical system with good reduction at ``prime`` otherwise.
        - If ``return_conjugation`` is ``True``, then the tuple will have a third element, which is:
            - ``None`` if this dynamical system does not have potential good reduction.
            - The `PGL_2` map used to achieve good reduction otherwise.

        EXAMPLES::

            sage: P.<x,y> = ProjectiveSpace(QQ, 1)
            sage: system = DynamicalSystem_projective([x^2-y^2, 2*x*y])
            sage: prime = system.field_of_definition_periodic(1).prime_above(2)
            sage: new_system = system.potential_good_reduction(prime)[1]
            sage: new_system
            Dynamical System of Projective Space of dimension 1 over Number Field
            in a with defining polynomial x^2 + 1
              Defn: Defined on coordinates by sending (x : y) to
                    ((-1/2*a)*x^2 + (-5/2*a)*y^2 : (-a)*x*y + y^2)

        Note that this map has good reduction at 2::

            sage: new_system.resultant()
            1

        Using ``return_conjugation``, we can get the conjugation that achieves good reduction::

            sage: conj = system.potential_good_reduction(prime, True)[2]; conj
            [-1/2*a    1/2]
            [     0      1]

        We can check that this conjugation achieves good reduction::

            sage: system.conjugate(conj).resultant()
            1

        ::

            sage: P.<x,y> = ProjectiveSpace(QQ, 1)
            sage: system = DynamicalSystem_projective([3^4*x^3+3*x*y^2+y^3, 3^6*y^3])
            sage: prime = system.field_of_definition_periodic(1).prime_above(3)
            sage: system.potential_good_reduction(prime)
            (False, None)

        ::

            sage: P.<x,y> = ProjectiveSpace(QQ, 1)
            sage: system = DynamicalSystem_projective([x^5-x*y^4, 5*y^5])
            sage: prime = system.field_of_definition_periodic(1).prime_above(5)
            sage: system.potential_good_reduction(prime)
            (False, None)

        TESTS::

            sage: P.<x,y> = ProjectiveSpace(QQ, 1)
            sage: R.<z> = QQ[]
            sage: A.<a> = NumberField(z^2 + 1)
            sage: prime = A.prime_above(2)
            sage: system = DynamicalSystem_projective([x^2 - y^2, 2*x*y])
            sage: system.potential_good_reduction(prime)
            (True,
                Dynamical System of Projective Space of dimension 1 over
                Number Field in a with defining polynomial x^2 + 1
                Defn: Defined on coordinates by sending (x : y) to
                        ((-1/2*a)*x^2 + (-5/2*a)*y^2 : (-a)*x*y + y^2))

        ::

            sage: P.<x,y> = ProjectiveSpace(QQ, 1)
            sage: system = DynamicalSystem_projective([3^5*x^3 + x^2*y - 3^5*x*y^2, -3^5*x^2*y + x*y^2 + 3^5*y^3])
            sage: system.potential_good_reduction(3, return_conjugation=True)
            (False, None, None)

        ::

            sage: P.<x,y> = ProjectiveSpace(QQ, 1)
            sage: system = DynamicalSystem_projective([x**5 - 11*y**5, x**4*y])
            sage: B, new_sys, conj = system.potential_good_reduction(11, True)
            sage: system.conjugate(conj).resultant() == 1
            True
            sage: system.conjugate(conj) == new_sys
            True

        ::

            sage: P.<x,y> = ProjectiveSpace(QQ, 1)
            sage: system = DynamicalSystem_projective([3*x^2 + x*y+y^2, 9*y^2])
            sage: prime = system.field_of_definition_periodic(1).prime_above(3)
            sage: system.potential_good_reduction(prime)
            (False, None)

        """
        if self.domain().base_ring() not in NumberFields():
            raise ValueError('dynamical system must be defined over number field')

        field_of_definition_periodic = self.field_of_definition_periodic(1)

        if not (isinstance(prime, NumberFieldFractionalIdeal) or prime in QQ):
            raise TypeError('prime must be an ideal of a number field or an element of QQ')
        if prime not in QQ:
            if prime.number_field() != field_of_definition_periodic:
                K = prime.number_field()
                old_parent = K.defining_polynomial().parent()
                new_parent = field_of_definition_periodic.defining_polynomial().parent()
                hom = old_parent.hom([new_parent.gens()[0]])
                L = field_of_definition_periodic
                if hom(K.defining_polynomial()) != L.defining_polynomial():
                    raise ValueError('prime ideal of %s ' % K + \
                        'but field of definition of fixed points is %s. ' % L + \
                        'see documentation for examples')
                embedding = K.embeddings(field_of_definition_periodic)[0]
                prime = embedding(prime)
        else:
            if field_of_definition_periodic is not QQ:
                raise ValueError('field of definition of fixed ' + \
                    'points is %s but prime is in QQ. ' %field_of_definition_periodic)

        system = self.change_ring(field_of_definition_periodic)
        fixed_points = system.periodic_points(1)
        multipliers = [system.multiplier(i, 1)[0][0] for i in fixed_points]
        indifferent_point = None
        for mult in multipliers:
            if field_of_definition_periodic is not QQ:
                valuation = mult.valuation(prime) / prime.absolute_ramification_index()
            else:
                valuation = mult.valuation(prime)
            if valuation < 0:
                if return_conjugation:
                    return (False, None, None)
                else:
                    return (False, None)
            elif valuation == 0:
                indifferent_point = fixed_points[multipliers.index(mult)]
        if indifferent_point is not None:
            point = indifferent_point
            field_of_definition, embedding_preimage = system.field_of_definition_preimage(point, 2, True)
            system = system.change_ring(embedding_preimage)
            point = point.change_ring(embedding_preimage)
            preimages = [point]
            for i in [1,2]:
                preimages_of_point = system.rational_preimages(point, 1)
                for preimage in preimages_of_point:
                    if preimage != point:
                        preimages.append(preimage)
                        point = preimage
                        break
        else:
            preimages = [fixed_points[0], fixed_points[1], fixed_points[2]]
            field_of_definition = field_of_definition_periodic
        P = ProjectiveSpace(field_of_definition,1)
        preimages = [P(i) for i in preimages]
        conjugation = P.point_transformation_matrix(preimages,[P(0),P(1),P([1,0])])
        new_system = system.change_ring(field_of_definition)
        new_system = new_system.conjugate(conjugation)
        res = new_system.resultant()
        if 'embedding_preimage' in locals():
            check_value = res.valuation(field_of_definition.prime_above(embedding_preimage(prime)))
        else:
            check_value = res.valuation(field_of_definition.prime_above(prime))
        if check_value != 0:
            if return_conjugation:
                return (False, None, None)
            else:
                return (False, None)
        if return_conjugation:
            return (True, new_system, conjugation)
        return (True, new_system)

    def reduce_base_field(self):
        """
        Return this map defined over the field of definition of the coefficients.

        The base field of the map could be strictly larger than
        the field where all of the coefficients are defined. This function
        reduces the base field to the minimal possible. This can be done when
        the base ring is a number field, QQbar, a finite field, or algebraic
        closure of a finite field.

        OUTPUT: A dynamical system

        EXAMPLES::

            sage: K.<t> = GF(2^3)
            sage: P.<x,y,z> = ProjectiveSpace(K, 2)
            sage: f = DynamicalSystem_projective([x^2 + y^2, y^2, z^2+z*y])
            sage: f.reduce_base_field()
            Dynamical System of Projective Space of dimension 2 over Finite Field of size 2
              Defn: Defined on coordinates by sending (x : y : z) to
                    (x^2 + y^2 : y^2 : y*z + z^2)

        ::

            sage: P.<x,y,z> = ProjectiveSpace(QQbar, 2)
            sage: f = DynamicalSystem_projective([x^2 + QQbar(sqrt(3))*y^2, y^2, QQbar(sqrt(2))*z^2])
            sage: f.reduce_base_field()
            Dynamical System of Projective Space of dimension 2 over Number Field in a with
            defining polynomial y^4 - 4*y^2 + 1 with a = 1.931851652578137?
              Defn: Defined on coordinates by sending (x : y : z) to
                    (x^2 + (a^2 - 2)*y^2 : y^2 : (a^3 - 3*a)*z^2)

        ::

            sage: R.<x> = QQ[]
            sage: K.<v> = NumberField(x^3-2, embedding=(x^3-2).roots(ring=CC)[0][0])
            sage: R.<x> = QQ[]
            sage: L.<w> = NumberField(x^6 + 9*x^4 - 4*x^3 + 27*x^2 + 36*x + 31, \
            ....: embedding=(x^6 + 9*x^4 - 4*x^3 + 27*x^2 + 36*x + 31).roots(ring=CC)[0][0])
            sage: P.<x,y> = ProjectiveSpace(L,1)
            sage: f = DynamicalSystem([L(v)*x^2 + y^2, x*y])
            sage: f.reduce_base_field().base_ring().is_isomorphic(K)
            True

        ::

            sage: K.<v> = CyclotomicField(5)
            sage: A.<x,y> = ProjectiveSpace(K, 1)
            sage: f = DynamicalSystem_projective([3*x^2 + y^2, x*y])
            sage: f.reduce_base_field()
            Dynamical System of Projective Space of dimension 1 over Rational Field
              Defn: Defined on coordinates by sending (x : y) to
                    (3*x^2 + y^2 : x*y)
        """
        return self.as_scheme_morphism().reduce_base_field().as_dynamical_system()

    def is_newton(self, return_conjugation=False):
        r"""
        Return whether ``self`` is a Newton map.

        A map `g` is *Newton* if it is conjugate to a map of the form
        `f(z) = z - \frac{p(z)}{p'(z)}` after dehomogenization,
        where `p(z)` is a squarefree polynomial.

        INPUT:

        - ``return_conjugation`` -- (default: ``False``) if the map is Newton
          and ``True``, then return the conjugation that moves this map to
          the above form

        OUTPUT:

        A Boolean. If ``return_conjugation`` is ``True``, then this also
        returns the conjugation as a matrix if ``self`` is Newton or ``None``
        otherwise.

        The conjugation may be defined over an extension if the map has
        fixed points not defined over the base field.

        EXAMPLES::

            sage: A.<z> = AffineSpace(QQ, 1)
            sage: f = DynamicalSystem_affine([z - (z^2 + 1)/(2*z)])
            sage: F = f.homogenize(1)
            sage: F.is_newton(return_conjugation=True)
            (
            [1 0]
            True, [0 1]
            )

        ::

            sage: A.<z> = AffineSpace(QQ, 1)
            sage: f = DynamicalSystem_affine([z^2 + 1])
            sage: F = f.homogenize(1)
            sage: F.is_newton()
            False
            sage: F.is_newton(return_conjugation=True)
            (False, None)

        ::

            sage: PP.<x,y> = ProjectiveSpace(QQ, 1)
            sage: F = DynamicalSystem_projective([-4*x^3 - 3*x*y^2, -2*y^3])
            sage: F.is_newton(return_conjugation=True)[1]
            [   0    1]
            [-4*a  2*a]

        ::

            sage: K.<zeta> = CyclotomicField(2*4)
            sage: A.<z> = AffineSpace(K, 1)
            sage: f = DynamicalSystem_affine(z-(z^3+zeta*z)/(3*z^2+zeta))
            sage: F = f.homogenize(1)
            sage: F.is_newton()
            True
        """
        if self.degree() == 1:
            raise NotImplementedError("degree one Newton maps are trivial")
        if not self.base_ring() in NumberFields():
            raise NotImplementedError("only implemented over number fields")
        # check if Newton map
        sigma_1 = self.sigma_invariants(1)
        d = ZZ(self.degree())
        Newton_sigma = [d/(d-1)] + [0] * d  # almost Newton
        if sigma_1 != Newton_sigma:
            if return_conjugation:
                return False, None
            else:
                return False
        Fbar = self.change_ring(QQbar)
        Pbar = Fbar.domain()
        fixed = Fbar.periodic_points(1)
        for Q in fixed:
            if Fbar.multiplier(Q, 1) != 0:
                inf = Q
                break
        if inf != Pbar([1,0]):
            # need to move to inf to infinity
            fixed.remove(inf)
            source = [inf] + fixed[:2]
            target = [Pbar([1, 0]), Pbar([0, 1]), Pbar([1, 1])]
            M = Pbar.point_transformation_matrix(source, target)
            M = M.inverse()
            Newton = Fbar.conjugate(M)
            K, el, psi = number_field_elements_from_algebraics([t for r in M for t in r])
            M = matrix(M.nrows(), M.ncols(), el)
            Newton = Newton._number_field_from_algebraics()
        else:
            Newton = self
            M = matrix(QQ, 2, 2, [1,0,0,1])
        N_aff = Newton.dehomogenize(1)
        z = N_aff.domain().gen(0)
        Npoly = (z - N_aff[0]).numerator()
        if return_conjugation:
            if Npoly.derivative(z) == (z - N_aff[0]).denominator():
                return True, M
            else:
                return False, None
        else:
            return Npoly.derivative(z) == (z - N_aff[0]).denominator()

class DynamicalSystem_projective_finite_field(DynamicalSystem_projective_field,
                                              SchemeMorphism_polynomial_projective_space_finite_field):

    def is_postcritically_finite(self, **kwds):
        r"""
        Every point is postcritically finite in a finite field.

        INPUT: None. ``kwds`` is to parallel the overridden function

        OUTPUT: the boolean ``True``

        EXAMPLES::

            sage: P.<x,y,z> = ProjectiveSpace(GF(5),2)
            sage: f = DynamicalSystem_projective([x^2 + y^2,y^2, z^2 + y*z], domain=P)
            sage: f.is_postcritically_finite()
            True

        ::

            sage: P.<x,y> = ProjectiveSpace(GF(13),1)
            sage: f = DynamicalSystem_projective([x^4 - x^2*y^2 + y^4, y^4])
            sage: f.is_postcritically_finite(use_algebraic_closure=False)
            True
        """
        return True

    def _is_preperiodic(self, P, **kwds):
        r"""
        Every point in a finite field is preperiodic.

        INPUT:

        - ``P`` -- a point in the domain of this map

        keywords:

        - ``return_period`` -- (default: ``False``) boolean; controls if
          the period is returned

        OUTPUT: the boolean ``True`` or a tuple ``(m,n)`` of integers

        EXAMPLES::

            sage: P.<x,y,z> = ProjectiveSpace(GF(5),2)
            sage: f = DynamicalSystem_projective([x^2 + y^2,y^2, z^2 + y*z], domain=P)
            sage: f._is_preperiodic(P(2,1,2))
            True

        ::

            sage: P.<x,y,z> = ProjectiveSpace(GF(5),2)
            sage: f = DynamicalSystem_projective([x^2 + y^2,y^2, z^2 + y*z], domain=P)
            sage: f._is_preperiodic(P(2,1,2), return_period=True)
            (0, 6)
        """
        return_period = kwds.pop('return_period', False)
        if return_period:
            return self.orbit_structure(P)
        else:
            return True

    def orbit_structure(self, P):
        r"""
        Return the pair ``(m,n)``, where ``m`` is the preperiod and ``n``
        is the period of the point ``P`` by this dynamical system.

        Every point is preperiodic over a finite field so every point
        will be preperiodic.

        INPUT:

        - ``P`` -- a point in the domain of this map

        OUTPUT: a tuple ``(m,n)`` of integers

        EXAMPLES::

            sage: P.<x,y,z> = ProjectiveSpace(GF(5),2)
            sage: f = DynamicalSystem_projective([x^2 + y^2,y^2, z^2 + y*z], domain=P)
            sage: f.orbit_structure(P(2,1,2))
            (0, 6)

        ::

            sage: P.<x,y,z> = ProjectiveSpace(GF(7),2)
            sage: X = P.subscheme(x^2-y^2)
            sage: f = DynamicalSystem_projective([x^2, y^2, z^2], domain=X)
            sage: f.orbit_structure(X(1,1,2))
            (0, 2)

        ::

            sage: P.<x,y> = ProjectiveSpace(GF(13),1)
            sage: f = DynamicalSystem_projective([x^2 - y^2, y^2], domain=P)
            sage: f.orbit_structure(P(3,4))
            (2, 3)

        ::

            sage: R.<t> = GF(13^3)
            sage: P.<x,y> = ProjectiveSpace(R,1)
            sage: f = DynamicalSystem_projective([x^2 - y^2, y^2], domain=P)
            sage: f.orbit_structure(P(t, 4))
            (11, 6)
        """
        orbit = []
        index = 1
        Q = copy(P)
        Q.normalize_coordinates()
        F = copy(self)
        F.normalize_coordinates()
        while Q not in orbit:
            orbit.append(Q)
            Q = F(Q)
            Q.normalize_coordinates()
            index += 1
        I = orbit.index(Q)
        return (I, index-I-1)

    def cyclegraph(self):
        r"""
        Return the digraph of all orbits of this dynamical system.

        Over a finite field this is a finite graph. For subscheme domains, only points
        on the subscheme whose image are also on the subscheme are in the digraph.

        OUTPUT: a digraph

        EXAMPLES::

            sage: P.<x,y> = ProjectiveSpace(GF(13),1)
            sage: f = DynamicalSystem_projective([x^2-y^2, y^2])
            sage: f.cyclegraph()
            Looped digraph on 14 vertices

        ::

            sage: P.<x,y,z> = ProjectiveSpace(GF(3^2,'t'),2)
            sage: f = DynamicalSystem_projective([x^2+y^2, y^2, z^2+y*z])
            sage: f.cyclegraph()
            Looped digraph on 91 vertices

        ::

            sage: P.<x,y,z> = ProjectiveSpace(GF(7),2)
            sage: X = P.subscheme(x^2-y^2)
            sage: f = DynamicalSystem_projective([x^2, y^2, z^2], domain=X)
            sage: f.cyclegraph()
            Looped digraph on 15 vertices

        ::

            sage: P.<x,y,z> = ProjectiveSpace(GF(3),2)
            sage: f = DynamicalSystem_projective([x*z-y^2, x^2-y^2, y^2-z^2])
            sage: f.cyclegraph()
            Looped digraph on 13 vertices

        ::

            sage: P.<x,y,z> = ProjectiveSpace(GF(3),2)
            sage: X = P.subscheme([x-y])
            sage: f = DynamicalSystem_projective([x^2-y^2, x^2-y^2, y^2-z^2], domain=X)
            sage: f.cyclegraph()
            Looped digraph on 4 vertices
        """
        V = []
        E = []
        if is_ProjectiveSpace(self.domain()):
            for P in self.domain():
                V.append(P)
                try:
                    Q = self(P)
                    Q.normalize_coordinates()
                    E.append([Q])
                except ValueError: #indeterminacy
                    E.append([])
        else:
            X = self.domain()
            for P in X.ambient_space():
                try:
                    XP = X.point(P)
                    V.append(XP)
                    try:
                        Q = self(XP)
                        Q.normalize_coordinates()
                        E.append([Q])
                    except ValueError: #indeterminacy
                        E.append([])
                except TypeError:  # not a point on the scheme
                    pass
        from sage.graphs.digraph import DiGraph
        g = DiGraph(dict(zip(V, E)), loops=True)
        return g

    def possible_periods(self, return_points=False):
        r"""
        Return the list of possible minimal periods of a periodic point
        over `\QQ` and (optionally) a point in each cycle.

        ALGORITHM:

        See [Hutz2009]_.

        INPUT:

        - ``return_points`` -- (default: ``False``) boolean; if ``True``,
          then return the points as well as the possible periods

        OUTPUT:

        A list of positive integers, or a list of pairs of projective
        points and periods if ``return_points`` is ``True``.

        EXAMPLES::

            sage: P.<x,y> = ProjectiveSpace(GF(23),1)
            sage: f = DynamicalSystem_projective([x^2-2*y^2, y^2])
            sage: f.possible_periods()
            [1, 5, 11, 22, 110]

        ::

            sage: P.<x,y> = ProjectiveSpace(GF(13),1)
            sage: f = DynamicalSystem_projective([x^2-y^2, y^2])
            sage: sorted(f.possible_periods(True))
            [[(0 : 1), 2], [(1 : 0), 1], [(3 : 1), 3], [(3 : 1), 36]]

        ::

            sage: PS.<x,y,z> = ProjectiveSpace(2,GF(7))
            sage: f = DynamicalSystem_projective([-360*x^3 + 760*x*z^2,
            ....:                                 y^3 - 604*y*z^2 + 240*z^3, 240*z^3])
            sage: f.possible_periods()
            [1, 2, 4, 6, 12, 14, 28, 42, 84]

        .. TODO::

            - do not return duplicate points

            - improve hash to reduce memory of point-table
        """
        return _fast_possible_periods(self, return_points)

    def automorphism_group(self, **kwds):
        r"""
        Return the subgroup of `PGL2` that is the automorphism group of this
        dynamical system.

        The automorphism group is the set of `PGL2` elements that fixed the map under conjugation.

        For dimension 1, see [FMV2014]_ for the algorithm.

        For dimension greater than 1, we compute the conjugating set of this
        dynamical system with itself.

        INPUT:

        The following keywords are used when the dimension of the domain
        is greater than 1:

        - ``num_cpus`` -- (default: 2) the number of threads to use. Setting to a
          larger number can greatly speed up this function.

        The following keywords are used when the dimension of the domain is 1:

        - ``absolute``-- (default: ``False``) boolean; if ``True``, then
          return the absolute automorphism group and a field of definition

        - ``iso_type`` -- (default: ``False``) boolean; if ``True``, then
          return the isomorphism type of the automorphism group

        - ``return_functions`` -- (default: ``False``) boolean; ``True``
          returns elements as linear fractional transformations and
          ``False`` returns elements as `PGL2` matrices

        OUTPUT: a list of elements of the automorphism group

        AUTHORS:

        - Original algorithm written by Xander Faber, Michelle Manes,
          Bianca Viray

        - Modified by Joao Alberto de Faria, Ben Hutz, Bianca Thompson

        EXAMPLES::

            sage: R.<x,y> = ProjectiveSpace(GF(7^3,'t'),1)
            sage: f = DynamicalSystem_projective([x^2-y^2, x*y])
            sage: f.automorphism_group()
            [
            [1 0]  [6 0]
            [0 1], [0 1]
            ]

        ::

            sage: R.<x,y> = ProjectiveSpace(GF(3^2,'t'),1)
            sage: f = DynamicalSystem_projective([x^3,y^3])
            sage: lst, label = f.automorphism_group(return_functions=True, iso_type=True) # long time
            sage: sorted(lst, key=str), label # long time
            ([(2*x + 1)/(x + 1),
              (2*x + 1)/x,
              (2*x + 2)/(x + 2),
              (2*x + 2)/x,
              (x + 1)/(x + 2),
              (x + 1)/x,
              (x + 2)/(x + 1),
              (x + 2)/x,
              1/(x + 1),
              1/(x + 2),
              1/x,
              2*x,
              2*x + 1,
              2*x + 2,
              2*x/(x + 1),
              2*x/(x + 2),
              2/(x + 1),
              2/(x + 2),
              2/x,
              x,
              x + 1,
              x + 2,
              x/(x + 1),
              x/(x + 2)],
             'PGL(2,3)')

        ::

            sage: R.<x,y> = ProjectiveSpace(GF(2^5,'t'),1)
            sage: f = DynamicalSystem_projective([x^5,y^5])
            sage: f.automorphism_group(return_functions=True, iso_type=True)
            ([x, 1/x], 'Cyclic of order 2')

        ::

            sage: R.<x,y> = ProjectiveSpace(GF(3^4,'t'),1)
            sage: f = DynamicalSystem_projective([x^2+25*x*y+y^2, x*y+3*y^2])
            sage: f.automorphism_group(absolute=True)
            [Univariate Polynomial Ring in w over Finite Field in b of size 3^4,
             [
             [1 0]
             [0 1]
             ]]

        ::

            sage: R.<x,y,z> = ProjectiveSpace(GF(5), 2)
            sage: f = DynamicalSystem_projective([x^3 + x*z^2, y^3 + y*z^2, z^3])
            sage: all([f.conjugate(m) == f for m in f.automorphism_group()])
            True
        """
        absolute = kwds.get('absolute', False)
        iso_type = kwds.get('iso_type', False)
        return_functions = kwds.get('return_functions', False)
        num_cpus = kwds.get('num_cpus', 2)
        if self.domain().dimension_relative() != 1:
            return self.conjugating_set(self, num_cpus)
        else:
            f = self.dehomogenize(1)
            z = f[0].parent().gen()
        self.normalize_coordinates()
        if (self.degree() == 1) or (self.degree() == 0):
            raise NotImplementedError("rational function of degree 1 not implemented")
        if f[0].denominator() != 1:
            F = f[0].numerator().polynomial(z) / f[0].denominator().polynomial(z)
        else:
            F = f[0].numerator().polynomial(z)
        return automorphism_group_FF(F, absolute, iso_type, return_functions)

    def all_periodic_points(self, **kwds):
        r"""
        Return a list of all periodic points over a finite field.

        INPUT:

        keywords:

        - ``R`` -- (default: base ring of dynamical system) the base ring
          over which the periodic points of the dynamical system are found

        OUTPUT: a list of elements which are periodic

        EXAMPLES::

            sage: P.<x,y> = ProjectiveSpace(GF(5^2),1)
            sage: f = DynamicalSystem_projective([x^2+y^2, x*y])
            sage: f.all_periodic_points()
            [(1 : 0), (z2 + 2 : 1), (4*z2 + 3 : 1)]

        ::

            sage: P.<x,y,z> = ProjectiveSpace(GF(5),2)
            sage: f = DynamicalSystem_projective([x^2+y^2+z^2, x*y+x*z, z^2])
            sage: f.all_periodic_points()
            [(1 : 0 : 0),
            (0 : 0 : 1),
            (1 : 0 : 1),
            (2 : 1 : 1),
            (1 : 4 : 1),
            (3 : 0 : 1),
            (0 : 3 : 1)]

        ::

            sage: P.<x,y>=ProjectiveSpace(GF(3), 1)
            sage: f = DynamicalSystem_projective([x^2 - y^2, y^2])
            sage: f.all_periodic_points(R=GF(3^2, 't'))
            [(1 : 0), (0 : 1), (2 : 1), (t : 1), (2*t + 1 : 1)]
        """
        R = kwds.pop("R", None)
        if R is None:
            DS = self
        else:
            DS = self.change_ring(R)
            return DS.all_periodic_points(**kwds)  #ensures that the correct method is run, in case user switches to infinite fields
        return _all_periodic_points(DS)<|MERGE_RESOLUTION|>--- conflicted
+++ resolved
@@ -107,7 +107,6 @@
 from sage.parallel.ncpus import ncpus
 from sage.parallel.use_fork import p_iter_fork
 from sage.dynamics.arithmetic_dynamics.projective_ds_helper import (_fast_possible_periods,_all_periodic_points)
-<<<<<<< HEAD
 from itertools import count, product
 from .endPN_automorphism_group import (
     automorphism_group_QQ_CRT,
@@ -116,13 +115,6 @@
     conjugating_set_initializer,
     is_conjugate_helper)
 from .endPN_automorphism_group import automorphism_group_FF
-=======
-from sage.sets.set import Set
-from sage.combinat.permutation import Arrangements
-from sage.combinat.subset import Subsets
-from sage.symbolic.ring import SR
-from itertools import count, product
->>>>>>> 5fcf96d5
 
 
 class DynamicalSystem_projective(SchemeMorphism_polynomial_projective_space,
@@ -3155,17 +3147,10 @@
         """
         n = ZZ(n)
         if n < 1:
-<<<<<<< HEAD
             raise ValueError('period must be positive')
         m = ZZ(m)
         if m < 0:
             raise ValueError('preperiod must be non-negative')
-=======
-            raise ValueError('Period must be positive')
-        m = ZZ(m)
-        if m < 0:
-            raise ValueError('Preperiod must be non-negative')
->>>>>>> 5fcf96d5
         f = self
         CR = f.coordinate_ring()
         dom = f.domain()
@@ -4146,24 +4131,6 @@
             Polynomial Ring in c over Rational Field defined by:
               x^2 - x*y + (c + 1)*y^2
 
-        ::
-
-            sage: P.<x,y,z> = ProjectiveSpace(QQ, 2)
-            sage: f = DynamicalSystem_projective([x^2 - 3/4*y^2, y^2, z^2])
-            sage: f.preperiodic_points(0, 2, formal=True)
-            [(-1/2 : 1 : 0), (-1/2 : 1 : 1)]
-
-        ::
-
-            sage: S.<c> = QQ[]
-            sage: R.<x,y> = PolynomialRing(S, 2)
-            sage: P = ProjectiveSpace(R)
-            sage: f = DynamicalSystem_projective([x^2 + c*y^2, y^2])
-            sage: f.preperiodic_points(1, 2, return_scheme=True)
-            Closed subscheme of Projective Space of dimension 1 over Univariate
-            Polynomial Ring in c over Rational Field defined by:
-              x^2 - x*y + (c + 1)*y^2
-
         TESTS::
 
             sage: P.<x,y,z> = ProjectiveSpace(QQ, 2)
@@ -4216,13 +4183,8 @@
             f_sub = self.change_ring(R)
             R = f_sub.base_ring() #in the case when R is an embedding
         if isinstance(R, FractionField_1poly_field) or is_FunctionField(R):
-<<<<<<< HEAD
             raise NotImplementedError('Periodic points not implemented for function fields; '
                 'clear denominators and use the polynomial ring instead')
-=======
-            raise NotImplementedError('Periodic points not implemented for function fields.'
-            + 'Clear denominators and use the polynomial ring instead.')
->>>>>>> 5fcf96d5
         CR = f_sub.coordinate_ring()
         dom = f_sub.domain()
         PS = f_sub.codomain().ambient_space()
@@ -4312,10 +4274,7 @@
                         Z(list(Q))
                     except TypeError:
                         good_points.append(Q)
-<<<<<<< HEAD
                 good_points.sort()
-=======
->>>>>>> 5fcf96d5
                 return good_points
             else:
                 raise NotImplementedError("ring must a number field or finite field")
@@ -4555,21 +4514,12 @@
             f_sub = self.change_ring(R)
             R = f_sub.base_ring() #in the case when R is an embedding
         if isinstance(R, FractionField_1poly_field) or is_FunctionField(R):
-<<<<<<< HEAD
             raise NotImplementedError('periodic points not implemented for fraction function fields; '
                 'clear denominators and use the polynomial ring instead')
         if is_FractionField(R):
             if is_MPolynomialRing(R.ring()):
                 raise NotImplementedError('periodic points not implemented for fraction function fields; '
                     'clear denominators and use the polynomial ring instead')
-=======
-            raise NotImplementedError('Periodic points not implemented for fraction function fields.'
-            + 'Clear denominators and use the polynomial ring instead.')
-        if is_FractionField(R):
-            if is_MPolynomialRing(R.ring()):
-                raise NotImplementedError('Periodic points not implemented for fraction function fields.'
-                + 'Clear denominators and use the polynomial ring instead.')
->>>>>>> 5fcf96d5
         CR = f_sub.coordinate_ring()
         dom = f_sub.domain()
         PS = f_sub.codomain().ambient_space()
@@ -4669,10 +4619,7 @@
                             Z(list(Q))
                         except TypeError:
                             good_points.append(Q)
-<<<<<<< HEAD
                     good_points.sort()
-=======
->>>>>>> 5fcf96d5
                     return good_points
                 else:
                     raise NotImplementedError("ring must be a number field or finite field")
