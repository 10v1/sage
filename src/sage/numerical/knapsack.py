r"""
Knapsack Problems

This module implements a number of solutions to various knapsack problems,
otherwise known as linear integer programming problems. Solutions to the
following knapsack problems are implemented:

- Solving the subset sum problem for super-increasing sequences.
- General case using Linear Programming

AUTHORS:

- Minh Van Nguyen (2009-04): initial version
- Nathann Cohen (2009-08): Linear Programming version

Definition of Knapsack problems
-------------------------------

You have already had a knapsack problem, so you should know, but in case you do
not, a knapsack problem is what happens when you have hundred of items to put
into a bag which is too small, and you want to pack the most useful of them.

When you formally write it, here is your problem:

* Your bag can contain a weight of at most `W`.
* Each item `i` has a weight `w_i`.
* Each item `i` has a usefulness `u_i`.

You then want to maximize the total usefulness of the items you will store into
your bag, while keeping sure the weight of the bag will not go over `W`.

As a linear program, this problem can be represented this way (if you define
`b_i` as the binary variable indicating whether the item `i` is to be included
in your bag):

.. MATH::

    \mbox{Maximize: }\sum_i b_i u_i \\
    \mbox{Such that: }
    \sum_i b_i w_i \leq W \\
    \forall i, b_i \mbox{ binary variable} \\

(For more information, see the :wikipedia:`Knapsack_problem`)

Examples
--------

If your knapsack problem is composed of three items (weight, value)
defined by (1,2), (1.5,1), (0.5,3), and a bag of maximum weight 2,
you can easily solve it this way::

    sage: from sage.numerical.knapsack import knapsack
    sage: knapsack( [(1,2), (1.5,1), (0.5,3)], max=2)
    [5.0, [(1, 2), (0.500000000000000, 3)]]

Super-increasing sequences
--------------------------

We can test for whether or not a sequence is super-increasing::

    sage: from sage.numerical.knapsack import Superincreasing
    sage: L = [1, 2, 5, 21, 69, 189, 376, 919]
    sage: seq = Superincreasing(L)
    sage: seq
    Super-increasing sequence of length 8
    sage: seq.is_superincreasing()
    True
    sage: Superincreasing().is_superincreasing([1,3,5,7])
    False

Solving the subset sum problem for a super-increasing sequence
and target sum::

    sage: L = [1, 2, 5, 21, 69, 189, 376, 919]
    sage: Superincreasing(L).subset_sum(98)
    [69, 21, 5, 2, 1]
"""

#*****************************************************************************
# Copyright (C) 2009 Minh Van Nguyen <nguyenminh2@gmail.com>
#
# Distributed under the terms of the GNU General Public License (GPL)
#
# http://www.gnu.org/licenses/
#
# This program is free software; you can redistribute it and/or modify
# it under the terms of the GNU General Public License as published by
# the Free Software Foundation; either version 2 of the License, or
# (at your option) any later version.
#
# This program is distributed in the hope that it will be useful,
# but WITHOUT ANY WARRANTY; without even the implied warranty of
# MERCHANTABILITY or FITNESS FOR A PARTICULAR PURPOSE.  See the
# GNU General Public License for more details.
#*****************************************************************************

from sage.misc.latex import latex
from sage.rings.integer import Integer
from sage.structure.sage_object import SageObject

class Superincreasing(SageObject):
    r"""
    A class for super-increasing sequences.

    Let `L = (a_1, a_2, a_3, \dots, a_n)` be a non-empty sequence of
    non-negative integers. Then `L` is said to be super-increasing if
    each `a_i` is strictly greater than the sum of all previous values.
    That is, for each `a_i \in L` the sequence `L` must satisfy the property

    .. MATH::

        a_i > \sum_{k=1}^{i-1} a_k

    in order to be called a super-increasing sequence, where `|L| \geq 2`.
    If `L` has only one element, it is also defined to be a
    super-increasing sequence.

    If ``seq`` is ``None``, then construct an empty sequence. By
    definition, this empty sequence is not super-increasing.

    INPUT:

    - ``seq`` -- (default: ``None``) a non-empty sequence.

    EXAMPLES::

        sage: from sage.numerical.knapsack import Superincreasing
        sage: L = [1, 2, 5, 21, 69, 189, 376, 919]
        sage: Superincreasing(L).is_superincreasing()
        True
        sage: Superincreasing().is_superincreasing([1,3,5,7])
        False
        sage: seq = Superincreasing(); seq
        An empty sequence.
        sage: seq = Superincreasing([1, 3, 6]); seq
        Super-increasing sequence of length 3
        sage: seq = Superincreasing(list([1, 2, 5, 21, 69, 189, 376, 919])); seq
        Super-increasing sequence of length 8
    """

    def __init__(self, seq=None):
        r"""
        Constructing a super-increasing sequence object from ``seq``.

        If ``seq`` is ``None``, then construct an empty sequence. By
        definition, this empty sequence is not super-increasing.


        INPUT:

        - ``seq`` -- (default: ``None``) a non-empty sequence.


        EXAMPLES::

            sage: from sage.numerical.knapsack import Superincreasing
            sage: L = [1, 2, 5, 21, 69, 189, 376, 919]
            sage: Superincreasing(L).is_superincreasing()
            True
            sage: Superincreasing().is_superincreasing([1,3,5,7])
            False
        """
        # argument seq is None, so construct an empty sequence
        if seq is None:
            self._seq = None
        # now seq is known to be not None, so try to construct a
        # super-increasing sequence from seq
        else:
            if self.is_superincreasing(seq):
                self._seq = seq
            else:
                raise ValueError, "seq must be a super-increasing sequence"

    def __cmp__(self, other):
        r"""
        Comparing ``self`` to ``other``.


        TESTS::

            sage: from sage.numerical.knapsack import Superincreasing
            sage: L = [1, 2, 5, 21, 69, 189, 376, 919]
            sage: seq = Superincreasing(L)
            sage: seq == loads(dumps(seq))
            True
        """
        return cmp(self._seq, other._seq)

    def __repr__(self):
        r"""
        Return a string representation of this super-increasing
        sequence object.


        EXAMPLES::

            sage: from sage.numerical.knapsack import Superincreasing
            sage: seq = Superincreasing(); seq
            An empty sequence.
            sage: seq = Superincreasing([1, 3, 6]); seq
            Super-increasing sequence of length 3
            sage: seq = Superincreasing(list([1, 2, 5, 21, 69, 189, 376, 919])); seq
            Super-increasing sequence of length 8
        """
        if self._seq is None:
            return "An empty sequence."
        else:
            return "Super-increasing sequence of length %s" % len(self._seq)

    def largest_less_than(self, N):
        r"""
        Return the largest integer in the sequence ``self`` that is less than
        or equal to ``N``.

        This function narrows down the candidate solution using a binary trim,
        similar to the way binary search halves the sequence at each iteration.


        INPUT:

        - ``N`` -- integer; the target value to search for.


        OUTPUT:

        The largest integer in ``self`` that is less than or equal to ``N``. If
        no solution exists, then return ``None``.


        EXAMPLES:

        When a solution is found, return it::

            sage: from sage.numerical.knapsack import Superincreasing
            sage: L = [2, 3, 7, 25, 67, 179, 356, 819]
            sage: Superincreasing(L).largest_less_than(207)
            179
            sage: L = (2, 3, 7, 25, 67, 179, 356, 819)
            sage: Superincreasing(L).largest_less_than(2)
            2

        But if no solution exists, return ``None``::

            sage: L = [2, 3, 7, 25, 67, 179, 356, 819]
            sage: Superincreasing(L).largest_less_than(-1) == None
            True

        TESTS:

        The target ``N`` must be an integer::

            sage: from sage.numerical.knapsack import Superincreasing
            sage: L = [2, 3, 7, 25, 67, 179, 356, 819]
            sage: Superincreasing(L).largest_less_than(2.30)
            Traceback (most recent call last):
            ...
            TypeError: N (= 2.30000000000000) must be an integer.

        The sequence that ``self`` represents must also be non-empty::

            sage: Superincreasing([]).largest_less_than(2)
            Traceback (most recent call last):
            ...
            ValueError: seq must be a super-increasing sequence
            sage: Superincreasing(list()).largest_less_than(2)
            Traceback (most recent call last):
            ...
            ValueError: seq must be a super-increasing sequence
        """
        from sage.functions.other import Function_floor
        floor = Function_floor()
        # input error handling
        if len(self._seq) == 0:
            raise TypeError, "self must be a non-empty list of integers."
        if (not isinstance(N, Integer)) and (not isinstance(N, int)):
            raise TypeError, "N (= %s) must be an integer." % N

        # halving the list at each iteration, just like binary search
        # TODO: some error handling to ensure that self only contains integers?
        low = 0
        high = len(self._seq) - 1
        while low <= high:
            mid = floor((low + high) / 2)
            if N == self._seq[mid]:
                return self._seq[mid]
            if N < self._seq[mid]:
                high = mid - 1
            else:
                low = mid + 1
        if N >= self._seq[high]:
            return self._seq[high]
        else:
            return None

    def _latex_(self):
        r"""
        Return LaTeX representation of ``self``.

        EXAMPLES::

            sage: from sage.numerical.knapsack import Superincreasing
            sage: latex(Superincreasing())
            \left[\right]
            sage: seq = Superincreasing([1, 2, 5, 21, 69, 189, 376, 919])
            sage: latex(seq)
            <BLANKLINE>
            \left[1,
            2,
            5,
            21,
            69,
            189,
            376,
            919\right]
        """
        if self._seq is None:
            return latex([])
        else:
            return latex(self._seq)

    def is_superincreasing(self, seq=None):
        r"""
        Determine whether or not ``seq`` is super-increasing.

        If ``seq=None`` then determine whether or not ``self`` is
        super-increasing.

        Let `L = (a_1, a_2, a_3, \dots, a_n)` be a non-empty sequence of
        non-negative integers. Then `L` is said to be super-increasing if
        each `a_i` is strictly greater than the sum of all previous values.
        That is, for each `a_i \in L` the sequence `L` must satisfy the
        property

        .. MATH::

                  a_i > \sum_{k=1}^{i-1} a_k

        in order to be called a super-increasing sequence, where `|L| \geq 2`.
        If `L` has exactly one element, then it is also defined to be a
        super-increasing sequence.


        INPUT:

        - ``seq`` -- (default: ``None``) a sequence to test


        OUTPUT:

        - If ``seq`` is ``None``, then test ``self`` to determine whether or
          not it is super-increasing. In that case, return ``True`` if
          ``self`` is super-increasing; ``False`` otherwise.

        - If ``seq`` is not ``None``, then test ``seq`` to determine whether
          or not it is super-increasing. Return ``True`` if ``seq`` is
          super-increasing; ``False`` otherwise.


        EXAMPLES:

        By definition, an empty sequence is not super-increasing::

            sage: from sage.numerical.knapsack import Superincreasing
            sage: Superincreasing().is_superincreasing([])
            False
            sage: Superincreasing().is_superincreasing()
            False
            sage: Superincreasing().is_superincreasing(tuple())
            False
            sage: Superincreasing().is_superincreasing(())
            False

        But here is an example of a super-increasing sequence::

            sage: L = [1, 2, 5, 21, 69, 189, 376, 919]
            sage: Superincreasing(L).is_superincreasing()
            True
            sage: L = (1, 2, 5, 21, 69, 189, 376, 919)
            sage: Superincreasing(L).is_superincreasing()
            True

        A super-increasing sequence can have zero as one of its elements::

            sage: L = [0, 1, 2, 4]
            sage: Superincreasing(L).is_superincreasing()
            True

        A super-increasing sequence can be of length 1::

            sage: Superincreasing([randint(0, 100)]).is_superincreasing()
            True


        TESTS:

        The sequence must contain only integers::

            sage: from sage.numerical.knapsack import Superincreasing
            sage: L = [1.0, 2.1, pi, 21, 69, 189, 376, 919]
            sage: Superincreasing(L).is_superincreasing()
            Traceback (most recent call last):
            ...
            TypeError: Element e (= 1.00000000000000) of seq must be a non-negative integer.
            sage: L = [1, 2.1, pi, 21, 69, 189, 376, 919]
            sage: Superincreasing(L).is_superincreasing()
            Traceback (most recent call last):
            ...
            TypeError: Element e (= 2.10000000000000) of seq must be a non-negative integer.
        """
        # argument seq is None, so test self for super-increasing
        if seq is None:
            # self must be a non-empty sequence
            if (self._seq is None) or len(self._seq) == 0:
                return False
            # so now self is known to represent a non-empty sequence
            if (not isinstance(self._seq[0], Integer)) and (not isinstance(self._seq[0], int)):
                raise TypeError, "Element e (= %s) of self must be a non-negative integer." % self._seq[0]
            if self._seq[0] < 0:
                raise TypeError, "Element e (= %s) of self must be a non-negative integer." % self._seq[0]
            cumSum = self._seq[0]  # the cumulative sum of the sequence represented by self
            for e in self._seq[1:]:
                if (not isinstance(e, Integer)) and (not isinstance(e, int)):
                    raise TypeError, "Element e (= %s) of self must be a non-negative integer." % e
                if e < 0:
                    raise TypeError, "Element e (= %s) of self must be a non-negative integer." % e
                if e <= cumSum:
                    return False
                cumSum += e
            return True
        # now we know that seq is not None, so test seq for super-increasing
        else:
            # seq must be a non-empty sequence
            if len(seq) == 0:
                return False
            # so now seq is known to represent a non-empty sequence
            if (not isinstance(seq[0], Integer)) and (not isinstance(seq[0], int)):
                raise TypeError, "Element e (= %s) of seq must be a non-negative integer." % seq[0]
            if seq[0] < 0:
                raise TypeError, "Element e (= %s) of seq must be a non-negative integer." % seq[0]
            cumSum = seq[0]  # the cumulative sum of the sequence seq
            for e in seq[1:]:
                if (not isinstance(e, Integer)) and (not isinstance(e, int)):
                    raise TypeError, "Element e (= %s) of seq must be a non-negative integer." % e
                if e < 0:
                    raise TypeError, "Element e (= %s) of seq must be a non-negative integer." % e
                if e <= cumSum:
                    return False
                cumSum += e
            return True

    def subset_sum(self, N):
        r"""
        Solving the subset sum problem for a super-increasing sequence.

        Let `S = (s_1, s_2, s_3, \dots, s_n)` be a non-empty sequence of
        non-negative integers, and let `N \in \ZZ` be non-negative. The
        subset sum problem asks for a  subset `A \subseteq S` all of whose
        elements sum to `N`. This method specializes the subset sum problem
        to the case of super-increasing sequences. If a solution exists, then
        it is also a super-increasing sequence.

        .. NOTE::

            This method only solves the subset sum problem for
            super-increasing sequences. In general, solving the subset sum
            problem for an arbitrary sequence is known to be computationally
            hard.


        INPUT:

        - ``N`` -- a non-negative integer.


        OUTPUT:

        - A non-empty subset of ``self`` whose elements sum to ``N``. This
          subset is also a super-increasing sequence. If no such subset
          exists, then return the empty list.


        ALGORITHMS:

        The algorithm used is adapted from page 355 of [HPS08]_.


        EXAMPLES:

        Solving the subset sum problem for a super-increasing sequence
        and target sum::

            sage: from sage.numerical.knapsack import Superincreasing
            sage: L = [1, 2, 5, 21, 69, 189, 376, 919]
            sage: Superincreasing(L).subset_sum(98)
            [69, 21, 5, 2, 1]


        TESTS:

        The target ``N`` must be a non-negative integer::

            sage: from sage.numerical.knapsack import Superincreasing
            sage: L = [0, 1, 2, 4]
            sage: Superincreasing(L).subset_sum(-6)
            Traceback (most recent call last):
            ...
            TypeError: N (= -6) must be a non-negative integer.
            sage: Superincreasing(L).subset_sum(-6.2)
            Traceback (most recent call last):
            ...
            TypeError: N (= -6.20000000000000) must be a non-negative integer.

        The sequence that ``self`` represents must only contain non-negative
        integers::

            sage: L = [-10, -9, -8, -7, -6, -5, -4, -3, -2, -1, 0, 1]
            sage: Superincreasing(L).subset_sum(1)
            Traceback (most recent call last):
            ...
            TypeError: Element e (= -10) of seq must be a non-negative integer.


        REFERENCES:

        .. [HPS08] J. Hoffstein, J. Pipher, and J.H. Silverman. *An
          Introduction to Mathematical Cryptography*. Springer, 2008.
        """
        # input error handling
        if not self.is_superincreasing():
            raise TypeError, "self is not super-increasing. Only super-increasing sequences are currently supported."
        if (not isinstance(N, Integer)) and (not isinstance(N, int)):
            raise TypeError, "N (= %s) must be a non-negative integer." % N
        if N < 0:
            raise TypeError, "N (= %s) must be a non-negative integer." % N

        # solve subset sum problem for super-increasing sequence
        candidates = []
        a = self.largest_less_than(N)
        while a is not None:
            candidates.append(a)
            a = self.largest_less_than(N - sum(candidates))

        lst = list(set(candidates))  # removing any duplicate elements
        if len(lst) != len(candidates):
            return []
        if sum(candidates) == N:
            return candidates
        else:
            return []

def knapsack(seq, binary=True, max=1, value_only=False, solver=None, verbose=0):
    r"""
    Solves the knapsack problem

    For more information on the knapsack problem, see the documentation of the
    :mod:`knapsack module <sage.numerical.knapsack>` or the
    :wikipedia:`Knapsack_problem`.

    INPUT:

    - ``seq`` -- Two different possible types:

      - A sequence of tuples ``(weight, value, something1, something2,
        ...)``. Note that only the first two coordinates (``weight`` and
        ``values``) will be taken into account. The rest (if any) will be
        ignored. This can be useful if you need to attach some information to
        the items.

      - A sequence of reals (a value of 1 is assumed).

    - ``binary`` -- When set to ``True``, an item can be taken 0 or 1 time.
      When set to ``False``, an item can be taken any amount of times (while
      staying integer and positive).

    - ``max`` -- Maximum admissible weight.

    - ``value_only`` -- When set to ``True``, only the maximum useful value is
      returned. When set to ``False``, both the maximum useful value and an
      assignment are returned.

    - ``solver`` -- (default: ``None``) Specify a Linear Program (LP) solver to
      be used. If set to ``None``, the default one is used. For more information
      on LP solvers and which default solver is used, see the documentation of
      class :class:`MixedIntegerLinearProgram
      <sage.numerical.mip.MixedIntegerLinearProgram>`.

    - ``verbose`` -- integer (default: ``0``). Sets the level of verbosity. Set
      to 0 by default, which means quiet.

    OUTPUT:

    If ``value_only`` is set to ``True``, only the maximum useful value is
    returned. Else (the default), the function returns a pair ``[value,list]``,
    where ``list`` can be of two types according to the type of ``seq``:

    - The list of tuples `(w_i, u_i, ...)` occurring in the solution.

    - A list of reals where each real is repeated the number of times it is
      taken into the solution.

    EXAMPLES:

    If your knapsack problem is composed of three items ``(weight, value)``
    defined by ``(1,2), (1.5,1), (0.5,3)``, and a bag of maximum weight `2`, you
    can easily solve it this way::

        sage: from sage.numerical.knapsack import knapsack
        sage: knapsack( [(1,2), (1.5,1), (0.5,3)], max=2)
        [5.0, [(1, 2), (0.500000000000000, 3)]]

        sage: knapsack( [(1,2), (1.5,1), (0.5,3)], max=2, value_only=True)
        5.0

    Besides weight and value, you may attach any data to the items::

        sage: from sage.numerical.knapsack import knapsack
        sage: knapsack( [(1, 2, 'spam'), (0.5, 3, 'a', 'lot')])
        [3.0, [(0.500000000000000, 3, 'a', 'lot')]]

    In the case where all the values (usefulness) of the items are equal to one,
    you do not need embarrass yourself with the second values, and you can just
    type for items `(1,1), (1.5,1), (0.5,1)` the command::

        sage: from sage.numerical.knapsack import knapsack
        sage: knapsack([1,1.5,0.5], max=2, value_only=True)
        2.0
    """
    reals = not isinstance(seq[0], tuple)
    if reals:
        seq = [(x,1) for x in seq]

    from sage.numerical.mip import MixedIntegerLinearProgram
<<<<<<< HEAD
    p = MixedIntegerLinearProgram(maximization=True, solver=solver)
    present = p.new_variable()
    p.set_objective(p.sum([present[i] * seq[i][1] for i in range(len(seq))]))
    p.add_constraint(p.sum([present[i] * seq[i][0] for i in range(len(seq))]), max=max)
=======
    p = MixedIntegerLinearProgram(maximization=True)
>>>>>>> 1b20b9f3

    if binary:
        present = p.new_variable(binary = True)
    else:
        present = p.new_variable(integer = True)

    p.set_objective(p.sum([present[i] * seq[i][1] for i in range(len(seq))]))
    p.add_constraint(p.sum([present[i] * seq[i][0] for i in range(len(seq))]), max=max)

    if value_only:
        return p.solve(objective_only=True, log=verbose)

    else:
        objective = p.solve(log=verbose)
        present = p.get_values(present)

        val = []

        if reals:
            [val.extend([seq[i][0]] * int(present[i])) for i in range(len(seq))]
        else:
            [val.extend([seq[i]] * int(present[i])) for i in range(len(seq))]

        return [objective,val]<|MERGE_RESOLUTION|>--- conflicted
+++ resolved
@@ -630,14 +630,7 @@
         seq = [(x,1) for x in seq]
 
     from sage.numerical.mip import MixedIntegerLinearProgram
-<<<<<<< HEAD
-    p = MixedIntegerLinearProgram(maximization=True, solver=solver)
-    present = p.new_variable()
-    p.set_objective(p.sum([present[i] * seq[i][1] for i in range(len(seq))]))
-    p.add_constraint(p.sum([present[i] * seq[i][0] for i in range(len(seq))]), max=max)
-=======
-    p = MixedIntegerLinearProgram(maximization=True)
->>>>>>> 1b20b9f3
+    p = MixedIntegerLinearProgram(solve=solver, maximization=True)
 
     if binary:
         present = p.new_variable(binary = True)
