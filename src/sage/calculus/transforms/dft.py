r"""
Discrete Fourier Transforms

This file contains functions useful for computing discrete Fourier
transforms and probability distribution functions for discrete random
variables for sequences of elements of `\QQ` or `\CC`, indexed by a
``range(N)``, `\ZZ / N \ZZ`, an abelian group, the conjugacy classes
of a permutation group, or the conjugacy classes of a matrix group.

This file implements:

- :meth:`__eq__`

- :meth:`__mul__` (for right multiplication by a scalar)

- plotting, printing -- :meth:`IndexedSequence.plot`,
  :meth:`IndexedSequence.plot_histogram`, :meth:`_repr_`, :meth:`__str__`

- dft --  computes the discrete Fourier transform for the following cases:

  * a sequence (over `\QQ` or :class:`CyclotomicField`) indexed by ``range(N)``
    or `\ZZ / N \ZZ`
  * a sequence (as above) indexed by a finite abelian group
  * a sequence (as above) indexed by a complete set of representatives of
    the conjugacy classes of a finite permutation group
  * a sequence (as above) indexed by a complete set of representatives of
    the conjugacy classes of a finite matrix group

- idft --  computes the discrete Fourier transform for the following cases:

  * a sequence (over `\QQ` or CyclotomicField) indexed by ``range(N)`` or
    `\ZZ / N \ZZ`

- dct, dst  (for discrete Fourier/Cosine/Sine transform)

- convolution (in :meth:`IndexedSequence.convolution` and
  :meth:`IndexedSequence.convolution_periodic`)

- fft, ifft -- (fast Fourier transforms) wrapping GSL's
  ``gsl_fft_complex_forward()``, ``gsl_fft_complex_inverse()``,
  using William Stein's :func:`FastFourierTransform`

- dwt, idwt -- (fast wavelet transforms) wrapping GSL's ``gsl_dwt_forward()``,
  ``gsl_dwt_backward()`` using Joshua Kantor's :func:`WaveletTransform` class.
  Allows for wavelets of type:

  * "haar"
  * "daubechies"
  * "daubechies_centered"
  * "haar_centered"
  * "bspline"
  * "bspline_centered"


.. TODO::

    - "filtered" DFTs
    - more idfts
    - more examples for probability, stats, theory of FTs

AUTHORS:

- David Joyner (2006-10)

- William Stein (2006-11) -- fix many bugs
"""
##########################################################################
#  Copyright (C) 2006 David Joyner <wdjoyner@gmail.com>
#
#  Distributed under the terms of the GNU General Public License (GPL):
#
#                  https://www.gnu.org/licenses/
##########################################################################
from sage.rings.number_field.number_field import CyclotomicField
from sage.plot.all import polygon, line, text
from sage.groups.abelian_gps.abelian_group import AbelianGroup
from sage.groups.perm_gps.permgroup_element import is_PermutationGroupElement
from sage.rings.integer_ring import ZZ
from sage.rings.integer import Integer
from sage.rings.rational_field import QQ
from sage.rings.real_mpfr import RR
from sage.functions.all import sin, cos
from sage.calculus.transforms.fft import FastFourierTransform
from sage.calculus.transforms.dwt import WaveletTransform

from sage.structure.sage_object import SageObject
from sage.structure.sequence import Sequence


class IndexedSequence(SageObject):
    """
    An indexed sequence.

    INPUT:

    - ``L`` -- A list

    - ``index_object`` must be a Sage object with an ``__iter__`` method
      containing the same number of elements as ``self``, which is a
      list of elements taken from a field.
    """
    def __init__(self, L, index_object):
        r"""
        Initialize ``self``.

        EXAMPLES::

            sage: J = list(range(10))
            sage: A = [1/10 for j in J]
            sage: s = IndexedSequence(A,J)
            sage: s
            Indexed sequence: [1/10, 1/10, 1/10, 1/10, 1/10, 1/10, 1/10, 1/10, 1/10, 1/10]
                indexed by [0, 1, 2, 3, 4, 5, 6, 7, 8, 9]
            sage: s.dict()
            {0: 1/10,
             1: 1/10,
             2: 1/10,
             3: 1/10,
             4: 1/10,
             5: 1/10,
             6: 1/10,
             7: 1/10,
             8: 1/10,
             9: 1/10}
            sage: s.list()
            [1/10, 1/10, 1/10, 1/10, 1/10, 1/10, 1/10, 1/10, 1/10, 1/10]
            sage: s.index_object()
            [0, 1, 2, 3, 4, 5, 6, 7, 8, 9]
            sage: s.base_ring()
            Rational Field
        """
        try:
            ind = index_object.list()
        except AttributeError:
            ind = list(index_object)
        self._index_object = index_object
        self._list = Sequence(L)
        self._base_ring = self._list.universe()
        dict = {}
        for i in range(len(ind)):
            dict[ind[i]] = L[i]
        self._dict = dict

    def dict(self):
        """
        Return a python dict of ``self`` where the keys are elements in the
        indexing set.

        EXAMPLES::

            sage: J = list(range(10))
            sage: A = [1/10 for j in J]
            sage: s = IndexedSequence(A,J)
            sage: s.dict()
            {0: 1/10, 1: 1/10, 2: 1/10, 3: 1/10, 4: 1/10, 5: 1/10, 6: 1/10, 7: 1/10, 8: 1/10, 9: 1/10}
        """
        return self._dict

    def list(self):
        """
        Return the list of ``self``.

        EXAMPLES::

            sage: J = list(range(10))
            sage: A = [1/10 for j in J]
            sage: s = IndexedSequence(A,J)
            sage: s.list()
            [1/10, 1/10, 1/10, 1/10, 1/10, 1/10, 1/10, 1/10, 1/10, 1/10]
        """
        return self._list

    def base_ring(self):
        r"""
        This just returns the common parent `R` of the `N` list
        elements. In some applications (say, when computing the
        discrete Fourier transform, dft), it is more accurate to think
        of the base_ring as the group ring `\QQ(\zeta_N)[R]`.

        EXAMPLES::

            sage: J = list(range(10))
            sage: A = [1/10 for j in J]
            sage: s = IndexedSequence(A,J)
            sage: s.base_ring()
            Rational Field
        """
        return self._base_ring

    def index_object(self):
        """
        Return the indexing object.

        EXAMPLES::

            sage: J = list(range(10))
            sage: A = [1/10 for j in J]
            sage: s = IndexedSequence(A,J)
            sage: s.index_object()
            [0, 1, 2, 3, 4, 5, 6, 7, 8, 9]
        """
        return self._index_object

    def _repr_(self):
        """
        Implements print method.

        EXAMPLES::

            sage: A = [ZZ(i) for i in range(3)]
            sage: I = list(range(3))
            sage: s = IndexedSequence(A,I)
            sage: s
            Indexed sequence: [0, 1, 2]
             indexed by [0, 1, 2]
            sage: print(s)
            Indexed sequence: [0, 1, 2]
             indexed by [0, 1, 2]
            sage: I = GF(3)
            sage: A = [i^2 for i in I]
            sage: s = IndexedSequence(A,I)
            sage: s
            Indexed sequence: [0, 1, 1]
             indexed by Finite Field of size 3
        """
        return "Indexed sequence: " + str(self.list()) + "\n    indexed by " + str(self.index_object())

    def plot_histogram(self, clr=(0, 0, 1), eps=0.4):
        r"""
        Plot the histogram plot of the sequence.

        The sequence is assumed to be real or from a finite field,
        with a real indexing set ``I`` coercible into `\RR`.

        Options are ``clr``, which is an RGB value, and ``eps``, which
        is the spacing between the bars.

        EXAMPLES::

            sage: J = list(range(3))
            sage: A = [ZZ(i^2)+1 for i in J]
            sage: s = IndexedSequence(A,J)
            sage: P = s.plot_histogram()
            sage: show(P) # Not tested
        """
        # elements must be coercible into RR
        I = self.index_object()
        N = len(I)
        S = self.list()
        P = [polygon([[RR(I[i]) - eps, 0],
                      [RR(I[i]) - eps, RR(S[i])],
                      [RR(I[i]) + eps, RR(S[i])],
                      [RR(I[i]) + eps, 0],
                      [RR(I[i]), 0]], rgbcolor=clr) for i in range(N)]
        T = [text(str(I[i]), (RR(I[i]), -0.8), fontsize=15, rgbcolor=(1, 0, 0))
             for i in range(N)]
        return sum(P) + sum(T)

    def plot(self):
        """
        Plot the points of the sequence.

        Elements of the sequence are assumed to be real or from a
        finite field, with a real indexing set ``I = range(len(self))``.

        EXAMPLES::

            sage: I = list(range(3))
            sage: A = [ZZ(i^2)+1 for i in I]
            sage: s = IndexedSequence(A,I)
            sage: P = s.plot()
            sage: show(P) # Not tested
        """
        # elements must be coercible into RR
        I = self.index_object()
        S = self.list()
        return line([[RR(I[i]), RR(S[i])] for i in range(len(I) - 1)])

    def dft(self, chi=lambda x: x):
        r"""
        A discrete Fourier transform "over `\QQ`" using exact
        `N`-th roots of unity.

        EXAMPLES::

            sage: J = list(range(6))
            sage: A = [ZZ(1) for i in J]
            sage: s = IndexedSequence(A,J)
            sage: s.dft(lambda x:x^2)
            Indexed sequence: [6, 0, 0, 6, 0, 0]
             indexed by [0, 1, 2, 3, 4, 5]
            sage: s.dft()
            Indexed sequence: [6, 0, 0, 0, 0, 0]
             indexed by [0, 1, 2, 3, 4, 5]
            sage: G = SymmetricGroup(3)
            sage: J = G.conjugacy_classes_representatives()
            sage: s = IndexedSequence([1,2,3],J) # 1,2,3 are the values of a class fcn on G
            sage: s.dft()   # the "scalar-valued Fourier transform" of this class fcn
            Indexed sequence: [8, 2, 2]
             indexed by [(), (1,2), (1,2,3)]
            sage: J = AbelianGroup(2,[2,3],names='ab')
            sage: s = IndexedSequence([1,2,3,4,5,6],J)
            sage: s.dft()   # the precision of output is somewhat random and architecture dependent.
            Indexed sequence: [21.0000000000000, -2.99999999999997 - 1.73205080756885*I, -2.99999999999999 + 1.73205080756888*I, -9.00000000000000 + 0.0000000000000485744257349999*I, -0.00000000000000976996261670137 - 0.0000000000000159872115546022*I, -0.00000000000000621724893790087 - 0.0000000000000106581410364015*I]
                indexed by Multiplicative Abelian group isomorphic to C2 x C3
            sage: J = CyclicPermutationGroup(6)
            sage: s = IndexedSequence([1,2,3,4,5,6],J)
            sage: s.dft()   # the precision of output is somewhat random and architecture dependent.
            Indexed sequence: [21.0000000000000, -2.99999999999997 - 1.73205080756885*I, -2.99999999999999 + 1.73205080756888*I, -9.00000000000000 + 0.0000000000000485744257349999*I, -0.00000000000000976996261670137 - 0.0000000000000159872115546022*I, -0.00000000000000621724893790087 - 0.0000000000000106581410364015*I]
                indexed by Cyclic group of order 6 as a permutation group
            sage: p = 7; J = list(range(p)); A = [kronecker_symbol(j,p) for j in J]
            sage: s = IndexedSequence(A,J)
            sage: Fs = s.dft()
            sage: c = Fs.list()[1]; [x/c for x in Fs.list()]; s.list()
            [0, 1, 1, -1, 1, -1, -1]
            [0, 1, 1, -1, 1, -1, -1]

        The DFT of the values of the quadratic residue symbol is itself, up to
        a constant factor (denoted c on the last line above).

        .. TODO::

            Read the parent of the elements of S; if `\QQ` or `\CC` leave as
            is; if AbelianGroup, use abelian_group_dual; if some other
            implemented Group (permutation, matrix), call .characters()
            and test if the index list is the set of conjugacy classes.
        """
        J = self.index_object()   # index set of length N
        N = len(J)
        S = self.list()
        F = self.base_ring()   # elements must be coercible into QQ(zeta_N)
        if not(J[0] in ZZ):
            G = J[0].parent()  # if J is not a range it is a group G
        if J[0] in ZZ and F.base_ring().fraction_field() == QQ:
            # assumes J is range(N)
            zeta = CyclotomicField(N).gen()
            FT = [sum([S[i] * chi(zeta**(i * j)) for i in J]) for j in J]
        elif (J[0] not in ZZ) and G.is_abelian() and F == ZZ or (F.is_field() and F.base_ring() == QQ):
            if is_PermutationGroupElement(J[0]):
                # J is a CyclicPermGp
                n = G.order()
                a = list(n.factor())
                invs = [x[0]**x[1] for x in a]
                G = AbelianGroup(len(a), invs)
            # assumes J is AbelianGroup(...)
            Gd = G.dual_group()
            FT = [sum([S[i] * chid(G.list()[i]) for i in range(N)])
                  for chid in Gd]
        elif (J[0] not in ZZ) and G.is_finite() and F == ZZ or (F.is_field() and F.base_ring() == QQ):
            # assumes J is the list of conj class representatives of a
            # PermutationGroup(...) or Matrixgroup(...)
            chi = G.character_table()
            FT = [sum([S[i] * chi[i, j] for i in range(N)]) for j in range(N)]
        else:
            raise ValueError(f"list elements must be in QQ(zeta_{N})")
        return IndexedSequence(FT, J)

    def idft(self):
        r"""
        A discrete inverse Fourier transform. Only works over `\QQ`.

        EXAMPLES::

            sage: J = list(range(5))
            sage: A = [ZZ(1) for i in J]
            sage: s = IndexedSequence(A,J)
            sage: fs = s.dft(); fs
            Indexed sequence: [5, 0, 0, 0, 0]
                indexed by [0, 1, 2, 3, 4]
            sage: it = fs.idft(); it
            Indexed sequence: [1, 1, 1, 1, 1]
                indexed by [0, 1, 2, 3, 4]
            sage: it == s
            True
        """
        F = self.base_ring()   # elements must be coercible into QQ(zeta_N)
        J = self.index_object()   # must be = range(N)
        N = len(J)
        S = self.list()
        zeta = CyclotomicField(N).gen()
        iFT = [sum([S[i] * zeta**(-i * j) for i in J]) for j in J]
        if (J[0] not in ZZ) or F.base_ring().fraction_field() != QQ:
            raise NotImplementedError("Sorry this type of idft is not implemented yet.")
        return IndexedSequence(iFT, J) * (Integer(1) / N)

    def dct(self):
        """
        A discrete Cosine transform.

        EXAMPLES::

            sage: J = list(range(5))
            sage: A = [exp(-2*pi*i*I/5) for i in J]
            sage: s = IndexedSequence(A,J)
            sage: s.dct()
            Indexed sequence: [0, 1/16*(sqrt(5) + I*sqrt(-2*sqrt(5) + 10) + ...
            indexed by [0, 1, 2, 3, 4]
        """
        from sage.symbolic.constants import pi
        F = self.base_ring()      # elements must be coercible into RR
        J = self.index_object()   # must be = range(N)
        N = len(J)
        S = self.list()
        PI = 2 * F(pi) / N
        FT = [sum([S[i] * cos(PI * i * j) for i in J]) for j in J]
        return IndexedSequence(FT, J)

    def dst(self):
        """
        A discrete Sine transform.

        EXAMPLES::

            sage: J = list(range(5))
            sage: I = CC.0; pi = CC(pi)
            sage: A = [exp(-2*pi*i*I/5) for i in J]
            sage: s = IndexedSequence(A,J)

            sage: s.dst()        # discrete sine
            Indexed sequence: [0.000000000000000, 1.11022302462516e-16 - 2.50000000000000*I, ...]
            indexed by [0, 1, 2, 3, 4]
        """
        from sage.symbolic.constants import pi
        F = self.base_ring()      # elements must be coercible into RR
        J = self.index_object()   # must be = range(N)
        N = len(J)
        S = self.list()
        PI = 2 * F(pi) / N
        FT = [sum([S[i] * sin(PI * i * j) for i in J]) for j in J]
        return IndexedSequence(FT, J)

    def convolution(self, other):
        r"""
        Convolves two sequences of the same length (automatically expands
        the shortest one by extending it by 0 if they have different lengths).

        If `\{a_n\}` and `\{b_n\}` are sequences indexed by `(n=0,1,...,N-1)`,
        extended by zero for all `n` in `\ZZ`, then the convolution is

        .. MATH::

             c_j = \sum_{i=0}^{N-1} a_i b_{j-i}.

        INPUT:

        - ``other`` --  a collection of elements of a ring with
          index set a finite abelian group (under `+`)

        OUTPUT:

        The Dirichlet convolution of ``self`` and ``other``.

        EXAMPLES::

            sage: J = list(range(5))
            sage: A = [ZZ(1) for i in J]
            sage: B = [ZZ(1) for i in J]
            sage: s = IndexedSequence(A,J)
            sage: t = IndexedSequence(B,J)
            sage: s.convolution(t)
            [1, 2, 3, 4, 5, 4, 3, 2, 1]

        AUTHOR: David Joyner (2006-09)
        """
        S = self.list()
        T = other.list()
        I0 = self.index_object()
        J0 = other.index_object()
        F = self.base_ring()
        E = other.base_ring()
        if F != E:
            raise TypeError("IndexedSequences must have same base ring")
        if I0 != J0:
            raise TypeError("IndexedSequences must have same index set")
        M = len(S)
        N = len(T)
        if M < N:             # first, extend by 0 if necessary
            a = [S[i] for i in range(M)] + [F(0) for i in range(2 * N)]
            b = T + [E(0) for i in range(2 * M)]
        if M > N:             # python trick - a[-j] is really j from the *right*
            b = [T[i] for i in range(N)] + [E(0) for i in range(2 * M)]
            a = S + [F(0) for i in range(2 * M)]
        if M == N:              # so need only extend by 0 to the *right*
            a = S + [F(0) for i in range(2 * M)]
            b = T + [E(0) for i in range(2 * M)]
        N = max(M, N)
        return [sum([a[i] * b[j - i] for i in range(N)])
                for j in range(2 * N - 1)]

    def convolution_periodic(self, other):
        r"""
        Convolves two collections indexed by a ``range(...)`` of the same
        length (automatically expands the shortest one by extending it
        by 0 if they have different lengths).

        If `\{a_n\}` and `\{b_n\}` are sequences indexed by `(n=0,1,...,N-1)`,
        extended periodically for all `n` in `\ZZ`, then the convolution is

        .. MATH::

             c_j = \sum_{i=0}^{N-1} a_i b_{j-i}.

        INPUT:

        - ``other`` --  a sequence of elements of `\CC`, `\RR` or `\GF{q}`

        OUTPUT:

        The Dirichlet convolution of ``self`` and ``other``.

        EXAMPLES::

            sage: I = list(range(5))
            sage: A = [ZZ(1) for i in I]
            sage: B = [ZZ(1) for i in I]
            sage: s = IndexedSequence(A,I)
            sage: t = IndexedSequence(B,I)
            sage: s.convolution_periodic(t)
            [5, 5, 5, 5, 5, 5, 5, 5, 5]

        AUTHOR: David Joyner (2006-09)
        """
        S = self.list()
        T = other.list()
        I = self.index_object()
        J = other.index_object()
        F = self.base_ring()
        E = other.base_ring()
        if F != E:
            raise TypeError("IndexedSequences must have same parent")
        if I != J:
            raise TypeError("IndexedSequences must have same index set")
        M = len(S)
        N = len(T)
<<<<<<< HEAD
        if M < N:           # first, extend by 0 if necessary
            a = [S[i] for i in range(M)]+[F(0) for i in range(N-M)]
            b = other
        if M > N:
            b = [T[i] for i in range(N)]+[E(0) for i in range(M-N)]
=======
        if M < N:                    # first, extend by 0 if necessary
            a = [S[i] for i in range(M)] + [F(0) for i in range(N - M)]
            b = other
        if M > N:
            b = [T[i] for i in range(N)] + [E(0) for i in range(M - N)]
>>>>>>> 1603529c
            a = self
        if M == N:
            a = S
            b = T
        N = max(M, N)
<<<<<<< HEAD
        c = [sum([a[i]*b[(j-i)%N] for i in range(N)]) for j in range(2*N-1)]
=======
        c = [sum([a[i] * b[(j - i) % N] for i in range(N)])
             for j in range(2 * N - 1)]
>>>>>>> 1603529c
        return c

    def __mul__(self, other):
        """
        Implements scalar multiplication (on the right).

        EXAMPLES::

            sage: J = list(range(5))
            sage: A = [ZZ(1) for i in J]
            sage: s = IndexedSequence(A,J)
            sage: s.base_ring()
            Integer Ring
            sage: t = s*(1/3); t; t.base_ring()
            Indexed sequence: [1/3, 1/3, 1/3, 1/3, 1/3]
                indexed by [0, 1, 2, 3, 4]
            Rational Field
        """
        S = self.list()
        S1 = [S[i] * other for i in range(len(self.index_object()))]
        return IndexedSequence(S1, self.index_object())

    def __eq__(self, other):
        """
        Implements boolean equals.

        EXAMPLES::

            sage: J = list(range(5))
            sage: A = [ZZ(1) for i in J]
            sage: s = IndexedSequence(A,J)
            sage: t = s*(1/3)
            sage: t*3 == s
            1

        .. WARNING::

            ** elements are considered different if they differ
            by ``10^(-8)``, which is pretty arbitrary -- use with CAUTION!! **
        """
        if type(self) is not type(other):
            return False
        S = self.list()
        T = other.list()
        I = self.index_object()
        J = other.index_object()
        if I != J:
            return False
        for i in I:
            try:
                if abs(S[i] - T[i]) > 10**(-8):
                    # tests if they differ as reals  -- WHY 10^(-8)???
                    return False
            except TypeError:
                pass
        # if F != E:           # omitted this test since it
        #     return 0         # doesn't take into account coercions  -- WHY???
        return True

    def fft(self):
        """
        Wraps the gsl ``FastFourierTransform.forward()`` in
        :mod:`~sage.calculus.transforms.fft`.

        If the length is a power of 2 then this automatically uses the
        radix2 method. If the number of sample points in the input is
        a power of 2 then the wrapper for the GSL function
        ``gsl_fft_complex_radix2_forward()`` is automatically called.
        Otherwise, ``gsl_fft_complex_forward()`` is used.

        EXAMPLES::

            sage: J = list(range(5))
            sage: A = [RR(1) for i in J]
            sage: s = IndexedSequence(A,J)
            sage: t = s.fft(); t
            Indexed sequence: [5.00000000000000, 0.000000000000000, 0.000000000000000, 0.000000000000000, 0.000000000000000]
                indexed by [0, 1, 2, 3, 4]
        """
        from sage.rings.cc import CC
        I = CC.gen()

        # elements must be coercible into RR
        J = self.index_object()   # must be = range(N)
        N = len(J)
        S = self.list()
        a = FastFourierTransform(N)
        for i in range(N):
            a[i] = S[i]
        a.forward_transform()
        return IndexedSequence([a[j][0] + I * a[j][1] for j in J], J)

    def ifft(self):
        """
        Implements the gsl ``FastFourierTransform.inverse`` in
        :mod:`~sage.calculus.transforms.fft`.

        If the number of sample points in the input is a power of 2
        then the wrapper for the GSL function
        ``gsl_fft_complex_radix2_inverse()`` is automatically called.
        Otherwise, ``gsl_fft_complex_inverse()`` is used.

        EXAMPLES::

            sage: J = list(range(5))
            sage: A = [RR(1) for i in J]
            sage: s = IndexedSequence(A,J)
            sage: t = s.fft(); t
            Indexed sequence: [5.00000000000000, 0.000000000000000, 0.000000000000000, 0.000000000000000, 0.000000000000000]
                indexed by [0, 1, 2, 3, 4]
            sage: t.ifft()
            Indexed sequence: [1.00000000000000, 1.00000000000000, 1.00000000000000, 1.00000000000000, 1.00000000000000]
                indexed by [0, 1, 2, 3, 4]
            sage: t.ifft() == s
            1
        """
        from sage.rings.cc import CC
        I = CC.gen()

        # elements must be coercible into RR
        J = self.index_object()   # must be = range(N)
        N = len(J)
        S = self.list()
        a = FastFourierTransform(N)
        for i in range(N):
            a[i] = S[i]
        a.inverse_transform()
        return IndexedSequence([a[j][0] + I * a[j][1] for j in J], J)

    def dwt(self, other="haar", wavelet_k=2):
        r"""
        Wraps the gsl ``WaveletTransform.forward`` in :mod:`~sage.calculus.transforms.dwt`
        (written by Joshua Kantor). Assumes the length of the sample is a
        power of 2. Uses the GSL function ``gsl_wavelet_transform_forward()``.

        INPUT:

        - ``other`` -- the name of the type of wavelet; valid choices are:

          * ``'daubechies'``
          * ``'daubechies_centered'``
          * ``'haar'`` (default)
          * ``'haar_centered'``
          * ``'bspline'``
          * ``'bspline_centered'``

        - ``wavelet_k`` -- For daubechies wavelets, ``wavelet_k`` specifies a
          daubechie wavelet with `k/2` vanishing moments.
          `k = 4,6,...,20` for `k` even are the only ones implemented.

          For Haar wavelets, ``wavelet_k`` must be 2.

          For bspline wavelets, ``wavelet_k`` equal to `103,105,202,204,
          206,208,301,305,307,309` will give biorthogonal B-spline wavelets
          of order `(i,j)` where ``wavelet_k`` equals `100 \cdot i + j`.

        The wavelet transform uses `J = \log_2(n)` levels.

        EXAMPLES::

            sage: J = list(range(8))
            sage: A = [RR(1) for i in J]
            sage: s = IndexedSequence(A,J)
            sage: t = s.dwt()
            sage: t        # slightly random output
            Indexed sequence: [2.82842712474999, 0.000000000000000, 0.000000000000000, 0.000000000000000, 0.000000000000000, 0.000000000000000, 0.000000000000000, 0.000000000000000]
                indexed by [0, 1, 2, 3, 4, 5, 6, 7]
        """
        # elements must be coercible into RR
        J = self.index_object()   # must be = range(N)
        N = len(J)             # must be 1 minus a power of 2
        S = self.list()
        if other == "haar" or other == "haar_centered":
            if wavelet_k in [2]:
                a = WaveletTransform(N, other, wavelet_k)
            else:
                raise ValueError("wavelet_k must be = 2")
        if other == "daubechies" or other == "daubechies_centered":
            if wavelet_k in [4, 6, 8, 10, 12, 14, 16, 18, 20]:
                a = WaveletTransform(N, other, wavelet_k)
            else:
                raise ValueError("wavelet_k must be in {4,6,8,10,12,14,16,18,20}")
        if other == "bspline" or other == "bspline_centered":
            if wavelet_k in [103, 105, 202, 204, 206, 208, 301, 305, 307, 309]:
                a = WaveletTransform(N, other, 103)
            else:
                raise ValueError("wavelet_k must be in {103,105,202,204,206,208,301,305,307,309}")
        for i in range(N):
            a[i] = S[i]
        a.forward_transform()
        return IndexedSequence([RR(a[j]) for j in J], J)

    def idwt(self, other="haar", wavelet_k=2):
        r"""
        Implements the gsl ``WaveletTransform.backward()`` in
        :mod:`~sage.calculus.transforms.dwt`.

        Assumes the length of the sample is a power of 2. Uses the
        GSL function ``gsl_wavelet_transform_backward()``.

        INPUT:

        - ``other`` -- Must be one of the following:

          * ``"haar"``
          * ``"daubechies"``
          * ``"daubechies_centered"``
          * ``"haar_centered"``
          * ``"bspline"``
          * ``"bspline_centered"``

        - ``wavelet_k`` -- For daubechies wavelets, ``wavelet_k`` specifies a
          daubechie wavelet with `k/2` vanishing moments.
          `k = 4,6,...,20` for `k` even are the only ones implemented.

          For Haar wavelets, ``wavelet_k`` must be 2.

          For bspline wavelets, ``wavelet_k`` equal to `103,105,202,204,
          206,208,301,305,307,309` will give biorthogonal B-spline wavelets
          of order `(i,j)` where ``wavelet_k`` equals `100 \cdot i + j`.

        EXAMPLES::

            sage: J = list(range(8))
            sage: A = [RR(1) for i in J]
            sage: s = IndexedSequence(A,J)
            sage: t = s.dwt()
            sage: t            # random arch dependent output
            Indexed sequence: [2.82842712474999, 0.000000000000000, 0.000000000000000, 0.000000000000000, 0.000000000000000, 0.000000000000000, 0.000000000000000, 0.000000000000000]
                indexed by [0, 1, 2, 3, 4, 5, 6, 7]
            sage: t.idwt()                  # random arch dependent output
            Indexed sequence: [1.00000000000000, 1.00000000000000, 1.00000000000000, 1.00000000000000, 1.00000000000000, 1.00000000000000, 1.00000000000000, 1.00000000000000]
                indexed by [0, 1, 2, 3, 4, 5, 6, 7]
            sage: t.idwt() == s
            True
            sage: J = list(range(16))
            sage: A = [RR(1) for i in J]
            sage: s = IndexedSequence(A,J)
            sage: t = s.dwt("bspline", 103)
            sage: t   # random arch dependent output
            Indexed sequence: [4.00000000000000, 0.000000000000000, 0.000000000000000, 0.000000000000000, 0.000000000000000, 0.000000000000000, 0.000000000000000, 0.000000000000000, 0.000000000000000, 0.000000000000000, 0.000000000000000, 0.000000000000000, 0.000000000000000, 0.000000000000000, 0.000000000000000, 0.000000000000000]
                indexed by [0, 1, 2, 3, 4, 5, 6, 7, 8, 9, 10, 11, 12, 13, 14, 15]
            sage: t.idwt("bspline", 103) == s
            True
        """
        # elements must be coercible into RR
        J = self.index_object()   # must be = range(N)
        N = len(J)             # must be 1 minus a power of 2
        S = self.list()
        k = wavelet_k
        if other == "haar" or other == "haar_centered":
            if k in [2]:
                a = WaveletTransform(N, other, wavelet_k)
            else:
                raise ValueError("wavelet_k must be = 2")
        if other == "daubechies" or other == "daubechies_centered":
            if k in [4, 6, 8, 10, 12, 14, 16, 18, 20]:
                a = WaveletTransform(N, other, wavelet_k)
            else:
                raise ValueError("wavelet_k must be in {4,6,8,10,12,14,16,18,20}")
        if other == "bspline" or other == "bspline_centered":
            if k in [103, 105, 202, 204, 206, 208, 301, 305, 307, 309]:
                a = WaveletTransform(N, other, 103)
            else:
                raise ValueError("wavelet_k must be in {103,105,202,204,206,208,301,305,307,309}")
        for i in range(N):
            a[i] = S[i]
        a.backward_transform()
        return IndexedSequence([RR(a[j]) for j in J], J)<|MERGE_RESOLUTION|>--- conflicted
+++ resolved
@@ -532,31 +532,18 @@
             raise TypeError("IndexedSequences must have same index set")
         M = len(S)
         N = len(T)
-<<<<<<< HEAD
         if M < N:           # first, extend by 0 if necessary
-            a = [S[i] for i in range(M)]+[F(0) for i in range(N-M)]
-            b = other
-        if M > N:
-            b = [T[i] for i in range(N)]+[E(0) for i in range(M-N)]
-=======
-        if M < N:                    # first, extend by 0 if necessary
             a = [S[i] for i in range(M)] + [F(0) for i in range(N - M)]
             b = other
         if M > N:
             b = [T[i] for i in range(N)] + [E(0) for i in range(M - N)]
->>>>>>> 1603529c
             a = self
         if M == N:
             a = S
             b = T
         N = max(M, N)
-<<<<<<< HEAD
-        c = [sum([a[i]*b[(j-i)%N] for i in range(N)]) for j in range(2*N-1)]
-=======
-        c = [sum([a[i] * b[(j - i) % N] for i in range(N)])
-             for j in range(2 * N - 1)]
->>>>>>> 1603529c
-        return c
+        return [sum([a[i] * b[(j - i) % N] for i in range(N)])
+                for j in range(2 * N - 1)]
 
     def __mul__(self, other):
         """
