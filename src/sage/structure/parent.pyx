r"""
Base class for parent objects

CLASS HIERARCHY::

    SageObject
        CategoryObject
            Parent

A simple example of registering coercions::

    sage: class A_class(Parent):
    ....:   def __init__(self, name):
    ....:       Parent.__init__(self, name=name)
    ....:       self._populate_coercion_lists_()
    ....:       self.rename(name)
    ....:   #
    ....:   def category(self):
    ....:       return Sets()
    ....:   #
    ....:   def _element_constructor_(self, i):
    ....:       assert(isinstance(i, (int, Integer)))
    ....:       return ElementWrapper(self, i)
    ....:
    sage: A = A_class("A")
    sage: B = A_class("B")
    sage: C = A_class("C")

    sage: def f(a):
    ....:   return B(a.value+1)
    ....:
    sage: class MyMorphism(Morphism):
    ....:   def __init__(self, domain, codomain):
    ....:       Morphism.__init__(self, Hom(domain, codomain))
    ....:   #
    ....:   def _call_(self, x):
    ....:       return self.codomain()(x.value)
    ....:
    sage: f = MyMorphism(A,B)
    sage: f
        Generic morphism:
          From: A
          To:   B
    sage: B.register_coercion(f)
    sage: C.register_coercion(MyMorphism(B,C))
    sage: A(A(1)) == A(1)
    True
    sage: B(A(1)) == B(1)
    True
    sage: C(A(1)) == C(1)
    True

    sage: A(B(1))
    Traceback (most recent call last):
    ...
    AssertionError

When implementing an element of a ring, one would typically provide the
element class with ``_rmul_`` and/or ``_lmul_`` methods for the action of a
base ring, and with ``_mul_`` for the ring multiplication. However, prior to
:trac:`14249`, it would have been necessary to additionally define a method
``_an_element_()`` for the parent. But now, the following example works::

    sage: from sage.structure.element import RingElement
    sage: class MyElement(RingElement):
    ....:      def __init__(self, parent, x, y):
    ....:          RingElement.__init__(self, parent)
    ....:      def _mul_(self, other):
    ....:          return self
    ....:      def _rmul_(self, other):
    ....:          return self
    ....:      def _lmul_(self, other):
    ....:          return self
    sage: class MyParent(Parent):
    ....:      Element = MyElement

Now, we define ::

    sage: P = MyParent(base=ZZ, category=Rings())
    sage: a = P(1,2)
    sage: a*a is a
    True
    sage: a*2 is a
    True
    sage: 2*a is a
    True

TESTS:

This came up in some subtle bug once::

    sage: gp(2) + gap(3)
    5
"""
from __future__ import print_function

from types import MethodType
from sage.structure.element cimport parent, coercion_model
cimport sage.categories.morphism as morphism
cimport sage.categories.map as map
from sage.structure.debug_options cimport debug
from sage.structure.richcmp cimport rich_to_bool
from sage.structure.sage_object cimport SageObject
from sage.structure.misc import is_extension_type
from sage.misc.lazy_attribute import lazy_attribute
from sage.categories.sets_cat import Sets, EmptySetError
from copy import copy
from sage.misc.lazy_format import LazyFormat
from cpython.object cimport Py_NE, Py_EQ


cdef _record_exception():
    coercion_model._record_exception()

cdef object _Integer
cdef bint is_Integer(x):
    global _Integer
    if _Integer is None:
        from sage.rings.integer import Integer as _Integer
    return type(x) is _Integer or type(x) is int

# for override testing
cdef extern from "descrobject.h":
    ctypedef struct PyMethodDef:
        void *ml_meth
    ctypedef struct PyMethodDescrObject:
        PyMethodDef *d_method
    void* PyCFunction_GET_FUNCTION(object)
    bint PyCFunction_Check(object)

###############################################################################
#       Copyright (C) 2009 Robert Bradshaw <robertwb@math.washington.edu>
#       Copyright (C) 2008 Burcin Erocal   <burcin@erocal.org>
#       Copyright (C) 2008 Mike Hansen     <mhansen@gmail.com>
#       Copyright (C) 2008 David Roe       <roed@math.harvard.edu>
#       Copyright (C) 2007 William Stein   <wstein@gmail.com>
#
#  Distributed under the terms of the GNU General Public License (GPL)
#  The full text of the GPL is available at:
#                  http://www.gnu.org/licenses/
###############################################################################

import operator
import weakref

from category_object import CategoryObject
from coerce_exceptions import CoercionException

cdef object BuiltinMethodType = type(repr)

from cpython.object cimport *
from cpython.bool cimport *


def is_Parent(x):
    """
    Return True if x is a parent object, i.e., derives from
    sage.structure.parent.Parent and False otherwise.

    EXAMPLES::

        sage: from sage.structure.parent import is_Parent
        sage: is_Parent(2/3)
        False
        sage: is_Parent(ZZ)
        True
        sage: is_Parent(Primes())
        True
    """
    return isinstance(x, Parent)

cdef bint guess_pass_parent(parent, element_constructor):
    if isinstance(element_constructor, MethodType):
        return False
    elif isinstance(element_constructor, BuiltinMethodType):
        return element_constructor.__self__ is not parent
    else:
        return True

from sage.categories.category import Category
from sage.structure.dynamic_class import dynamic_class
Sets_parent_class = Sets().parent_class

cdef inline bint good_as_coerce_domain(S):
    """
    Determine whether the input can be the domain of a map.

    NOTE:

    This is the same as being an object in a category, or
    being a type. Namely, in Sage, we do consider coercion maps
    from the type ``<int>`` to, say, `ZZ`.

    TESTS:

    If an instance `S` is not suitable as domain of a map, then
    the non-existence of a coercion or conversion map from `S`
    to some other parent is not cached, by :trac:`13378`::

        sage: P.<x,y> = QQ[]
        sage: P.is_coercion_cached(x)
        False
        sage: P.coerce_map_from(x)
        sage: P.is_coercion_cached(x)  # indirect doctest
        False

    """
    return isinstance(S,CategoryObject) or isinstance(S,type)

cdef inline bint good_as_convert_domain(S):
    return isinstance(S,SageObject) or isinstance(S,type)

cdef class Parent(category_object.CategoryObject):
    def __init__(self, base=None, *, category=None, element_constructor=None,
                 names=None, normalize=True, facade=None, **kwds):
        """
        Base class for all parents.

        Parents are the Sage/mathematical analogues of container
        objects in computer science.

        INPUT:

        - ``base`` -- An algebraic structure considered to be the
          "base" of this parent (e.g. the base field for a vector
          space).

        - ``category`` -- a category or list/tuple of categories. The
          category in which this parent lies (or list or tuple
          thereof).  Since categories support more general
          super-categories, this should be the most specific category
          possible. If category is a list or tuple, a JoinCategory is
          created out of them.  If category is not specified, the
          category will be guessed (see
          :class:`~sage.structure.category_object.CategoryObject`),
          but won't be used to inherit parent's or element's code from
          this category.

        - ``element_constructor`` -- A class or function that creates
          elements of this Parent given appropriate input (can also be
          filled in later with :meth:`_populate_coercion_lists_`)

        - ``names`` -- Names of generators.

        - ``normalize`` -- Whether to standardize the names (remove
          punctuation, etc)

        - ``facade`` -- a parent, or tuple thereof, or ``True``

        If ``facade`` is specified, then ``Sets().Facade()`` is added
        to the categories of the parent. Furthermore, if ``facade`` is
        not ``True``, the internal attribute ``_facade_for`` is set
        accordingly for use by
        :meth:`Sets.Facade.ParentMethods.facade_for`.

        Internal invariants:

        - ``self._element_init_pass_parent == guess_pass_parent(self,
          self._element_constructor)`` Ensures that :meth:`__call__`
          passes down the parent properly to
          :meth:`_element_constructor`.  See :trac:`5979`.

        .. TODO::

            Eventually, category should be
            :class:`~sage.categories.sets_cat.Sets` by default.


        TESTS:

        We check that the facade option is compatible with specifying
        categories as a tuple::

            sage: class MyClass(Parent): pass
            sage: P = MyClass(facade = ZZ, category = (Monoids(), CommutativeAdditiveMonoids()))
            sage: P.category()
            Join of Category of monoids and Category of commutative additive monoids and Category of facade sets

        .. automethod:: __call__
        .. automethod:: _populate_coercion_lists_
        .. automethod:: __mul__
        .. automethod:: __contains__
        .. automethod:: _coerce_map_from_
        .. automethod:: _convert_map_from_
        .. automethod:: _get_action_
        .. automethod:: _an_element_
        .. automethod:: _repr_option
        .. automethod:: _init_category_
        """
        # TODO: in the long run, we want to get rid of the element_constructor = argument
        # (element_constructor would always be set by inheritance)
        # Then, all the element_constructor logic should be moved to init_coerce.
        CategoryObject.__init__(self, base = base)
        if isinstance(category, (tuple, list)):
            category = Category.join(category)
        if facade is not None and facade is not False:
            if isinstance(facade, Parent):
                facade = (facade,)
            if facade is not True:
                assert isinstance(facade, tuple)
                self._facade_for = facade
            if category is None:
                category = Sets().Facade()
            else:
                if isinstance(category, (tuple,list)):
                    category = Category.join(tuple(category) + (Sets().Facade(),))
                else:
                    category = Category.join((category,Sets().Facade()))
        # Setting the categories is currently done in a separate
        # method to let some subclasses (like ParentsWithBase)
        # call it without calling the full constructor
        self._init_category_(category)

        if len(kwds) > 0:
            if debug.bad_parent_warnings:
                print("Illegal keywords for %s: %s" % (type(self), kwds))
        # TODO: many classes don't call this at all, but __new__ crashes Sage
        if debug.bad_parent_warnings:
            if element_constructor is not None and not callable(element_constructor):
                print("coerce BUG: Bad element_constructor provided", type(self), type(element_constructor), element_constructor)
        if names is not None:
            self._assign_names(names, normalize)
        if element_constructor is None:
            self._set_element_constructor()
        else:
            self._element_constructor = element_constructor
            self._element_init_pass_parent = guess_pass_parent(self, element_constructor)
        self.init_coerce(False)

        for cls in self.__class__.mro():
            # this calls __init_extra__ if it is *defined* in cls (not in a super class)
            if "__init_extra__" in cls.__dict__:
                cls.__init_extra__(self)

    def _init_category_(self, category):
        """
        Initialize the category framework

        Most parents initialize their category upon construction, and
        this is the recommended behavior. For example, this happens
        when the constructor calls :meth:`Parent.__init__` directly or
        indirectly. However, some parents defer this for performance
        reasons. For example,
        :mod:`sage.matrix.matrix_space.MatrixSpace` does not.

        EXAMPLES::

            sage: P = Parent()
            sage: P.category()
            Category of sets
            sage: class MyParent(Parent):
            ....:     def __init__(self):
            ....:         self._init_category_(Groups())
            sage: MyParent().category()
            Category of groups
        """
        CategoryObject._init_category_(self, category)

        # This substitutes the class of this parent to a subclass
        # which also subclasses the parent_class of the category

        if category is not None: #isinstance(self._category, Category) and not isinstance(self, Set_generic):
            category = self._category # CategoryObject may have done some argument processing
            # Some parent class may readily have their category classes attached
            # TODO: assert that the category is consistent
            if not issubclass(self.__class__, Sets_parent_class) and not is_extension_type(self.__class__):
                #documentation transfer is handled by dynamic_class
                self.__class__ = dynamic_class(
                    '{0}_with_category'.format(self.__class__.__name__),
                    (self.__class__, category.parent_class, ),
                    doccls=self.__class__)

    def _refine_category_(self, category):
        """
        Change the category of ``self`` into a subcategory.

        INPUT:

        - ``category`` -- a category or list or tuple thereof

        The new category is obtained by adjoining ``category`` to the
        current one.

        .. NOTE::

            The class of ``self`` might be replaced by a sub-class.

        .. SEEALSO::

            :meth:`CategoryObject._refine_category`

        EXAMPLES::

            sage: P.<x,y> = QQ[]
            sage: Q = P.quotient(x^2+2)
            sage: Q.category()
            Join of Category of commutative rings and Category of subquotients of monoids and Category of quotients of semigroups
            sage: first_class = Q.__class__
            sage: Q._refine_category_(Fields())
            sage: Q.category()
            Join of Category of fields and Category of subquotients of monoids and Category of quotients of semigroups
            sage: first_class == Q.__class__
            False
            sage: TestSuite(Q).run()


        TESTS:

        Here is a test against :trac:`14471`. Refining the category will issue
        a warning, if this change affects the hash value (note that this will
        only be seen in doctest mode)::

            sage: class MyParent(Parent):
            ....:     def __hash__(self):
            ....:         return hash(type(self))   # subtle mistake
            sage: a = MyParent()
            sage: h_a = hash(a)
            sage: a._refine_category_(Algebras(QQ))
            hash of <class '__main__.MyParent_with_category'> changed in
            Parent._refine_category_ during initialisation

            sage: b = MyParent(category=Rings())
            sage: h_b = hash(b)
            sage: h_a == h_b
            False
            sage: b._refine_category_(Algebras(QQ))
            hash of <class '__main__.MyParent_with_category'> changed in
            Parent._refine_category_ during refinement
            sage: hash(a) == hash(b)
            True
            sage: hash(a) != h_a
            True

        """
        if debug.refine_category_hash_check:
            # check that the hash stays the same after refinement
            hash_old = hash(self)
        if self._category is None:
            self._init_category_(category)
            if debug.refine_category_hash_check and hash_old != hash(self):
                print('hash of {0} changed in Parent._refine_category_ during initialisation'.format(str(self.__class__)))
            return
        if category is self._category:
            return
        CategoryObject._refine_category_(self, category)
        category = self._category

        # This substitutes the class of this parent to a subclass
        # which also subclasses the parent_class of the category.
        # However, we only do so if we don't have an extension class.
        if not is_extension_type(self.__class__):
            # We tested in the very beginning that this parent
            # had its category initialised. Hence, the class
            # is already a dynamic class.
            base = self.__class__.__base__
            #documentation transfer is handled by dynamic_class
            self.__class__     = dynamic_class("%s_with_category"%base.__name__,
                                               (base, category.parent_class, ),
                                               doccls=base)
        # If the element class has already been assigned, it
        # needs to be erased now.
        try:
            self.__dict__.__delitem__('element_class')
            self.__dict__.__delitem__('_abstract_element_class')
        except (AttributeError, KeyError):
            pass
        if debug.refine_category_hash_check and hash_old != hash(self):
            print('hash of {0} changed in Parent._refine_category_ during refinement'.format(str(self.__class__)))

    def _unset_category(self):
        """
        Remove the information on ``self``'s category.

        NOTE:

        This may change ``self``'s class!

        EXAMPLES:

        Let us create a parent in the category of rings::

            sage: class MyParent(Parent):
            ....:     def __init__(self):
            ....:         Parent.__init__(self, category=Rings())
            ....:
            sage: P = MyParent()
            sage: P.category()
            Category of rings

        Of course, its category is initialised::

            sage: P._is_category_initialized()
            True

        We may now refine the category to the category of fields.
        Note that this changes the class::

            sage: C = type(P)
            sage: C == MyParent
            False
            sage: P._refine_category_(Fields())
            sage: P.category()
            Category of fields
            sage: C == type(P)
            False

        Now we may have noticed that the category refinement was a
        mistake. We do not need to worry, because we can undo category
        initialisation totally::

            sage: P._unset_category()
            sage: P._is_category_initialized()
            False
            sage: type(P) == MyParent
            True

        Hence, we can now initialise the parent again in the original
        category, i.e., the category of rings. We find that not only
        the category, but also the class of the parent is brought back
        to what it was after the original category initialisation::

            sage: P._init_category_(Rings())
            sage: type(P) == C
            True

        """
        self._category = None
        if not is_extension_type(self.__class__):
            while issubclass(self.__class__, Sets_parent_class):
                self.__class__ = self.__class__.__base__

    @lazy_attribute
    def _abstract_element_class(self):
        """
        An abstract class for the elements of this parent.

        By default, this is the element class provided by the category
        of the parent.

        .. SEEALSO::

            - :meth:`sage.categories.homset.Homset._abstract_element_class`
            - :meth:`element_class`
            - :meth:`Element.__getattr__`

        EXAMPLES::

            sage: S = Semigroups().example()
            sage: S.category()
            Category of semigroups
            sage: S._abstract_element_class
            <class 'sage.categories.semigroups.Semigroups.element_class'>
        """
        return self.category().element_class

    # This probably should go into Sets().Parent
    @lazy_attribute
    def element_class(self):
        """
        The (default) class for the elements of this parent

        FIXME's and design issues:

        - If self.Element is "trivial enough", should we optimize it away with:
          self.element_class = dynamic_class("%s.element_class"%self.__class__.__name__, (category.element_class,), self.Element)
        - This should lookup for Element classes in all super classes
        """
        try: #if hasattr(self, 'Element'):
            return self.__make_element_class__(self.Element,
                                               name="%s.element_class"%self.__class__.__name__,
                                               module=self.__class__.__module__)
        except AttributeError: #else:
            return NotImplemented


    def __make_element_class__(self, cls, name = None, module=None, inherit = None):
        """
        A utility to construct classes for the elements of this
        parent, with appropriate inheritance from the element class of
        the category (only for pure python types so far).
        """
        # By default, don't fiddle with extension types yet; inheritance from
        # categories will probably be achieved in a different way
        if inherit is None:
            inherit = not is_extension_type(cls)
        if inherit:
            if name is None:
                name = "%s_with_category"%cls.__name__
            cls = dynamic_class(name, (cls, self._abstract_element_class))
            if module is not None:
                cls.__module__ = module
        return cls

    def _set_element_constructor(self):
        """
        This function is used in translating from the old to the new coercion model.

        It is called from sage.structure.parent_old.Parent.__init__
        when an old style parent provides a _element_constructor_ method.

        It just asserts that this _element_constructor_ is callable and
        also sets self._element_init_pass_parent

        EXAMPLES::

            sage: k = GF(5); k._element_constructor # indirect doctest
            <bound method FiniteField_prime_modn_with_category._element_constructor_ of Finite Field of size 5>
        """
        try: #if hasattr(self, '_element_constructor_'):
            _element_constructor_ = self._element_constructor_
        except (AttributeError, TypeError):
            # Remark: A TypeError can actually occur;
            # it is a possible reason for "hasattr" to return False
            return
        assert callable(_element_constructor_)
        self._element_constructor = _element_constructor_
        self._element_init_pass_parent = guess_pass_parent(self, self._element_constructor)

    def category(self):
        """
        EXAMPLES::

            sage: P = Parent()
            sage: P.category()
            Category of sets
            sage: class MyParent(Parent):
            ....:     def __init__(self): pass
            sage: MyParent().category()
            Category of sets
        """
        if self._category is None:
            # COERCE TODO: we shouldn't need this
            self._category = Sets()
        return self._category

    def _test_category(self, **options):
        """
        Run generic tests on the method :meth:`.category`.

        See also: :class:`TestSuite`.

        EXAMPLES::

            sage: C = Sets().example()
            sage: C._test_category()

        Let us now write a parent with broken categories:

            sage: class MyParent(Parent):
            ....:     def __init__(self):
            ....:         pass
            sage: P = MyParent()
            sage: P._test_category()
            Traceback (most recent call last):
            ...
            AssertionError: category of self improperly initialized

        To fix this, :meth:`MyParent.__init__` should initialize the
        category of ``self`` by calling :meth:`._init_category` or
        ``Parent.__init__(self, category = ...)``.
        """
        tester = self._tester(**options)
        SageObject._test_category(self, tester = tester)
        category = self.category()
        tester.assert_(category.is_subcategory(Sets()))
        # Tests that self inherits methods from the categories
        if not is_extension_type(self.__class__):
            # For usual Python classes, that should be done with
            # standard inheritance
            tester.assertTrue(isinstance(self, category.parent_class),
                LazyFormat("category of self improperly initialized")%self)
        else:
            # For extension types we just check that inheritance
            # occurs on one specific method.
            # _test_an_element from Sets().ParentMethods is a good
            # candidate because it's unlikely to be overriden in self.
            tester.assertTrue(hasattr(self, "_test_an_element"),
                LazyFormat("category of self improperly initialized")%self)

    def _test_eq(self, **options):
        """
        Test that ``self`` is equal to ``self`` and different to ``None``.

        See also: :class:`TestSuite`.

        TESTS::

            sage: O = Parent()
            sage: O._test_eq()

        Let us now write a broken class method::

            sage: class CCls(Parent):
            ....:     def __eq__(self, other):
            ....:         return True
            sage: CCls()._test_eq()
            Traceback (most recent call last):
            ...
            AssertionError: broken equality: <class '__main__.CCls'> == None

        Let us now break inequality::

            sage: class CCls(Parent):
            ....:     def __ne__(self, other):
            ....:         return True
            sage: CCls()._test_eq()
            Traceback (most recent call last):
            ...
            AssertionError: broken non-equality: <class '__main__.CCls'> != itself
        """
        tester = self._tester(**options)

        # We don't use assertEqual / assertNonEqual in order to be
        # 100% sure we indeed call the operators == and !=, whatever
        # the version of Python is (see #11236)
        tester.assertTrue(self == self,
                   LazyFormat("broken equality: %s == itself is False")%self)
        tester.assertFalse(self == None,
                   LazyFormat("broken equality: %s == None")%self)
        tester.assertFalse(self != self,
                   LazyFormat("broken non-equality: %s != itself")%self)
        tester.assertTrue(self != None,
                   LazyFormat("broken non-equality: %s != None is False")%self)

    cdef int init_coerce(self, bint warn=True) except -1:
        if self._coerce_from_hash is None:
            if warn:
                raise AssertionError(f"unexpected call of init_coerce() for {type(self)}")
            self._initial_coerce_list = []
            self._initial_action_list = []
            self._initial_convert_list = []
            self._coerce_from_list = []
            self._registered_domains = []
            self._coerce_from_hash = MonoDict(23)
            self._action_list = []
            self._action_hash = TripleDict(23)
            self._convert_from_list = []
            self._convert_from_hash = MonoDict(53)
            self._embedding = None

    def _introspect_coerce(self):
        """
        Used for debugging the coercion model.

        EXAMPLES::

            sage: sorted(QQ._introspect_coerce().items())
            [('_action_hash', <sage.structure.coerce_dict.TripleDict object at ...>),
             ('_action_list', []),
             ('_coerce_from_hash', <sage.structure.coerce_dict.MonoDict object at ...>),
             ('_coerce_from_list', []),
             ('_convert_from_hash', <sage.structure.coerce_dict.MonoDict object at ...>),
             ('_convert_from_list', [...]),
             ('_element_init_pass_parent', False),
             ('_embedding', None),
             ('_initial_action_list', []),
             ('_initial_coerce_list', []),
             ('_initial_convert_list', [])]
        """
        return {
            '_coerce_from_list': self._coerce_from_list,
            '_coerce_from_hash': self._coerce_from_hash,
            '_action_list': self._action_list,
            '_action_hash': self._action_hash,
            '_convert_from_list': self._convert_from_list,
            '_convert_from_hash': self._convert_from_hash,
            '_embedding': self._embedding,
            '_initial_coerce_list': self._initial_coerce_list,
            '_initial_action_list': self._initial_action_list,
            '_initial_convert_list': self._initial_convert_list,
            '_element_init_pass_parent': self._element_init_pass_parent,
        }

    def __getstate__(self):
        """
        Used for pickling.

        TESTS::

            sage: loads(dumps(RR['x'])) == RR['x']
            True
        """
        d = CategoryObject.__getstate__(self)
        d['_embedding'] = self._embedding
        d['_element_constructor'] = self._element_constructor
        d['_convert_method_name'] = self._convert_method_name
        d['_element_init_pass_parent'] = self._element_init_pass_parent
        d['_initial_coerce_list'] = self._initial_coerce_list
        d['_initial_action_list'] = self._initial_action_list
        d['_initial_convert_list'] = self._initial_convert_list
        return d

    def __setstate__(self, d):
        """
        Used for pickling.

        TESTS::

            sage: loads(dumps(CDF['x'])) == CDF['x']
            True
        """
        CategoryObject.__setstate__(self, d)
        try:
            version = d['_pickle_version']
        except KeyError:
            version = 0
        if version == 1:
            self.init_coerce(False) # Really, do we want to init this with the same initial data as before?
            self._populate_coercion_lists_(coerce_list=d['_initial_coerce_list'] or [],
                                           action_list=d['_initial_action_list'] or [],
                                           convert_list=d['_initial_convert_list'] or [],
                                           embedding=d['_embedding'],
                                           convert_method_name=d['_convert_method_name'],
                                           element_constructor = d['_element_constructor'],
                                           init_no_parent=not d['_element_init_pass_parent'],
                                           unpickling=True)

    def _repr_option(self, key):
        """
        Metadata about the :meth:`_repr_` output.

        INPUT:

        - ``key`` -- string. A key for different metadata informations
          that can be inquired about.

        Valid ``key`` arguments are:

        - ``'ascii_art'``: The :meth:`_repr_` output is multi-line
          ascii art and each line must be printed starting at the same
          column, or the meaning is lost.

        - ``'element_ascii_art'``: same but for the output of the
          elements. Used in :mod:`sage.repl.display.formatter`.

        - ``'element_is_atomic'``: the elements print atomically, that
          is, parenthesis are not required when *printing* out any of
          `x - y`, `x + y`, `x^y` and `x/y`.

        OUTPUT:

        Boolean.

        EXAMPLES::

            sage: ZZ._repr_option('ascii_art')
            False
            sage: MatrixSpace(ZZ, 2)._repr_option('element_ascii_art')
            True
        """
        if not isinstance(key, basestring):
            raise ValueError('key must be a string')
        defaults = {
            'ascii_art': False,
            'element_ascii_art': False,
            'element_is_atomic': False,
            }
        return defaults[key]

    def is_atomic_repr(self):
        """
        The old way to signal atomic string reps.

        True if the elements have atomic string representations, in the
        sense that if they print at s, then -s means the negative of s. For
        example, integers are atomic but polynomials are not.

        EXAMPLES::

            sage: Parent().is_atomic_repr()
            doctest:...: DeprecationWarning: Use _repr_option to return metadata about string rep
            See http://trac.sagemath.org/14040 for details.
            False
        """
        from sage.misc.superseded import deprecation
        deprecation(14040, 'Use _repr_option to return metadata about string rep')
        return False

    def __call__(self, x=0, *args, **kwds):
        """
        This is the generic call method for all parents.

        When called, it will find a map based on the Parent (or type) of x.
        If a coercion exists, it will always be chosen. This map will
        then be called (with the arguments and keywords if any).

        By default this will dispatch as quickly as possible to
        :meth:`_element_constructor_` though faster pathways are
        possible if so desired.

        TESTS:

        We check that the invariant::

                self._element_init_pass_parent == guess_pass_parent(self, self._element_constructor)

        is preserved (see :trac:`5979`)::

            sage: class MyParent(Parent):
            ....:     def _element_constructor_(self, x):
            ....:         print("{} {}".format(self, x))
            ....:         return sage.structure.element.Element(parent = self)
            ....:     def _repr_(self):
            ....:         return "my_parent"
            ....:
            sage: my_parent = MyParent()
            sage: x = my_parent("bla")
            my_parent bla
            sage: x.parent()         # indirect doctest
            my_parent

            sage: x = my_parent()    # shouldn't this one raise an error?
            my_parent 0
            sage: x = my_parent(3)   # todo: not implemented  why does this one fail???
            my_parent 3


        """
        if self._element_constructor is None:
            # Neither __init__ nor _populate_coercion_lists_ have been called...
            try:
                assert callable(self._element_constructor_)
                self._element_constructor = self._element_constructor_
                self._element_init_pass_parent = guess_pass_parent(self, self._element_constructor)
            except (AttributeError, AssertionError):
                raise NotImplementedError
        cdef Py_ssize_t i
        cdef R = parent(x)
        cdef bint no_extra_args = len(args) == 0 and len(kwds) == 0
        if R is self and no_extra_args:
            return x

        # Here we inline the first part of convert_map_from for speed.
        # (Yes, the virtual function overhead can matter.)
        if self._convert_from_hash is None: # this is because parent.__init__() does not always get called
            self.init_coerce()
        cdef map.Map mor
        try:
            mor = <map.Map> self._convert_from_hash.get(R)
        except KeyError:
            mor = <map.Map> self._internal_convert_map_from(R)

        if mor is not None:
            if no_extra_args:
                return mor._call_(x)
            else:
                return mor._call_with_args(x, args, kwds)

        raise TypeError("No conversion defined from %s to %s"%(R, self))

    def __mul__(self,x):
        """
        This is a multiplication method that more or less directly
        calls another attribute ``_mul_`` (single underscore). This
        is because ``__mul__`` can not be implemented via inheritance
        from the parent methods of the category, but ``_mul_`` can
        be inherited. This is, e.g., used when creating twosided
        ideals of matrix algebras. See :trac:`7797`.

        EXAMPLES::

            sage: MS = MatrixSpace(QQ,2,2)

        This matrix space is in fact an algebra, and in particular
        it is a ring, from the point of view of categories::

            sage: MS.category()
            Category of infinite algebras over (quotient fields and metric spaces)
            sage: MS in Rings()
            True

        However, its class does not inherit from the base class
        ``Ring``::

            sage: isinstance(MS,Ring)
            False

        Its ``_mul_`` method is inherited from the category, and
        can be used to create a left or right ideal::

            sage: MS._mul_.__module__
            'sage.categories.rings'
            sage: MS*MS.1      # indirect doctest
            Left Ideal
            (
              [0 1]
              [0 0]
            )
             of Full MatrixSpace of 2 by 2 dense matrices over Rational Field
            sage: MS*[MS.1,2]
            Left Ideal
            (
              [0 1]
              [0 0],
            <BLANKLINE>
              [2 0]
              [0 2]
            )
             of Full MatrixSpace of 2 by 2 dense matrices over Rational Field
            sage: MS.1*MS
            Right Ideal
            (
              [0 1]
              [0 0]
            )
             of Full MatrixSpace of 2 by 2 dense matrices over Rational Field
            sage: [MS.1,2]*MS
            Right Ideal
            (
              [0 1]
              [0 0],
            <BLANKLINE>
              [2 0]
              [0 2]
            )
             of Full MatrixSpace of 2 by 2 dense matrices over Rational Field

        """
        # generic multiplication method. It defers to
        # _mul_, which may be defined via categories.
        _mul_ = None
        switch = False
        try:
            if isinstance(self,Parent):
                _mul_ = self._mul_
        except AttributeError:
            pass
        if _mul_ is None:
            try:
                if isinstance(x,Parent):
                    _mul_ = x._mul_
                    switch = True
            except AttributeError:
                pass
        if _mul_ is None:
            raise TypeError("For implementing multiplication, provide the method '_mul_' for %s resp. %s"%(self,x))
        if switch:
            return _mul_(self,switch_sides=True)
        return _mul_(x)

    #############################################################################
    # Containment testing
    #############################################################################
    def __contains__(self, x):
        r"""
        True if there is an element of self that is equal to x under
        ==, or if x is already an element of self.  Also, True in other
        cases involving the Symbolic Ring, which is handled specially.

        For many structures we test this by using :meth:`__call__` and
        then testing equality between x and the result.

        The Symbolic Ring is treated differently because it is
        ultra-permissive about letting other rings coerce in, but
        ultra-strict about doing comparisons.

        EXAMPLES::

            sage: 2 in Integers(7)
            True
            sage: 2 in ZZ
            True
            sage: Integers(7)(3) in ZZ
            True
            sage: 3/1 in ZZ
            True
            sage: 5 in QQ
            True
            sage: I in RR
            False
            sage: SR(2) in ZZ
            True
            sage: RIF(1, 2) in RIF
            True
            sage: pi in RIF # there is no element of RIF equal to pi
            False
            sage: sqrt(2) in CC
            True
            sage: pi in RR
            True
            sage: pi in CC
            True
            sage: pi in RDF
            True
            sage: pi in CDF
            True

        Note that we have

        ::

            sage: 3/2 in RIF
            True

        because ``3/2`` has an exact representation in ``RIF`` (i.e. can be
        represented as an interval that contains exactly one value)::

            sage: RIF(3/2).is_exact()
            True

        On the other hand, we have

        ::

            sage: 2/3 in RIF
            False

        because ``2/3`` has no exact representation in ``RIF``. Since
        ``RIF(2/3)`` is a nontrivial interval, it can not be equal to anything
        (not even itself)::

            sage: RIF(2/3).is_exact()
            False
            sage: RIF(2/3).endpoints()
            (0.666666666666666, 0.666666666666667)
            sage: RIF(2/3) == RIF(2/3)
            False

        TESTS:

        Check that :trac:`13824` is fixed::

            sage: 4/3 in GF(3)
            False
            sage: 15/50 in GF(25, 'a')
            False
            sage: 7/4 in Integers(4)
            False
            sage: 15/36 in Integers(6)
            False
        """
        P = parent(x)
        if P is self or P == self:
            return True
        try:
            x2 = self(x)
            EQ = (x2 == x)
            if EQ is True:
                return True
            elif EQ is False:
                return False
            elif EQ:
                return True
            else:
                from sage.symbolic.expression import is_Expression
                if is_Expression(EQ):  # if comparing gives an Expression, then it must be an equation.
                    # We return *true* here, even though the equation
                    # EQ must have evaluated to False for us to get to
                    # this point. The reason is because... in practice
                    # SR is ultra-permissive about letting other rings
                    # coerce in, but ultra-strict about doing
                    # comparisons.
                    return True
                return False
        except (TypeError, ValueError, ZeroDivisionError):
            return False

    cpdef coerce(self, x):
        """
        Return x as an element of self, if and only if there is a canonical
        coercion from the parent of x to self.

        EXAMPLES::

            sage: QQ.coerce(ZZ(2))
            2
            sage: ZZ.coerce(QQ(2))
            Traceback (most recent call last):
            ...
            TypeError: no canonical coercion from Rational Field to Integer Ring

        We make an exception for zero::

            sage: V = GF(7)^7
            sage: V.coerce(0)
            (0, 0, 0, 0, 0, 0, 0)
        """
        mor = self._internal_coerce_map_from(parent(x))
        if mor is None:
            if is_Integer(x) and not x:
                try:
                    return self(0)
                except Exception:
                    _record_exception()
            raise TypeError("no canonical coercion from %s to %s" % (parent(x), self))
        else:
            return (<map.Map>mor)._call_(x)

    def __nonzero__(self):
        """
        By default, all Parents are treated as ``True`` when used in an if
        statement. Override this method if other behavior is desired
        (for example, for empty sets).

        EXAMPLES::

            sage: if ZZ: print("Yes")
            Yes
        """
        return True

    cpdef int _cmp_(left, right) except -2:
        """
        Check for Python class defining ``__cmp__``
        """
        try:
            return left.__cmp__(right)
        except AttributeError:
            pass
        # Default: compare by id
        if left is right:
            return 0
        if (<PyObject*>left) < (<PyObject*>right):
            return -1
        else:
            return 1

    # Should be moved and merged into the EnumeratedSets() category (#12955)
    def __getitem__(self, n):
        """
        Returns the `n^{th}` item or slice `n` of self,
        by getting self as a list.

        EXAMPLES::

            sage: VectorSpace(GF(7), 3)[:10]
            [(0, 0, 0),
             (1, 0, 0),
             (2, 0, 0),
             (3, 0, 0),
             (4, 0, 0),
             (5, 0, 0),
             (6, 0, 0),
             (0, 1, 0),
             (1, 1, 0),
             (2, 1, 0)]

        TESTS:

        We test the workaround described in :trac:`12956` to let categories
        override this default implementation::

            sage: class As(Category):
            ....:     def super_categories(self): return [Sets()]
            ....:     class ParentMethods:
            ....:         def __getitem__(self, n):
            ....:             return 'coucou'
            sage: class A(Parent):
            ....:     def __init__(self):
            ....:         Parent.__init__(self, category=As())
            sage: a = A()
            sage: a[1]
            'coucou'
        """
        try:
            meth = super(Parent, self).__getitem__
        except AttributeError:
            # needed when self is a Cython object
            try:
                meth = self.getattr_from_category('__getitem__')
            except AttributeError:
                return self.list()[n]
        return meth(n)

    #################################################################################
    # Generators and Homomorphisms
    #################################################################################

    def _is_valid_homomorphism_(self, codomain, im_gens):
       r"""
       Return True if ``im_gens`` defines a valid homomorphism
       from self to codomain; otherwise return False.

       If determining whether or not a homomorphism is valid has not
       been implemented for this ring, then a NotImplementedError exception
       is raised.
       """
       raise NotImplementedError("Verification of correctness of homomorphisms from %s not yet implemented."%self)

    def Hom(self, codomain, category=None):
        r"""
        Return the homspace ``Hom(self, codomain, category)``.

        INPUT:

        - ``codomain`` -- a parent
        - ``category`` -- a category or ``None`` (default: ``None``)
          If ``None``, the meet of the category of ``self`` and
          ``codomain`` is used.

        OUTPUT:

        The homspace of all homomorphisms from ``self`` to
        ``codomain`` in the category ``category``.

        .. SEEALSO:: :func:`~sage.categories.homset.Hom`

        EXAMPLES::

            sage: R.<x,y> = PolynomialRing(QQ, 2)
            sage: R.Hom(QQ)
            Set of Homomorphisms from Multivariate Polynomial Ring in x, y over Rational Field to Rational Field

        Homspaces are defined for very general Sage objects, even elements of familiar rings::

            sage: n = 5; Hom(n,7)
            Set of Morphisms from 5 to 7 in Category of elements of Integer Ring
            sage: z=(2/3); Hom(z,8/1)
            Set of Morphisms from 2/3 to 8 in Category of elements of Rational Field

        This example illustrates the optional third argument::

            sage: QQ.Hom(ZZ, Sets())
            Set of Morphisms from Rational Field to Integer Ring in Category of sets

        A parent may specify how to construct certain homsets by
        implementing a method :meth:`_Hom_`(codomain, category).
        See :func:`~sage.categories.homset.Hom` for details.
        """
        from sage.categories.homset import Hom
        return Hom(self, codomain, category)

    def hom(self, im_gens, codomain=None, check=None):
       r"""
       Return the unique homomorphism from self to codomain that
       sends ``self.gens()`` to the entries of ``im_gens``.
       Raises a TypeError if there is no such homomorphism.

       INPUT:

       - ``im_gens`` -- the images in the codomain of the generators
         of this object under the homomorphism

       - ``codomain`` -- the codomain of the homomorphism

       - ``check`` -- whether to verify that the images of generators
         extend to define a map (using only canonical coercions).

       OUTPUT:

       A homomorphism self --> codomain

       .. NOTE::

          As a shortcut, one can also give an object X instead of
          ``im_gens``, in which case return the (if it exists)
          natural map to X.

       EXAMPLES:

       Polynomial Ring: We first illustrate construction of a few
       homomorphisms involving a polynomial ring::

           sage: R.<x> = PolynomialRing(ZZ)
           sage: f = R.hom([5], QQ)
           sage: f(x^2 - 19)
           6

           sage: R.<x> = PolynomialRing(QQ)
           sage: f = R.hom([5], GF(7))
           Traceback (most recent call last):
           ...
           TypeError: images do not define a valid homomorphism

           sage: R.<x> = PolynomialRing(GF(7))
           sage: f = R.hom([3], GF(49,'a'))
           sage: f
           Ring morphism:
             From: Univariate Polynomial Ring in x over Finite Field of size 7
             To:   Finite Field in a of size 7^2
             Defn: x |--> 3
           sage: f(x+6)
           2
           sage: f(x^2+1)
           3

       Natural morphism::

           sage: f = ZZ.hom(GF(5))
           sage: f(7)
           2
           sage: f
           Ring Coercion morphism:
             From: Integer Ring
             To:   Finite Field of size 5

       There might not be a natural morphism, in which case a
       ``TypeError`` is raised::

           sage: QQ.hom(ZZ)
           Traceback (most recent call last):
           ...
           TypeError: Natural coercion morphism from Rational Field to Integer Ring not defined.
       """
       if isinstance(im_gens, Parent):
           return self.Hom(im_gens).natural_map()
       from sage.structure.sequence import Sequence_generic, Sequence
       if codomain is None:
           im_gens = Sequence(im_gens)
           codomain = im_gens.universe()
       if isinstance(im_gens, Sequence_generic):
            im_gens = list(im_gens)
       if check is None:
           return self.Hom(codomain)(im_gens)
       else:
           return self.Hom(codomain)(im_gens, check=check)

    #################################################################################
    # New Coercion support functionality
    #################################################################################

    def _populate_coercion_lists_(self,
                                  coerce_list=[],
                                  action_list=[],
                                  convert_list=[],
                                  embedding=None,
                                  convert_method_name=None,
                                  element_constructor=None,
                                  init_no_parent=None,
                                  bint unpickling=False):
        """
        This function allows one to specify coercions, actions, conversions
        and embeddings involving this parent.

        IT SHOULD ONLY BE CALLED DURING THE __INIT__ method, often at the end.

        INPUT:

        - ``coerce_list`` -- a list of coercion Morphisms to self and
          parents with canonical coercions to self

        - ``action_list`` -- a list of actions on and by self

        - ``convert_list`` -- a list of conversion Maps to self and
           parents with conversions to self

        - ``embedding`` -- a single Morphism from self

        - ``convert_method_name`` -- a name to look for that other elements
          can implement to create elements of self (e.g. _integer_)

        - ``element_constructor`` -- A callable object used by the
          __call__ method to construct new elements. Typically the
          element class or a bound method (defaults to
          self._element_constructor_).

        - ``init_no_parent`` -- if True omit passing self in as the
          first argument of element_constructor for conversion. This
          is useful if parents are unique, or element_constructor is a
          bound method (this latter case can be detected
          automatically).
        """
        self.init_coerce(False)

        if element_constructor is None and not unpickling:
            try:
                element_constructor = self._element_constructor_
            except AttributeError:
                raise RuntimeError("element_constructor must be provided, either as an _element_constructor_ method or via the _populate_coercion_lists_ call")
        self._element_constructor = element_constructor
        self._element_init_pass_parent = guess_pass_parent(self, element_constructor)

        if not isinstance(coerce_list, list):
            raise ValueError("%s_populate_coercion_lists_: coerce_list is type %s, must be list" % (type(coerce_list), type(self)))
        if not isinstance(action_list, list):
            raise ValueError("%s_populate_coercion_lists_: action_list is type %s, must be list" % (type(action_list), type(self)))
        if not isinstance(convert_list, list):
            raise ValueError("%s_populate_coercion_lists_: convert_list is type %s, must be list" % (type(convert_list), type(self)))

        self._initial_coerce_list = copy(coerce_list)
        self._initial_action_list = copy(action_list)
        self._initial_convert_list = copy(convert_list)

        self._convert_method_name = convert_method_name
        if init_no_parent is not None:
            self._element_init_pass_parent = not init_no_parent

        for mor in coerce_list:
            self.register_coercion(mor)
        for action in action_list:
            self.register_action(action)
        for mor in convert_list:
            self.register_conversion(mor)
        if embedding is not None:
            self.register_embedding(embedding)

    def _unset_coercions_used(self):
        r"""
        Pretend that this parent has never been interrogated by the coercion
        model, so that it is possible to add coercions, conversions, and
        actions.  Does not remove any existing embedding.

        WARNING::

            For internal use only!
        """
        self._coercions_used = False
        coercion_model.reset_cache()

    def _unset_embedding(self):
        r"""
        Pretend that this parent has never been interrogated by the
        coercion model, and remove any existing embedding.

        WARNING::

            This does *not* make it safe to add an entirely new embedding!  It
            is possible that a `Parent` has cached information about the
            existing embedding; that cached information *is not* removed by
            this call.

            For internal use only!
        """
        self._embedding = None
        self._unset_coercions_used()

    cpdef bint is_coercion_cached(self, domain):
        """

        """
        return domain in self._coerce_from_hash

    cpdef bint is_conversion_cached(self, domain):
        """
        """
        return domain in self._convert_from_hash

    cpdef register_coercion(self, mor):
        r"""
        Update the coercion model to use `mor : P \to \text{self}` to coerce
        from a parent ``P`` into ``self``.

        For safety, an error is raised if another coercion has already
        been registered or discovered between ``P`` and ``self``.

        EXAMPLES::

            sage: K.<a> = ZZ['a']
            sage: L.<b> = ZZ['b']
            sage: L_into_K = L.hom([-a]) # non-trivial automorphism
            sage: K.register_coercion(L_into_K)

            sage: K(0) + b
            -a
            sage: a + b
            0
            sage: K(b) # check that convert calls coerce first; normally this is just a
            -a

            sage: L(0) + a in K # this goes through the coercion mechanism of K
            True
            sage: L(a) in L # this still goes through the convert mechanism of L
            True

            sage: K.register_coercion(L_into_K)
            Traceback (most recent call last):
            ...
            AssertionError: coercion from Univariate Polynomial Ring in b over Integer Ring to Univariate Polynomial Ring in a over Integer Ring already registered or discovered
        """
        if isinstance(mor, map.Map):
            if mor.codomain() is not self:
                raise ValueError("Map's codomain must be self (%s) is not (%s)" % (self, mor.codomain()))
        elif isinstance(mor, (type, Parent)):
            mor = self._generic_coerce_map(mor)
        else:
            raise TypeError("coercions must be parents or maps (got %s)" % type(mor))
        D = mor.domain()

        assert not (self._coercions_used and D in self._coerce_from_hash), "coercion from {} to {} already registered or discovered".format(D, self)
        mor._is_coercion = True
        self._coerce_from_list.append(mor)
        self._registered_domains.append(D)
        self._coerce_from_hash.set(D,mor)

    cpdef register_action(self, action):
        r"""
        Update the coercion model to use ``action`` to act on self.

        ``action`` should be of type ``sage.categories.action.Action``.

        EXAMPLES::

            sage: import sage.categories.action
            sage: import operator

            sage: class SymmetricGroupAction(sage.categories.action.Action):
            ....:     "Act on a multivariate polynomial ring by permuting the generators."
            ....:     def __init__(self, G, M, is_left=True):
            ....:         sage.categories.action.Action.__init__(self, G, M, is_left, operator.mul)
            ....:
            ....:     def _call_(self, g, a):
            ....:         if not self.is_left():
            ....:             g, a = a, g
            ....:         D = {}
            ....:         for k, v in a.dict().items():
            ....:             nk = [0]*len(k)
            ....:             for i in range(len(k)):
            ....:                 nk[g(i+1)-1] = k[i]
            ....:             D[tuple(nk)] = v
            ....:         return a.parent()(D)

            sage: R.<x, y, z> = QQ['x, y, z']
            sage: G = SymmetricGroup(3)
            sage: act = SymmetricGroupAction(G, R)
            sage: t = x + 2*y + 3*z

            sage: act(G((1, 2)), t)
            2*x + y + 3*z
            sage: act(G((2, 3)), t)
            x + 3*y + 2*z
            sage: act(G((1, 2, 3)), t)
            3*x + y + 2*z

        This should fail, since we haven't registered the left
        action::

            sage: G((1,2)) * t
            Traceback (most recent call last):
            ...
            TypeError: ...

        Now let's make it work::

            sage: R._unset_coercions_used()
            sage: R.register_action(act)
            sage: G((1, 2)) * t
            2*x + y + 3*z
        """
        assert not self._coercions_used, "coercions must all be registered up before use"
        from sage.categories.action import Action
        if isinstance(action, Action):
            if action.actor() is self:
                self._action_list.append(action)
                self._action_hash.set(action.domain(), action.operation(), action.is_left(), action)
            elif action.domain() is self:
                self._action_list.append(action)
                self._action_hash.set(action.actor(), action.operation(), not action.is_left(), action)
            else:
                raise ValueError("Action must involve self")
        else:
            raise TypeError("actions must be actions")

    cpdef register_conversion(self, mor):
        r"""
        Update the coercion model to use `\text{mor} : P \to \text{self}` to convert
        from ``P`` into ``self``.

        EXAMPLES::

            sage: K.<a> = ZZ['a']
            sage: M.<c> = ZZ['c']
            sage: M_into_K = M.hom([a]) # trivial automorphism
            sage: K._unset_coercions_used()
            sage: K.register_conversion(M_into_K)

            sage: K(c)
            a
            sage: K(0) + c
            Traceback (most recent call last):
            ...
            TypeError: ...
        """
        assert not (self._coercions_used and mor.domain() in self._convert_from_hash), "conversion from %s to %s already registered or discovered"%(mor.domain(), self)
        if isinstance(mor, map.Map):
            if mor.codomain() is not self:
                raise ValueError("Map's codomain must be self")
            self._convert_from_list.append(mor)
            self._convert_from_hash.set(mor.domain(),mor)
        elif isinstance(mor, Parent) or isinstance(mor, type):
            t = mor
            mor = self._generic_convert_map(mor)
            self._convert_from_list.append(mor)
            self._convert_from_hash.set(t, mor)
            self._convert_from_hash.set(mor.domain(), mor)
        else:
            raise TypeError("conversions must be parents or maps")

    cpdef register_embedding(self, embedding):
        r"""
        Add embedding to coercion model.

        This method updates the coercion model to use
        `\text{embedding} : \text{self} \to P` to embed ``self`` into
        the parent ``P``.

        There can only be one embedding registered; it can only be registered
        once; and it must be registered before using this parent in the
        coercion model.

        EXAMPLES::

            sage: S3 = AlternatingGroup(3)
            sage: G = SL(3, QQ)
            sage: p = S3[2]; p.matrix()
            [0 0 1]
            [1 0 0]
            [0 1 0]

        In general one can't mix matrices and permutations::

            sage: G(p)
            Traceback (most recent call last):
            ...
            TypeError: entries must be coercible to a list or integer
            sage: phi = S3.hom(lambda p: G(p.matrix()), codomain = G)
            sage: phi(p)
            [0 0 1]
            [1 0 0]
            [0 1 0]
            sage: S3._unset_coercions_used()
            sage: S3.register_embedding(phi)

        By :trac:`14711`, coerce maps should be copied when using outside of
        the coercion system::

            sage: phi = copy(S3.coerce_embedding()); phi
            Generic morphism:
              From: Alternating group of order 3!/2 as a permutation group
              To:   Special Linear Group of degree 3 over Rational Field
            sage: phi(p)
            [0 0 1]
            [1 0 0]
            [0 1 0]

        This does not work since matrix groups are still old-style
        parents (see :trac:`14014`)::

            sage: G(p)                               # todo: not implemented

        Though one can have a permutation act on the rows of a matrix::

            sage: G(1) * p
            [0 0 1]
            [1 0 0]
            [0 1 0]

        Some more advanced examples::

            sage: x = QQ['x'].0
            sage: t = abs(ZZ.random_element(10^6))
            sage: K = NumberField(x^2 + 2*3*7*11, "a"+str(t))
            sage: a = K.gen()
            sage: K_into_MS = K.hom([a.matrix()])
            sage: K._unset_coercions_used()
            sage: K.register_embedding(K_into_MS)

            sage: L = NumberField(x^2 + 2*3*7*11*19*31, "b"+str(abs(ZZ.random_element(10^6))))
            sage: b = L.gen()
            sage: L_into_MS = L.hom([b.matrix()])
            sage: L._unset_coercions_used()
            sage: L.register_embedding(L_into_MS)

            sage: K.coerce_embedding()(a)
            [   0    1]
            [-462    0]
            sage: L.coerce_embedding()(b)
            [      0       1]
            [-272118       0]

            sage: a.matrix() * b.matrix()
            [-272118       0]
            [      0    -462]
            sage: a.matrix() * b.matrix()
            [-272118       0]
            [      0    -462]
        """
        assert not self._coercions_used, "coercions must all be registered up before use"
        assert self._embedding is None, "only one embedding allowed"

        if isinstance(embedding, map.Map):
            if embedding.domain() is not self:
                raise ValueError("embedding's domain must be self")
            self._embedding = embedding
        elif isinstance(embedding, Parent):
            self._embedding = embedding._generic_coerce_map(self)
        elif embedding is not None:
            raise TypeError("embedding must be a parent or map")
        self._embedding._make_weak_references()

    def coerce_embedding(self):
        """
        Return the embedding of ``self`` into some other parent, if such a
        parent exists.

        This does not mean that there are no coercion maps from ``self`` into
        other fields, this is simply a specific morphism specified out of
        ``self`` and usually denotes a special relationship (e.g. sub-objects,
        choice of completion, etc.)

        EXAMPLES::

            sage: K.<a>=NumberField(x^3+x^2+1,embedding=1)
            sage: K.coerce_embedding()
            Generic morphism:
              From: Number Field in a with defining polynomial x^3 + x^2 + 1
              To:   Real Lazy Field
              Defn: a -> -1.465571231876768?
            sage: K.<a>=NumberField(x^3+x^2+1,embedding=CC.gen())
            sage: K.coerce_embedding()
            Generic morphism:
              From: Number Field in a with defining polynomial x^3 + x^2 + 1
              To:   Complex Lazy Field
              Defn: a -> 0.2327856159383841? + 0.7925519925154479?*I
        """
        return copy(self._embedding) # It might be overkill to make a copy here

    cpdef _generic_coerce_map(self, S):
        r"""
        Returns a default coercion map based on the data provided to
        :meth:`_populate_coercion_lists_`.
        
        This method differs from :meth:`_generic_convert_map` only in setting
        the category for the map to the meet of the category of this parent
        and ``S``.

        EXAMPLES::

            sage: QQ['x']._generic_coerce_map(ZZ)
            Conversion map:
                From: Integer Ring
                To:   Univariate Polynomial Ring in x over Rational Field


        TESTS:

        We check that `trac`:23184 has been resolved::

            sage: QQ['x', 'y']._generic_coerce_map(QQ).category_for()
            Category of unique factorization domains
            sage: QQ[['x']].coerce_map_from(QQ).category_for()
            Category of euclidean domains

        """
        if isinstance(S, type):
            category = None
        else:
            category = self.category()._meet_(S.category())
        return self._generic_convert_map(S, category=category)

    cpdef _generic_convert_map(self, S, category=None):
        r"""
        Returns the default conversion map based on the data provided to
        :meth:`_populate_coercion_lists_`.

        This is called when :meth:`_coerce_map_from_` returns ``True``.

        If a ``convert_method_name`` is provided, it creates a
        ``NamedConvertMap``, otherwise it creates a
        ``DefaultConvertMap`` or ``DefaultConvertMap_unique``
        depending on whether or not init_no_parent is set.

        EXAMPLES::

            sage: QQ['x']._generic_convert_map(SR)
            Conversion via _polynomial_ method map:
              From: Symbolic Ring
              To:   Univariate Polynomial Ring in x over Rational Field
            sage: GF(11)._generic_convert_map(GF(7))
            Conversion map:
              From: Finite Field of size 7
              To:   Finite Field of size 11

        """
        import coerce_maps
        if self._convert_method_name is not None:
            # handle methods like _integer_
            if isinstance(S, type):
                element_constructor = S
            elif isinstance(S, Parent):
                element_constructor = (<Parent>S)._element_constructor
                if not isinstance(element_constructor, type):
                    # if element_constructor is not an actual class, get the element class
                    element_constructor = type(S.an_element())
            else:
                element_constructor = None
            if element_constructor is not None and hasattr(element_constructor, self._convert_method_name):
                return coerce_maps.NamedConvertMap(S, self, self._convert_method_name)

        if self._element_init_pass_parent:
            return coerce_maps.DefaultConvertMap(S, self, category=category)
        else:
            return coerce_maps.DefaultConvertMap_unique(S, self, category=category)

    def _coerce_map_via(self, v, S):
        """
        This attempts to construct a morphism from S to self by passing through
        one of the items in v (tried in order).

        S may appear in the list, in which case algorithm will never progress
        beyond that point.

        This is similar in spirit to the old {{{_coerce_try}}}, and useful when
        defining _coerce_map_from_

        INPUT:

        - ``v`` - A list (iterator) of parents with coercions into self. There
          MUST be maps provided from each item in the list to self.

        - ``S`` - the starting parent

        EXAMPLES:

        By :trac:`14711`, coerce maps should be copied for usage outside
        of the coercion system::

            sage: copy(CDF._coerce_map_via([ZZ, RR, CC], int))
            Composite map:
              From: Set of Python objects of type 'int'
              To:   Complex Double Field
              Defn:   Native morphism:
                      From: Set of Python objects of type 'int'
                      To:   Integer Ring
                    then
                      Native morphism:
                      From: Integer Ring
                      To:   Complex Double Field

            sage: copy(CDF._coerce_map_via([ZZ, RR, CC], QQ))
            Composite map:
              From: Rational Field
              To:   Complex Double Field
              Defn:   Generic map:
                      From: Rational Field
                      To:   Real Field with 53 bits of precision
                    then
                      Native morphism:
                      From: Real Field with 53 bits of precision
                      To:   Complex Double Field

            sage: copy(CDF._coerce_map_via([ZZ, RR, CC], CC))
            Generic map:
              From: Complex Field with 53 bits of precision
              To:   Complex Double Field
        """
        cdef Parent R
        for R in v:
            if R is None:
                continue
            if R is S:
                return self._internal_coerce_map_from(R)
            connecting = R._internal_coerce_map_from(S)
            if connecting is not None:
                return self._internal_coerce_map_from(R) * connecting

    cpdef bint has_coerce_map_from(self, S) except -2:
        """
        Return True if there is a natural map from S to self.
        Otherwise, return False.

        EXAMPLES::

            sage: RDF.has_coerce_map_from(QQ)
            True
            sage: RDF.has_coerce_map_from(QQ['x'])
            False
            sage: RDF['x'].has_coerce_map_from(QQ['x'])
            True
            sage: RDF['x,y'].has_coerce_map_from(QQ['x'])
            True
        """
        if S is self:
            return True
        elif S == self:
            if debug.unique_parent_warnings:
                print("Warning: non-unique parents %s" % (type(S)))
            return True
        return self._internal_coerce_map_from(S) is not None

    cpdef _coerce_map_from_(self, S):
        """
        Override this method to specify coercions beyond those specified
        in coerce_list.

        If no such coercion exists, return None or False. Otherwise, it may
        return either an actual Map to use for the coercion, a callable
        (in which case it will be wrapped in a Map), or True (in which case
        a generic map will be provided).
        """
        return None

    cpdef coerce_map_from(self, S):
        """
        Return a :class:`Map` object to coerce from ``S`` to ``self`` if one
        exists, or ``None`` if no such coercion exists.

        EXAMPLES:

        By :trac:`12313`, a special kind of weak key dictionary is used to
        store coercion and conversion maps, namely
        :class:`~sage.structure.coerce_dict.MonoDict`. In that way, a memory
        leak was fixed that would occur in the following test::

            sage: import gc
            sage: _ = gc.collect()
            sage: K = GF(1<<55,'t')
            sage: for i in range(50):
            ....:   a = K.random_element()
            ....:   E = EllipticCurve(j=a)
            ....:   b = K.has_coerce_map_from(E)
            sage: _ = gc.collect()
            sage: len([x for x in gc.get_objects() if isinstance(x,type(E))])
            1

        TESTS:

        The following was fixed in :trac:`12969`::

            sage: R = QQ['q,t'].fraction_field()
            sage: Sym = sage.combinat.sf.sf.SymmetricFunctions(R)
            sage: H = Sym.macdonald().H()
            sage: P = Sym.macdonald().P()
            sage: m = Sym.monomial()
            sage: Ht = Sym.macdonald().Ht()
            sage: phi = m.coerce_map_from(P)
        """
        return copy(self._internal_coerce_map_from(S))

    cpdef _internal_coerce_map_from(self, S):
        """
        Return the :class:`Map` object to coerce from ``S`` to ``self`` that
        is used internally by the coercion system if one exists, or ``None``
        if no such coercion exists.

        EXAMPLES:

        By :trac:`14711`, coerce maps should be copied when using them
        outside of the coercion system, because they may become defunct
        by garbage collection::

            sage: ZZ._internal_coerce_map_from(int)
            (map internal to coercion system -- copy before use)
            Native morphism:
              From: Set of Python objects of type 'int'
              To:   Integer Ring
            sage: copy(ZZ._internal_coerce_map_from(int))
            Native morphism:
              From: Set of Python objects of type 'int'
              To:   Integer Ring
            sage: copy(QQ._internal_coerce_map_from(ZZ))
            Natural morphism:
              From: Integer Ring
              To:   Rational Field

            sage: R = QQ['q,t'].fraction_field()
            sage: Sym = sage.combinat.sf.sf.SymmetricFunctions(R)
            sage: P = Sym.macdonald().P()
            sage: Ht = Sym.macdonald().Ht()
            sage: Ht._internal_coerce_map_from(P)
            (map internal to coercion system -- copy before use)
            Composite map:
              From: Symmetric Functions over Fraction Field of Multivariate Polynomial Ring in q, t over Rational Field in the Macdonald P basis
              To:   Symmetric Functions over Fraction Field of Multivariate Polynomial Ring in q, t over Rational Field in the Macdonald Ht basis
            sage: copy(Ht._internal_coerce_map_from(P))
            Composite map:
              From: Symmetric Functions over Fraction Field of Multivariate Polynomial Ring in q, t over Rational Field in the Macdonald P basis
              To:   Symmetric Functions over Fraction Field of Multivariate Polynomial Ring in q, t over Rational Field in the Macdonald Ht basis
              Defn:   Generic morphism:
                      From: Symmetric Functions over Fraction Field of Multivariate Polynomial Ring in q, t over Rational Field in the Macdonald P basis
                      To:   Symmetric Functions over Fraction Field of Multivariate Polynomial Ring in q, t over Rational Field in the Macdonald J basis
                    then
                      Generic morphism:
                      From: Symmetric Functions over Fraction Field of Multivariate Polynomial Ring in q, t over Rational Field in the Macdonald J basis
                      To:   Symmetric Functions over Fraction Field of Multivariate Polynomial Ring in q, t over Rational Field in the Schur basis
                    then
                      Generic morphism:
                      From: Symmetric Functions over Fraction Field of Multivariate Polynomial Ring in q, t over Rational Field in the Schur basis
                      To:   Symmetric Functions over Fraction Field of Multivariate Polynomial Ring in q, t over Rational Field in the Macdonald Ht basis

        The following was fixed in :trac:`4740`::

            sage: F = GF(13)
            sage: F._internal_coerce_map_from(F) is F._internal_coerce_map_from(F)
            True
        """
        if not good_as_coerce_domain(S):
            return None
        self._coercions_used = True
        cdef map.Map mor

        if isinstance(S, Set_PythonType_class):
            return self._internal_coerce_map_from(S._type)
        if self._coerce_from_hash is None: # this is because parent.__init__() does not always get called
            self.init_coerce(False)

        try:
            return self._coerce_from_hash.get(S)
        except KeyError:
            pass

        if S is self:
            from sage.categories.homset import Hom
            mor = Hom(self, self).identity()
            mor._is_coercion = True
            self._coerce_from_hash.set(S, mor)
            return mor

        if S == self:
            # non-unique parents
            if debug.unique_parent_warnings:
                print("Warning: non-unique parents %s" % (type(S)))
<<<<<<< HEAD
            mor = self._generic_convert_map(S)
            mor._is_coercion = True
=======
            mor = self._generic_coerce_map(S)
>>>>>>> 61fa91ff
            self._coerce_from_hash.set(S, mor)
            mor._make_weak_references()
            return mor

        try:
            _register_pair(self, S, "coerce")
            mor = self.discover_coerce_map_from(S)
            #if mor is not None:
            #    # Need to check that this morphism doesn't connect previously unconnected parts of the coercion diagram
            #    if self._embedding is not None and not self._embedding.codomain().has_coerce_map_from(S):
            #        # The following if statement may call this function with self and S.  If so, we want to return None,
            #        # so that it doesn't use this path for the existence of a coercion path.
            #        # We disable this for now because it is too strict
            #        pass
            #        # mor = None
            # if mor is not None:
            #     # NOTE: this line is what makes the coercion detection stateful
            #     # self._coerce_from_list.append(mor)
            #     pass
            # It may be that the only coercion from S to self is
            # via another parent X. But if the pair (S,X) is temporarily
            # disregarded (using _register_pair, to avoid infinite recursion)
            # then we are not allowed to cache the absence of a coercion
            # from S to self. See #12969
            if (mor is not None) or _may_cache_none(self, S, "coerce"):
                self._coerce_from_hash.set(S,mor)
                if mor is not None:
                    mor._is_coercion = True
                    mor._make_weak_references()
            return mor
        except CoercionException as ex:
            _record_exception()
            return None
        finally:
            _unregister_pair(self, S, "coerce")

    cdef discover_coerce_map_from(self, S):
        """
        Precedence for discovering a coercion S -> self goes as follows:

        1. If S has an embedding into self, return that embedding.

        2. If self._coerce_map_from_(S) is NOT exactly one of

           - DefaultConvertMap
           - DefaultConvertMap_unique
           - NamedConvertMap

           return this map.

        3. Traverse the coercion lists looking for another map
           returning the map from step (2) if none is found.

        4. If S has an embedding into some parent T, look for T -> self and
           return composition.

        In the future, multiple paths may be discovered and compared.

        TESTS:

        Regression test for :trac:`12919` (probably not 100% robust)::

            sage: class P(Parent):
            ....:     def __init__(self):
            ....:         Parent.__init__(self, category=Sets())
            ....:     Element=ElementWrapper
            sage: A = P(); a = A('a')
            sage: B = P(); b = B('b')
            sage: C = P(); c = C('c')
            sage: D = P(); d = D('d')
            sage: Hom(A, B)(lambda x: b).register_as_coercion()
            sage: Hom(B, A)(lambda x: a).register_as_coercion()
            sage: Hom(C, B)(lambda x: b).register_as_coercion()
            sage: Hom(D, C)(lambda x: c).register_as_coercion()
            sage: A(d)
            'a'

        Another test::

            sage: K = NumberField([x^2-2, x^2-3], 'a,b')
            sage: M = K.absolute_field('c')
            sage: M_to_K, K_to_M = M.structure()
            sage: M.register_coercion(K_to_M)
            sage: K.register_coercion(M_to_K)
            sage: phi = M.coerce_map_from(QQ)
            sage: p = QQ.random_element()
            sage: c = phi(p) - p; c
            0
            sage: c.parent() is M
            True
            sage: K.coerce_map_from(QQ)
            Coercion map:
              From: Rational Field
              To:   Number Field in a with defining polynomial x^2 - 2 over its base field

        Test that :trac:`17981` is fixed::

            sage: class P(Parent):
            ....:     def __init__(self):
            ....:         Parent.__init__(self, category=Sets())
            ....:     def _coerce_map_from_(self, A):
            ....:         if A == ZZ:
            ....:             return lambda x: self.element_class(self, x)
            ....:         return False
            ....:     Element=ElementWrapper
            sage: X = P()
            sage: X.has_coerce_map_from(ZZ)
            True

        Check that :trac:`14982` is fixed, and more generally that we discover
        sensible coercion paths in the presence of embeddings::

            sage: K.<a> = NumberField(x^2+1/2, embedding=CC(0,1))
            sage: L = NumberField(x^2+2, 'b', embedding=1/a)
            sage: PolynomialRing(L, 'x').coerce_map_from(L)
            Polynomial base injection morphism:
              From: Number Field in b with defining polynomial x^2 + 2
              To:   Univariate Polynomial Ring in x over Number Field in b with defining polynomial x^2 + 2
            sage: PolynomialRing(K, 'x').coerce_map_from(L)
            Composite map:
              From: Number Field in b with defining polynomial x^2 + 2
              To:   Univariate Polynomial Ring in x over Number Field in a with defining polynomial x^2 + 1/2
              Defn:   Generic morphism:
                      From: Number Field in b with defining polynomial x^2 + 2
                      To:   Number Field in a with defining polynomial x^2 + 1/2
                      Defn: b -> -2*a
                    then
                      Polynomial base injection morphism:
                      From: Number Field in a with defining polynomial x^2 + 1/2
                      To:   Univariate Polynomial Ring in x over Number Field in a with defining polynomial x^2 + 1/2
            sage: MatrixSpace(L, 2, 2).coerce_map_from(L)
            Call morphism:
              From: Number Field in b with defining polynomial x^2 + 2
              To:   Full MatrixSpace of 2 by 2 dense matrices over Number Field in b with defining polynomial x^2 + 2
            sage: PowerSeriesRing(L, 'x').coerce_map_from(L)
            Coercion map:
              From: Number Field in b with defining polynomial x^2 + 2
              To:   Power Series Ring in x over Number Field in b with defining polynomial x^2 + 2
        """
        best_mor = None
        if isinstance(S, Parent) and (<Parent>S)._embedding is not None:
            if (<Parent>S)._embedding.codomain() is self:
                return (<Parent>S)._embedding

        cdef map.Map mor
        user_provided_mor = self._coerce_map_from_(S)

        if user_provided_mor is False:
            user_provided_mor = None

        elif user_provided_mor is not None:

            from sage.categories.map import Map
            from coerce_maps import DefaultConvertMap, DefaultConvertMap_unique, NamedConvertMap, CallableConvertMap

            if user_provided_mor is True:
                mor = self._generic_coerce_map(S)
            elif isinstance(user_provided_mor, Map):
                mor = <map.Map>user_provided_mor
            elif callable(user_provided_mor):
                mor = CallableConvertMap(S, self, user_provided_mor)
            else:
                raise TypeError("_coerce_map_from_ must return None, a boolean, a callable, or an explicit Map (called on %s, got %s)" % (type(self), type(user_provided_mor)))

            if (type(mor) is DefaultConvertMap or
                  type(mor) is DefaultConvertMap_unique or
                  type(mor) is NamedConvertMap) and not mor._force_use:
                # If there is something better in the list, try to return that instead
                # This is so, for example, _coerce_map_from_ can return True but still
                # take advantage of the _populate_coercion_lists_ data.
                best_mor = mor
            else:
                return mor

        from sage.categories.homset import Hom

        cdef int num_paths = 1 # this is the number of paths we find before settling on the best (the one with lowest coerce_cost).
                               # setting this to 1 will make it return the first path found.
        cdef int mor_found = 0
        cdef Parent R, D
        # Recurse.  Note that if S is the domain of one of the maps in self._coerce_from_list,
        # we will have stuck the map into _coerce_map_hash and thus returned it already.
        for mor in self._coerce_from_list:
            D = mor.domain()
            if D is self:
                continue
            if D is S:
                if best_mor is None or mor._coerce_cost < best_mor._coerce_cost:
                    best_mor = mor
                mor_found += 1
                if mor_found  >= num_paths:
                    return best_mor
            else:
                connecting = None
                if EltPair(D, S, "coerce") not in _coerce_test_dict:
                    connecting = D._internal_coerce_map_from(S)
                if connecting is not None:
                    mor = mor * connecting
                    if best_mor is None or mor._coerce_cost < best_mor._coerce_cost:
                        best_mor = mor
                    mor_found += 1
                    if mor_found  >= num_paths:
                        return best_mor

        if best_mor is not None:
            return best_mor

        if isinstance(S, Parent) and (<Parent>S)._embedding is not None:
            connecting = self._internal_coerce_map_from((<Parent>S)._embedding.codomain())
            if connecting is not None:
                return (<Parent>S)._embedding.post_compose(connecting)

    cpdef convert_map_from(self, S):
        """
        This function returns a :class:`Map` from `S` to `self`,
        which may or may not succeed on all inputs.
        If a coercion map from S to self exists,
        then the it will be returned. If a coercion from `self` to `S` exists,
        then it will attempt to return a section of that map.

        Under the new coercion model, this is the fastest way to convert
        elements of `S` to elements of `self` (short of manually constructing
        the elements) and is used by :meth:`__call__`.

        EXAMPLES::

            sage: m = ZZ.convert_map_from(QQ)
            sage: m
            Generic map:
              From: Rational Field
              To:   Integer Ring
            sage: m(-35/7)
            -5
            sage: parent(m(-35/7))
            Integer Ring
        """
        return copy(self._internal_convert_map_from(S))


    cpdef _internal_convert_map_from(self, S):
        """
        This function returns a :class:`Map` from `S` to `self`,
        which may or may not succeed on all inputs.
        If a coercion map from S to self exists,
        then the it will be returned. If a coercion from `self` to `S` exists,
        then it will attempt to return a section of that map.

        Under the new coercion model, this is the fastest way to convert
        elements of `S` to elements of `self` (short of manually constructing
        the elements) and is used by :func:`__call__`.

        EXAMPLES::

            sage: m = ZZ._internal_convert_map_from(QQ)
            sage: m
            (map internal to coercion system -- copy before use)
            Generic map:
              From: Rational Field
              To:   Integer Ring
            sage: m(-35/7)
            -5
            sage: parent(m(-35/7))
            Integer Ring
        """
        if not good_as_convert_domain(S):
            return None
        if self._convert_from_hash is None: # this is because parent.__init__() does not always get called
            self.init_coerce()
        try:
            return self._convert_from_hash.get(S)
        except KeyError:
            mor = self.discover_convert_map_from(S)
            # Before trac #14711, the morphism has been
            # put both into _convert_from_list and into
            # _convert_from_hash. But there is no reason
            # to have a double book-keeping, specifically
            # if one of them is by strong references!
            self._convert_from_hash.set(S, mor)
            # Moreover, again by #14711, the morphism should
            # only keep weak references to domain and codomain,
            # to allow them being garbage collected.
            if mor is not None:
                mor._make_weak_references()
            return mor

    cdef discover_convert_map_from(self, S):

        cdef map.Map mor = self._internal_coerce_map_from(S)
        if mor is not None:
            return mor

        if isinstance(S, Parent):
            mor = S._internal_coerce_map_from(self)
            if mor is not None:
                mor = mor.section()
                if mor is not None:
                    return mor

        user_provided_mor = self._convert_map_from_(S)

        if user_provided_mor is not None:
            if isinstance(user_provided_mor, map.Map):
                return user_provided_mor
            elif callable(user_provided_mor):
                from coerce_maps import CallableConvertMap
                return CallableConvertMap(S, self, user_provided_mor)
            else:
                raise TypeError("_convert_map_from_ must return a map or callable (called on %s, got %s)" % (type(self), type(user_provided_mor)))

        mor = self._generic_convert_map(S)
        return mor

    cpdef _convert_map_from_(self, S):
        """
        Override this method to provide additional conversions beyond those
        given in convert_list.

        This function is called after coercions are attempted. If there is a
        coercion morphism in the opposite direction, one should consider
        adding a section method to that.

        This MUST return a Map from S to self, or None. If None is returned
        then a generic map will be provided.
        """
        return None

    cpdef get_action(self, S, op=operator.mul, bint self_on_left=True, self_el=None, S_el=None):
        """
        Returns an action of self on S or S on self.

        To provide additional actions, override :meth:`_get_action_`.

        TESTS::

            sage: M = QQ['y']^3
            sage: M.get_action(ZZ['x']['y'])
            Right scalar multiplication by Univariate Polynomial Ring in y over Univariate Polynomial Ring in x over Integer Ring on Ambient free module of rank 3 over the principal ideal domain Univariate Polynomial Ring in y over Rational Field
            sage: M.get_action(ZZ['x']) # should be None
        """
        try:
            if self._action_hash is None: # this is because parent.__init__() does not always get called
                self.init_coerce()
            return self._action_hash.get(S, op, self_on_left)
        except KeyError:
            pass

        action = self._get_action_(S, op, self_on_left)
        if action is None:
            action = self.discover_action(S, op, self_on_left, self_el, S_el)

        if action is not None:
            from sage.categories.action import Action
            if not isinstance(action, Action):
                raise TypeError("get_action_impl must return None or an Action")
            # We do NOT add to the list, as this would lead to errors as in
            # the example above.

        self._action_hash.set(S, op, self_on_left, action)
        return action


    cdef discover_action(self, S, op, bint self_on_left, self_el=None, S_el=None):
        # G acts on S, G -> G', R -> S => G' acts on R (?)
        # NO! ZZ[x,y] acts on Matrices(ZZ[x]) but ZZ[y] does not.
        # What may be true is that if the action's destination is S, then this can be allowed.
        # Note: a is either None or a sample elements of self.
        # If needed, it will be passed to Left/RightModuleAction.
        from sage.categories.action import Action, PrecomposedAction
        from sage.categories.homset import Hom
        from coerce_actions import LeftModuleAction, RightModuleAction
        cdef Parent R
        for action in self._action_list:
            if isinstance(action, Action) and action.operation() is op:
                if self_on_left:
                    if action.left_domain() is not self: continue
                    R = action.right_domain()
                else:
                    if action.right_domain() is not self: continue
                    R = action.left_domain()
            elif op is operator.mul and isinstance(action, Parent):
                try:
                    R = action
                    _register_pair(self, R, "action") # to kill circular recursion
                    if self_on_left:
                        action = LeftModuleAction(R, self, a=S_el, g=self_el) # self is acted on from right
                    else:
                        action = RightModuleAction(R, self, a=S_el, g=self_el) # self is acted on from left
                    ## The following two lines are disabled to prevent the following from working:
                    ## sage: x, y = var('x,y')
                    ## sage: parent(ZZ[x][y](1)*vector(QQ[y],[1,2]))
                    ## sage: parent(ZZ[x](1)*vector(QQ[y],[1,2]))
                    ## We will hopefully come up with a way to reinsert them, because they increase the scope
                    ## of discovered actions.
                    #i = self._action_list.index(R)
                    #self._action_list[i] = action
                except CoercionException:
                    _record_exception()
                    continue
                finally:
                    _unregister_pair(self, R, "action")
            else:
                continue # only try mul if not specified
            if R is S:
                return action
            else:
                connecting = R._internal_coerce_map_from(S) # S -> R
                if connecting is not None:
                    if self_on_left:
                        return PrecomposedAction(action, None, connecting)
                    else:
                        return PrecomposedAction(action, connecting, None)

        # We didn't find an action in the list, but maybe the elements
        # define special action methods
        if op is operator.mul:
            # TODO: if _xmul_/_x_action_ code does stuff like
            # if self == 0:
            #    return self
            # then an_element() == 0 could be very bad.
            try:
                _register_pair(self, S, "action") # this is to avoid possible infinite loops

                # detect actions defined by _rmul_, _lmul_, _act_on_, and _acted_upon_ methods
                from coerce_actions import detect_element_action
                action = detect_element_action(self, S, self_on_left, self_el, S_el)
                if action is not None:
                    return action

                try:
                    # maybe there is a more clever way of detecting ZZ than importing here...
                    from sage.rings.integer_ring import ZZ
                    if S is ZZ and not self.has_coerce_map_from(ZZ):
                        from sage.structure.coerce_actions import IntegerMulAction
                        action = IntegerMulAction(S, self, not self_on_left, self_el)
                        return action
                except (CoercionException, TypeError):
                    _record_exception()

            finally:
                _unregister_pair(self, S, "action")


    cpdef _get_action_(self, S, op, bint self_on_left):
        """
        Override this method to provide an action of self on S or S on self
        beyond what was specified in action_list.

        This must return an action which accepts an element of self and an
        element of S (in the order specified by self_on_left).
        """
        return None

    def construction(self):
        """
        Returns a pair (functor, parent) such that functor(parent) return self.
        If this ring does not have a functorial construction, return None.

        EXAMPLES::

            sage: QQ.construction()
            (FractionField, Integer Ring)
            sage: f, R = QQ['x'].construction()
            sage: f
            Poly[x]
            sage: R
            Rational Field
            sage: f(R)
            Univariate Polynomial Ring in x over Rational Field
        """
        return None

    # TODO: remove once all parents in Sage will inherit properly from
    # Sets().ParentMethods.an_element
    cpdef an_element(self):
        r"""
        Returns a (preferably typical) element of this parent.

        This is used both for illustration and testing purposes. If
        the set ``self`` is empty, :meth:`an_element` raises the
        exception :class:`EmptySetError`.

        This calls :meth:`_an_element_` (which see), and caches the
        result. Parent are thus encouraged to override :meth:`_an_element_`.

        EXAMPLES::

            sage: CDF.an_element()
            1.0*I
            sage: ZZ[['t']].an_element()
            t

        In case the set is empty, an :class:`EmptySetError` is raised::

            sage: Set([]).an_element()
            Traceback (most recent call last):
            ...
            EmptySetError
        """
        # _cache_an_element, not _cache__an_element, to prevent a possible
        # conflict with @cached_method
        if self._cache_an_element is None:
            self._cache_an_element = self._an_element_()
        return self._cache_an_element

    def _an_element_(self):
        """
        Returns an element of self. Want it in sufficient generality
        that poorly-written functions won't work when they're not
        supposed to. This is cached so doesn't have to be super fast.

        EXAMPLES::

            sage: QQ._an_element_()
            1/2
            sage: ZZ['x,y,z']._an_element_()
            x

        TESTS:

        Since ``Parent`` comes before the parent classes provided by
        categories in the hierarchy of classes, we make sure that this
        default implementation of :meth:`_an_element_` does not
        override some provided by the categories.  Eventually, this
        default implementation should be moved into the categories to
        avoid this workaround::

            sage: S = FiniteEnumeratedSet([1,2,3])
            sage: S.category()
            Category of facade finite enumerated sets
            sage: super(Parent, S)._an_element_
            Cached version of <function _an_element_from_iterator at ...>
            sage: S._an_element_()
            1
            sage: S = FiniteEnumeratedSet([])
            sage: S._an_element_()
            Traceback (most recent call last):
            ...
            EmptySetError

        """
        try:
            return super(Parent, self)._an_element_()
        except EmptySetError:
            raise
        except Exception:
            _record_exception()
            pass

        try:
            return self.gen(0)
        except Exception:
            _record_exception()
            pass

        try:
            return self.gen()
        except Exception:
            _record_exception()
            pass

        from sage.rings.infinity import infinity
        for x in ['_an_element_', 'pi', 1.2, 2, 1, 0, infinity]:
            # This weird looking list is to try to get an element
            # which doesn't coerce other places.
            try:
                return self(x)
            except (TypeError, NameError, NotImplementedError, AttributeError, ValueError):
                _record_exception()

        raise NotImplementedError("please implement _an_element_ for %s" % self)

    cpdef bint is_exact(self) except -2:
        """
        Test whether the ring is exact.

        .. NOTE::

            This defaults to true, so even if it does return ``True``
            you have no guarantee (unless the ring has properly
            overloaded this).

        OUTPUT:

        Return True if elements of this ring are represented exactly, i.e.,
        there is no precision loss when doing arithmetic.

        EXAMPLES::

            sage: QQ.is_exact()
            True
            sage: ZZ.is_exact()
            True
            sage: Qp(7).is_exact()
            False
            sage: Zp(7, type='capped-abs').is_exact()
            False
        """
        return True


############################################################################
# Set base class --
############################################################################


cdef class Set_generic(Parent): # Cannot use Parent because Element._parent is Parent
    """
    Abstract base class for sets.

    TESTS::

        sage: Set(QQ).category()
        Category of sets

    """
#     def category(self):
#         # TODO: remove once all subclasses specify their category, or
#         # the constructor of Parent sets it to Sets() by default
#         """
#         The category that this set belongs to, which is the category
#         of all sets.

#         EXAMPLES:
#             sage: Set(QQ).category()
#             Category of sets
#         """
#         from sage.categories.sets_cat import Sets
#         return Sets()

    def object(self):
        """
        Return the underlying object of ``self``.

        EXAMPLES::

            sage: Set(QQ).object()
            Rational Field
        """
        return self

    def __nonzero__(self):
        """
        A set is considered True unless it is empty, in which case it is
        considered to be False.

        EXAMPLES::

            sage: bool(Set(QQ))
            True
            sage: bool(Set(GF(3)))
            True
        """
        return not (self.is_finite() and len(self) == 0)


import types
cdef _type_set_cache = {}

cpdef Parent Set_PythonType(theType):
    """
    Return the (unique) Parent that represents the set of Python objects
    of a specified type.

    EXAMPLES::

        sage: from sage.structure.parent import Set_PythonType
        sage: Set_PythonType(list)
        Set of Python objects of type 'list'
        sage: Set_PythonType(list) is Set_PythonType(list)
        True
        sage: S = Set_PythonType(tuple)
        sage: S([1,2,3])
        (1, 2, 3)

      S is a parent which models the set of all lists:
        sage: S.category()
        Category of sets

    EXAMPLES::

        sage: R = sage.structure.parent.Set_PythonType(int)
        sage: S = sage.structure.parent.Set_PythonType(float)
        sage: Hom(R, S)
        Set of Morphisms from Set of Python objects of type 'int' to Set of Python objects of type 'float' in Category of sets

    """
    try:
        return _type_set_cache[theType]
    except KeyError:
        _type_set_cache[theType] = theSet = Set_PythonType_class(theType)
        return theSet

cdef class Set_PythonType_class(Set_generic):
    r"""
    The set of Python objects of a given type.

    EXAMPLES::

        sage: S = sage.structure.parent.Set_PythonType(int)
        sage: S
        Set of Python objects of type 'int'
        sage: int('1') in S
        True
        sage: Integer('1') in S
        False

        sage: sage.structure.parent.Set_PythonType(2)
        Traceback (most recent call last):
        ...
        TypeError: must be initialized with a type, not 2
    """

    cdef _type

    def __init__(self, theType):
        """
        EXAMPLES::

            sage: S = sage.structure.parent.Set_PythonType(float)
            sage: S.category()
            Category of sets
        """
        if not isinstance(theType, type):
            raise TypeError("must be initialized with a type, not %r" % theType)
        Set_generic.__init__(self, element_constructor=theType, category=Sets())
        self._type = theType

    def __reduce__(self):
        r"""
        Pickling support

        TESTS::

            sage: S = sage.structure.parent.Set_PythonType(object)
            sage: loads(dumps(S))
            Set of Python objects of type 'object'
        """
        return Set_PythonType, (self._type,)

    def __call__(self, x):
        """
        This doesn't return Elements, but actual objects of the given type.

        EXAMPLES::

            sage: S = sage.structure.parent.Set_PythonType(float)
            sage: S(5)
            5.0
            sage: S(9/3)
            3.0
            sage: S(1/3)
            0.333333333333333...

        """
        if isinstance(x, self._type):
            return x
        return self._type(x)

    def __hash__(self):
        """
        TESTS::

            sage: S = sage.structure.parent.Set_PythonType(int)
            sage: hash(S) == -hash(int)
            True
        """
        return -hash(self._type)

    def __richcmp__(self, other, int op):
        """
        Two Python type sets are considered the same if they contain the same
        type.

        EXAMPLES::

            sage: from sage.structure.parent import Set_PythonType
            sage: S = Set_PythonType(int)
            sage: T = Set_PythonType(int)
            sage: U = type(S)(int)  # bypass caching
            sage: S is T
            True
            sage: S == T
            True
            sage: S is U
            False
            sage: S == U
            True
            sage: S == Set_PythonType(float)
            False
            sage: S == int
            False
        """
        if not (op == Py_EQ or op == Py_NE):
            return NotImplemented
        if self is other:
            return rich_to_bool(op, 0)
        if not isinstance(other, Set_PythonType_class):
            return rich_to_bool(op, 1)
        s = (<Set_PythonType_class>self)._type
        o = (<Set_PythonType_class>other)._type
        return rich_to_bool(op, s is not o)

    def __contains__(self, x):
        """
        Only things of the right type (or subtypes thereof) are considered to
        belong to the set.

        EXAMPLES::

            sage: S = sage.structure.parent.Set_PythonType(tuple)
            sage: (1,2,3) in S
            True
            sage: () in S
            True
            sage: [1,2] in S
            False
        """
        return isinstance(x, self._type)

    def _repr_(self):
        """
        EXAMPLES::

            sage: sage.structure.parent.Set_PythonType(tuple)
            Set of Python objects of type 'tuple'
            sage: sage.structure.parent.Set_PythonType(Integer)
            Set of Python objects of type 'sage.rings.integer.Integer'
            sage: sage.structure.parent.Set_PythonType(Parent)
            Set of Python objects of type 'sage.structure.parent.Parent'
        """
        return "Set of Python objects of %s"%(str(self._type)[1:-1])

    def object(self):
        """
        EXAMPLES::

            sage: S = sage.structure.parent.Set_PythonType(tuple)
            sage: S.object()
            <... 'tuple'>
        """
        return self._type

    def cardinality(self):
        """
        EXAMPLES::

            sage: S = sage.structure.parent.Set_PythonType(bool)
            sage: S.cardinality()
            2
            sage: S = sage.structure.parent.Set_PythonType(int)
            sage: S.cardinality()
            4294967296                        # 32-bit
            18446744073709551616              # 64-bit
            sage: S = sage.structure.parent.Set_PythonType(float)
            sage: S.cardinality()
            18437736874454810627
            sage: S = sage.structure.parent.Set_PythonType(long)
            sage: S.cardinality()
            +Infinity
        """
        from sage.rings.integer import Integer
        two = Integer(2)
        if self._type is bool:
            return two
        elif self._type is int:
            import sys
            return two * sys.maxsize + 2
        elif self._type is float:
            return 2 * two**52 * (two**11 - 1) + 3 # all NaN's are the same from Python's point of view
        else:
            # probably
            import sage.rings.infinity
            return sage.rings.infinity.infinity

# These functions are to guarantee that user defined _lmul_, _rmul_,
# _act_on_, _acted_upon_ do not in turn call __mul__ on their
# arguments, leading to an infinite loop.

cdef dict _coerce_test_dict = {}

cdef class EltPair:
    cdef x, y, tag
    def __init__(self, x, y, tag):
        self.x = x
        self.y = y
        self.tag = tag

    def __richcmp__(EltPair self, EltPair other, int op):
        cdef bint eq = self.x is other.x and self.y is other.y and self.tag is other.tag
        if op in [Py_EQ, Py_GE, Py_LE]:
            return eq
        else:
            return not eq

    def __hash__(self):
        """
        EXAMPLES::

            sage: from sage.structure.parent import EltPair
            sage: a = EltPair(ZZ, QQ, "coerce")
            sage: b = EltPair(ZZ, QQ, "coerce")
            sage: hash(a) == hash(b)
            True

        TESTS:

        Verify that :trac:`16341` has been resolved::

            sage: K.<a> = Qq(9)
            sage: E=EllipticCurve_from_j(0).base_extend(K)
            sage: E.get_action(ZZ)
            Right Integer Multiplication by Integer Ring on Elliptic Curve defined by y^2 + (1+O(3^20))*y = x^3 over Unramified Extension of 3-adic Field with capped relative precision 20 in a defined by (1 + O(3^20))*x^2 + (2 + O(3^20))*x + (2 + O(3^20))

        """
        return hash((id(self.x), id(self.y), id(self.tag)))

    def short_repr(self):
        return self.tag, hex(<long><void*>self.x), hex(<long><void*>self.y)

    def __repr__(self):
        return "%r: %r (%r), %r (%r)" % (self.tag, self.x, type(self.x), self.y, type(self.y))

cdef bint _may_cache_none(x, y, tag) except -1:
    # Are we allowed to cache the absence of a coercion
    # from y to x? We are only allowed, if y is *not*
    # part of any coerce path that is temporarily disregarded,
    # with the only exception of the path from y to x.
    # See #12969.
    cdef EltPair P
    for P in _coerce_test_dict:
        if (P.y is y) and (P.x is not x) and (P.tag is tag):
            return 0
    return 1

cdef bint _register_pair(x, y, tag) except -1:
    # Means: We will temporarily disregard coercions from
    # y to x when looking for a coercion path by depth first
    # search. This is to avoid infinite recursion.
    both = EltPair(x,y,tag)

    if both in _coerce_test_dict:
        xp = type(x) if isinstance(x, Parent) else parent(x)
        yp = type(y) if isinstance(y, Parent) else parent(y)
        raise CoercionException("Infinite loop in action of %s (parent %s) and %s (parent %s)!" % (x, xp, y, yp))
    _coerce_test_dict[both] = True
    return 0

cdef bint _unregister_pair(x, y, tag) except -1:
    try:
        _coerce_test_dict.pop(EltPair(x,y,tag), None)
    except (ValueError, CoercionException):
        pass<|MERGE_RESOLUTION|>--- conflicted
+++ resolved
@@ -2099,12 +2099,8 @@
             # non-unique parents
             if debug.unique_parent_warnings:
                 print("Warning: non-unique parents %s" % (type(S)))
-<<<<<<< HEAD
-            mor = self._generic_convert_map(S)
+            mor = self._generic_coerce_map(S)
             mor._is_coercion = True
-=======
-            mor = self._generic_coerce_map(S)
->>>>>>> 61fa91ff
             self._coerce_from_hash.set(S, mor)
             mor._make_weak_references()
             return mor
