--- conflicted
+++ resolved
@@ -28,10 +28,7 @@
 #                  https://www.gnu.org/licenses/
 # ****************************************************************************
 
-<<<<<<< HEAD
-=======
 from typing import List, Optional
->>>>>>> 9d686f22
 
 import sage
 import os
