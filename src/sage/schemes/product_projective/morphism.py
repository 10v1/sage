--- conflicted
+++ resolved
@@ -103,6 +103,7 @@
                 polys[0].exponents()
             except AttributeError:
                 polys = [f.lift() for f in polys]
+
             target = parent.codomain().ambient_space()
             dom = parent.domain().ambient_space()
             from sage.schemes.product_projective.space import is_ProductProjectiveSpaces
@@ -233,8 +234,6 @@
         Q = list(P)
         newP = [f(Q) for f in self.defining_polynomials()]
         return(A.point(newP, check))
-<<<<<<< HEAD
-=======
 
     def is_morphism(self):
         r"""
@@ -410,5 +409,4 @@
             if D > 1: #avoid extra iterate
                 F = [F[j](*F) for j in range(N)] #'square'
             D >>= 1
-        return End(E)(PHI)
->>>>>>> adef4de9
+        return End(E)(PHI)