--- conflicted
+++ resolved
@@ -42,7 +42,6 @@
 from __future__ import absolute_import
 
 from sage.calculus.functions import jacobian
-from sage.categories.function_fields import FunctionFields
 from sage.categories.number_fields import NumberFields
 from sage.categories.homset import Hom, End
 from sage.misc.all import prod
@@ -53,15 +52,9 @@
 from sage.rings.complex_interval_field import ComplexIntervalField_class
 from sage.rings.finite_rings.finite_field_constructor import is_PrimeFiniteField
 from sage.rings.fraction_field import FractionField
-<<<<<<< HEAD
-=======
-from sage.rings.fraction_field import is_FractionField
 from sage.rings.fraction_field_element import is_FractionFieldElement, FractionFieldElement
->>>>>>> e77531ed
 from sage.rings.integer_ring import ZZ
 from sage.rings.number_field.order import is_NumberFieldOrder
-from sage.rings.polynomial.multi_polynomial_ring_generic import is_MPolynomialRing
-from sage.rings.polynomial.polynomial_ring import is_PolynomialRing
 from sage.rings.polynomial.polynomial_ring_constructor import PolynomialRing
 from sage.rings.qqbar import QQbar, number_field_elements_from_algebraics
 from sage.rings.quotient_ring import QuotientRing_generic
@@ -1247,1833 +1240,9 @@
 
             sage: P.<x,y> = ProjectiveSpace(QQ,1)
             sage: H = Hom(P,P)
-<<<<<<< HEAD
             sage: f = H([1/1331*x^2+1/4000*y^2, 210*x*y]);
             sage: f.local_height(1331)
             7.19368581839511
-=======
-            sage: f = H([x^2+y^2, y^2])
-            sage: f.degree()
-            2
-
-        ::
-
-            sage: P.<x,y,z> = ProjectiveSpace(CC,2)
-            sage: H = Hom(P,P)
-            sage: f = H([x^3+y^3, y^2*z, z*x*y])
-            sage: f.degree()
-            3
-
-        ::
-
-            sage: R.<t> = PolynomialRing(QQ)
-            sage: P.<x,y,z> = ProjectiveSpace(R,2)
-            sage: H = Hom(P,P)
-            sage: f = H([x^2+t*y^2, (2-t)*y^2, z^2])
-            sage: f.degree()
-            2
-
-        ::
-
-            sage: P.<x,y,z> = ProjectiveSpace(ZZ,2)
-            sage: X = P.subscheme(x^2-y^2)
-            sage: H = Hom(X,X)
-            sage: f = H([x^2, y^2, z^2])
-            sage: f.degree()
-            2
-        """
-        return(self._polys[0].degree())
-
-    def degree_sequence(self, iterates=2):
-        r"""
-        Return sequence of degrees of normalized iterates starting with
-        the degree of this map.
-
-        INPUT: ``iterates`` -- positive integer (optional - default: 2)
-
-        OUTPUT: list of integers
-
-        EXAMPLES::
-
-            sage: P2.<X,Y,Z> = ProjectiveSpace(QQ, 2)
-            sage: H = End(P2)
-            sage: f = H([Z^2, X*Y, Y^2]) 
-            sage: f.degree_sequence(15)
-            [2, 3, 5, 8, 11, 17, 24, 31, 45, 56, 68, 91, 93, 184, 275]
-
-        ::
-
-            sage: F.<t> = PolynomialRing(QQ)
-            sage: P2.<X,Y,Z> = ProjectiveSpace(F, 2)
-            sage: H = End(P2)
-            sage: f = H([Y*Z, X*Y, Y^2 + t*X*Z]) 
-            sage: f.degree_sequence(5)
-            [2, 3, 5, 8, 13]
-
-        ::
-
-            sage: P2.<X,Y,Z> = ProjectiveSpace(QQ, 2)
-            sage: H = End(P2)
-            sage: f = H([X^2, Y^2, Z^2]) 
-            sage: f.degree_sequence(10)
-            [2, 4, 8, 16, 32, 64, 128, 256, 512, 1024]
-
-        ::
-
-            sage: P2.<X,Y,Z> = ProjectiveSpace(ZZ, 2)
-            sage: H = End(P2)
-            sage: f = H([X*Y, Y*Z+Z^2, Z^2]) 
-            sage: f.degree_sequence(10)
-            [2, 3, 4, 5, 6, 7, 8, 9, 10, 11]
-        """
-        if int(iterates) < 1:
-            raise TypeError("number of iterates must be a positive integer")
-        if not self.is_endomorphism():
-            raise TypeError("map is not an endomorphism")
-
-        if self.is_morphism():
-            d = self.degree()
-            D = [d**t for t in range(1, iterates+1)]
-        else:
-            F = self
-            F.normalize_coordinates()
-            D = [F.degree()]
-            for n in range(2, iterates+1):
-                F = F*self
-                F.normalize_coordinates()
-                D.append(F.degree())
-        return D
-
-    def dynamical_degree(self, N=3, prec=53):
-        r"""
-        Return an approximation to the dynamical degree of this map. The
-        dynamical degree is defined as $\lim_{n \to \infty} \sqrt[n]{\deg(f^n)}$.
-
-        INPUT:
-
-        - ``N`` -- iterate to use for approximation (optional - default: 3)
-
-        - ``prec`` -- real precision to use when computing root (optional - default: 53)
-
-        OUTPUT: real number
-
-        EXAMPLES::
-
-            sage: P.<x,y> = ProjectiveSpace(QQ, 1)
-            sage: H = End(P)
-            sage: f = H([x^2 + (x*y), y^2])
-            sage: f.dynamical_degree()
-            2.00000000000000
-
-        ::
-
-            sage: P2.<X,Y,Z> = ProjectiveSpace(ZZ, 2)
-            sage: H = End(P2)
-            sage: f = H([X*Y, Y*Z+Z^2, Z^2])
-            sage: f.dynamical_degree(N=5, prec=100)
-            1.4309690811052555010452244131
-        """
-        if int(N) < 1:
-            raise TypeError("number of iterates must be a positive integer")
-        if not self.is_endomorphism():
-            raise TypeError("map is not an endomorphism")
-
-        R = RealField(prec=prec)
-        if self.is_morphism():
-            return R(self.degree())
-        else:
-            D = self.nth_iterate_map(N, normalize=True).degree()
-            return R(D).nth_root(N)
-
-    def dehomogenize(self, n):
-        r"""
-        Returns the standard dehomogenization at the ``n[0]`` coordinate for the domain
-        and the ``n[1]`` coordinate for the codomain.
-
-        Note that the new function is defined over the fraction field
-        of the base ring of this map.
-
-        INPUT:
-
-        - ``n`` -- a tuple of nonnegative integers.  If ``n`` is an integer, then the two values of
-            the tuple are assumed to be the same.
-
-        OUTPUT:
-
-        - :class:`SchemeMorphism_polynomial_affine_space`.
-
-        EXAMPLES::
-
-            sage: P.<x,y> = ProjectiveSpace(ZZ,1)
-            sage: H = Hom(P,P)
-            sage: f = H([x^2+y^2, y^2])
-            sage: f.dehomogenize(0)
-            Scheme endomorphism of Affine Space of dimension 1 over Integer Ring
-              Defn: Defined on coordinates by sending (x) to
-                    (x^2/(x^2 + 1))
-
-        ::
-
-            sage: P.<x,y> = ProjectiveSpace(QQ,1)
-            sage: H = Hom(P,P)
-            sage: f = H([x^2-y^2, y^2])
-            sage: f.dehomogenize((0,1))
-            Scheme endomorphism of Affine Space of dimension 1 over Rational Field
-              Defn: Defined on coordinates by sending (x) to
-                    ((-x^2 + 1)/x^2)
-
-        ::
-
-            sage: P.<x,y,z> = ProjectiveSpace(QQ,2)
-            sage: H = Hom(P,P)
-            sage: f = H([x^2+y^2, y^2-z^2, 2*z^2])
-            sage: f.dehomogenize(2)
-            Scheme endomorphism of Affine Space of dimension 2 over Rational Field
-              Defn: Defined on coordinates by sending (x0, x1) to
-                    (1/2*x0^2 + 1/2*x1^2, 1/2*x1^2 - 1/2)
-
-        ::
-
-            sage: R.<t> = PolynomialRing(QQ)
-            sage: P.<x,y,z> = ProjectiveSpace(FractionField(R),2)
-            sage: H = Hom(P,P)
-            sage: f = H([x^2+t*y^2, t*y^2-z^2, t*z^2])
-            sage: f.dehomogenize(2)
-            Scheme endomorphism of Affine Space of dimension 2 over Fraction Field
-            of Univariate Polynomial Ring in t over Rational Field
-              Defn: Defined on coordinates by sending (x0, x1) to
-                    (1/t*x0^2 + x1^2, x1^2 - 1/t)
-
-        ::
-
-            sage: P.<x,y,z> = ProjectiveSpace(ZZ,2)
-            sage: X = P.subscheme(x^2-y^2)
-            sage: H = Hom(X,X)
-            sage: f = H([x^2, y^2, x*z])
-            sage: f.dehomogenize(2)
-            Scheme endomorphism of Closed subscheme of Affine Space of dimension 2 over Integer Ring defined by:
-              x0^2 - x1^2
-              Defn: Defined on coordinates by sending (x0, x1) to
-                    (x0, x1^2/x0)
-
-        ::
-
-            sage: P.<x,y> = ProjectiveSpace(QQ,1)
-            sage: H = End(P)
-            sage: f = H([x^2 - 2*x*y, y^2])
-            sage: f.dehomogenize(0).homogenize(0) == f
-            True
-        """
-        #the dehomogenizations are stored for future use.
-        try:
-            return self.__dehomogenization[n]
-        except AttributeError:
-            self.__dehomogenization = {}
-        except KeyError:
-            pass
-        #it is possible to dehomogenize the domain and codomain at different coordinates
-        if isinstance(n,(tuple,list)):
-            ind=tuple(n)
-        else:
-            ind=(n,n)
-        PS_domain = self.domain()
-        A_domain = PS_domain.ambient_space()
-        if self._polys[ind[1]].substitute({A_domain.gen(ind[0]):1}) == 0:
-            raise ValueError("can't dehomogenize at 0 coordinate")
-        else:
-            Aff_domain = PS_domain.affine_patch(ind[0])
-            S = Aff_domain.ambient_space().coordinate_ring()
-            N = A_domain.dimension_relative()
-            R = A_domain.coordinate_ring()
-            phi = R.hom([S.gen(j) for j in range(0, ind[0])] + [1] + [S.gen(j) for j in range(ind[0], N)], S)
-            F = []
-            G = phi(self._polys[ind[1]])
-            for i in range(0, N + 1):
-                if i != ind[1]:
-                    F.append(phi(self._polys[i]) / G)
-            H = Hom(Aff_domain, self.codomain().affine_patch(ind[1]))
-            #since often you dehomogenize at the same coordinate in domain
-            #and codomain it should be stored appropriately.
-            if ind == (n,n):
-                self.__dehomogenization[ind]=H(F)
-                return self.__dehomogenization[ind]
-            else:
-                self.__dehomogenization[n]=H(F)
-                return self.__dehomogenization[n]
-
-    def orbit(self, P, N, **kwds):
-        r"""
-        Return the orbit of the point ``P`` by this map.
-
-        If ``N`` is an integer it returns `[P,self(P),\ldots,self^N(P)]`.
-        If ``N`` is a list or tuple `N=[m,k]` it returns `[self^m(P),\ldots,self^k(P)]`.
-        Automatically normalize the points if ``normalize=True``. Perform the checks on point initialize if
-        ``check=True``
-
-        INPUT:
-
-        - ``P`` -- a point in this map's domain.
-
-        - ``n`` -- a non-negative integer or list or tuple of two non-negative integers.
-
-        kwds:
-
-        - ``check`` -- boolean (optional - default: ``True``).
-
-        - ``normalize`` -- boolean (optional - default: ``False``).
-
-
-        OUTPUT:
-
-        - a list of points in this map's codomain.
-
-        EXAMPLES::
-
-            sage: P.<x,y,z> = ProjectiveSpace(ZZ,2)
-            sage: H = Hom(P,P)
-            sage: f = H([x^2+y^2, y^2-z^2, 2*z^2])
-            sage: f.orbit(P(1,2,1), 3)
-            [(1 : 2 : 1), (5 : 3 : 2), (34 : 5 : 8), (1181 : -39 : 128)]
-
-        ::
-
-            sage: P.<x,y,z> = ProjectiveSpace(ZZ,2)
-            sage: H = Hom(P,P)
-            sage: f = H([x^2+y^2, y^2-z^2, 2*z^2])
-            sage: f.orbit(P(1,2,1), [2,4])
-            [(34 : 5 : 8), (1181 : -39 : 128), (1396282 : -14863 : 32768)]
-
-        ::
-
-            sage: P.<x,y,z> = ProjectiveSpace(ZZ,2)
-            sage: X = P.subscheme(x^2-y^2)
-            sage: H = Hom(X,X)
-            sage: f = H([x^2, y^2, x*z])
-            sage: f.orbit(X(2,2,3), 3, normalize=True)
-            [(2 : 2 : 3), (2 : 2 : 3), (2 : 2 : 3), (2 : 2 : 3)]
-
-        ::
-
-            sage: P.<x,y> = ProjectiveSpace(QQ,1)
-            sage: H = Hom(P,P)
-            sage: f = H([x^2+y^2, y^2])
-            sage: f.orbit(P.point([1,2],False), 4, check=False)
-            [(1 : 2), (5 : 4), (41 : 16), (1937 : 256), (3817505 : 65536)]
-
-        ::
-
-            sage: K.<c> = FunctionField(QQ)
-            sage: P.<x,y> = ProjectiveSpace(K,1)
-            sage: H = Hom(P,P)
-            sage: f = H([x^2+c*y^2, y^2])
-            sage: f.orbit(P(0,1), 3)
-            [(0 : 1), (c : 1), (c^2 + c : 1), (c^4 + 2*c^3 + c^2 + c : 1)]
-        """
-        return(P.orbit(self, N, **kwds))
-
-    @cached_method
-    def is_morphism(self):
-        r"""
-        returns ``True`` if this map is a morphism.
-
-        The map is a morphism if and only if the ideal generated by
-        the defining polynomials is the unit ideal
-        (no common zeros of the defining polynomials).
-
-        OUTPUT:
-
-        - Boolean
-
-        EXAMPLES::
-
-            sage: P.<x,y> = ProjectiveSpace(QQ,1)
-            sage: H = Hom(P,P)
-            sage: f = H([x^2+y^2, y^2])
-            sage: f.is_morphism()
-            True
-
-        ::
-
-            sage: P.<x,y,z> = ProjectiveSpace(RR,2)
-            sage: H = Hom(P,P)
-            sage: f = H([x*z-y*z, x^2-y^2, z^2])
-            sage: f.is_morphism()
-            False
-
-        ::
-
-            sage: R.<t> = PolynomialRing(GF(5))
-            sage: P.<x,y,z> = ProjectiveSpace(R,2)
-            sage: H = Hom(P,P)
-            sage: f = H([x*z-t*y^2, x^2-y^2, t*z^2])
-            sage: f.is_morphism()
-            True
-
-        Map that is not morphism on projective space, but is over a subscheme::
-
-            sage: P.<x,y,z> = ProjectiveSpace(RR,2)
-            sage: X = P.subscheme([x*y + y*z])
-            sage: H = Hom(X,X)
-            sage: f = H([x*z-y*z, x^2-y^2, z^2])
-            sage: f.is_morphism()
-            True
-        """
-
-        R = self.coordinate_ring()
-        F = list(self._polys)
-        defpolys = list(self.domain().defining_polynomials())
-        if R.base_ring().is_field():
-            F.extend(defpolys)
-            J = R.ideal(F)
-        else:
-            S = PolynomialRing(R.base_ring().fraction_field(), R.variable_names(), R.ngens())
-            L = [S(f) for f in F] + [S(f) for f in defpolys]
-            J = S.ideal(L)
-        if J.dimension() > 0:
-            return False
-        else:
-            return True
-
-    def resultant(self, normalize=False):
-        r"""
-        Computes the resultant of the defining polynomials of this map.
-
-        If ``normalize`` is ``True``, then first normalize the coordinate
-        functions with :meth:`normalize_coordinates`.
-
-        INPUT:
-
-        - ``normalize`` -- Boolean (optional - default: ``False``).
-
-        OUTPUT:
-
-        - an element of the base ring of this map.
-
-        EXAMPLES::
-
-            sage: P.<x,y> = ProjectiveSpace(QQ,1)
-            sage: H = Hom(P,P)
-            sage: f = H([x^2+y^2, 6*y^2])
-            sage: f.resultant()
-            36
-
-        ::
-
-            sage: R.<t> = PolynomialRing(GF(17))
-            sage: P.<x,y> = ProjectiveSpace(R,1)
-            sage: H = Hom(P,P)
-            sage: f = H([t*x^2+t*y^2, 6*y^2])
-            sage: f.resultant()
-            2*t^2
-
-        ::
-
-            sage: R.<t> = PolynomialRing(GF(17))
-            sage: P.<x,y,z> = ProjectiveSpace(R,2)
-            sage: H = Hom(P,P)
-            sage: f = H([t*x^2+t*y^2, 6*y^2, 2*t*z^2])
-            sage: f.resultant()
-            13*t^8
-
-        ::
-
-            sage: P.<x,y,z> = ProjectiveSpace(QQ,2)
-            sage: H = Hom(P,P)
-            sage: F = H([x^2+y^2,6*y^2,10*x*z+z^2+y^2])
-            sage: F.resultant()
-            1296
-
-        ::
-
-            sage: R.<t>=PolynomialRing(QQ)
-            sage: s = (t^3+t+1).roots(QQbar)[0][0]
-            sage: P.<x,y>=ProjectiveSpace(QQbar,1)
-            sage: H = Hom(P,P)
-            sage: f = H([s*x^3-13*y^3, y^3-15*y^3])
-            sage: f.resultant()
-            871.6925062959149?
-            """
-
-        if self.domain().dimension_relative() != self.codomain().dimension_relative():
-            raise ValueError("domain and codomain should be of same dimension")
-        if normalize:
-            F = copy(self)
-            F.normalize_coordinates()
-        else:
-            F = self
-
-        if self.domain().dimension_relative() == 1:
-            x = self.domain().gen(0)
-            y = self.domain().gen(1)
-            d = self.degree()
-            f = F[0].substitute({y:1})
-            g = F[1].substitute({y:1})
-            #Try to use pari first, as it is faster for one dimensional case
-            #however the coercion from a Pari object to a sage object breaks
-            #in the case of QQbar, so we just pass it into the macaulay resultant
-            try:
-                res = (f.lc() ** (d - g.degree()) * g.lc() ** (d - f.degree()) * f.__pari__().polresultant(g, x))
-                return(self.domain().base_ring()(res))
-            except (TypeError, PariError):
-                pass
-        #Otherwise, use Macaulay
-        R = F[0].parent()
-        res = R.macaulay_resultant(list(F._polys))
-        return res #Coercion here is not necessary as it is already done in Macaulay Resultant
-
-    @cached_method
-    def primes_of_bad_reduction(self, check=True):
-        r"""
-        Determines the primes of bad reduction for an endomorphism
-        defined over number fields.
-
-        If ``check`` is ``True``, each prime is verified to be of bad reduction.
-
-        ALGORITHM:
-
-        `p` is a prime of bad reduction if and only if the defining
-        polynomials of self have a common zero. Or stated another way,
-        `p` is a prime of bad reduction if and only if the radical of
-        the ideal defined by the defining polynomials of self is not
-        `(x_0,x_1,\ldots,x_N)`.  This happens if and only if some
-        power of each `x_i` is not in the ideal defined by the
-        defining polynomials of self. This last condition is what is
-        checked. The lcm of the coefficients of the monomials `x_i` in
-        a Groebner basis is computed. This may return extra primes.
-
-        INPUT:
-
-        - ``check`` -- Boolean (optional - default: ``True``).
-
-        OUTPUT:
-
-        - a list of integer primes.
-
-        EXAMPLES::
-
-            sage: P.<x,y> = ProjectiveSpace(QQ,1)
-            sage: H = Hom(P,P)
-            sage: f = H([1/3*x^2+1/2*y^2, y^2])
-            sage: f.primes_of_bad_reduction()
-            [2, 3]
-
-        ::
-
-            sage: P.<x,y,z,w> = ProjectiveSpace(QQ,3)
-            sage: H = Hom(P,P)
-            sage: f = H([12*x*z-7*y^2, 31*x^2-y^2, 26*z^2, 3*w^2-z*w])
-            sage: f.primes_of_bad_reduction()
-            [2, 3, 7, 13, 31]
-
-        A number field example ::
-
-            sage: R.<z> = QQ[]
-            sage: K.<a> = NumberField(z^2 - 2)
-            sage: P.<x,y> = ProjectiveSpace(K,1)
-            sage: H = Hom(P,P)
-            sage: f = H([1/3*x^2+1/a*y^2, y^2])
-            sage: f.primes_of_bad_reduction()
-            [Fractional ideal (a), Fractional ideal (3)]
-
-        This is an example where check = False returns extra primes::
-
-            sage: P.<x,y,z> = ProjectiveSpace(ZZ,2)
-            sage: H = Hom(P,P)
-            sage: f = H([3*x*y^2 + 7*y^3 - 4*y^2*z + 5*z^3, -5*x^3 + x^2*y + y^3 + 2*x^2*z,\
-                -2*x^2*y + x*y^2 + y^3 - 4*y^2*z + x*z^2])
-            sage: f.primes_of_bad_reduction(False)
-            [2, 5, 37, 2239, 304432717]
-            sage: f.primes_of_bad_reduction()
-            [5, 37, 2239, 304432717]
-        """
-        from sage.schemes.projective.projective_space import is_ProjectiveSpace
-        if not is_ProjectiveSpace(self.domain()) or not is_ProjectiveSpace(self.codomain()):
-            raise NotImplementedError
-        K = FractionField(self.codomain().base_ring())
-        #The primes of bad reduction are the support of the resultant for number fields
-
-        if K in NumberFields():
-            if K != QQ:
-                F = copy(self)
-                F.normalize_coordinates()
-                return (K(F.resultant()).support())
-            else:
-                #For the rationals, we can use groebner basis, as it is quicker in practice
-                R = self.coordinate_ring()
-                F = self._polys
-
-                if R.base_ring().is_field():
-                    J = R.ideal(F)
-                else:
-                    S = PolynomialRing(R.base_ring().fraction_field(), R.variable_names(), R.ngens())
-                    J = S.ideal([S.coerce(F[i]) for i in range(R.ngens())])
-                if J.dimension() > 0:
-                    raise TypeError("not a morphism")
-                #normalize to coefficients in the ring not the fraction field.
-                F = [F[i] * lcm([F[j].denominator() for j in range(len(F))]) for i in range(len(F))]
-
-                #move the ideal to the ring of integers
-                if R.base_ring().is_field():
-                    S = PolynomialRing(R.base_ring().ring_of_integers(), R.variable_names(), R.ngens())
-                    F = [F[i].change_ring(R.base_ring().ring_of_integers()) for i in range(len(F))]
-                    J = S.ideal(F)
-                else:
-                    J = R.ideal(F)
-                GB = J.groebner_basis()
-                badprimes = []
-
-                #get the primes dividing the coefficients of the monomials x_i^k_i
-                for i in range(len(GB)):
-                    LT = GB[i].lt().degrees()
-                    power = 0
-                    for j in range(R.ngens()):
-                        if LT[j] != 0:
-                            power += 1
-                    if power == 1:
-                        badprimes = badprimes + GB[i].lt().coefficients()[0].support()
-                badprimes = sorted(set(badprimes))
-
-                #check to return only the truly bad primes
-                if check:
-                    index = 0
-                    while index < len(badprimes):  #figure out which primes are really bad primes...
-                        S = PolynomialRing(GF(badprimes[index]), R.variable_names(), R.ngens())
-                        J = S.ideal([S.coerce(F[j]) for j in range(R.ngens())])
-                        if J.dimension() == 0:
-                            badprimes.pop(index)
-                        else:
-                            index += 1
-                return(badprimes)
-        else:
-            raise TypeError("base ring must be number field or number field ring")
-
-    def conjugate(self, M):
-        r"""
-        Conjugates this map by ``M``, i.e. `M^{-1} \circ f \circ M`.
-
-        If possible the new map will be defined over the same space as
-        this map. Otherwise, will try to coerce to the base ring of
-        ``M``.
-
-        INPUT:
-
-        - ``M`` -- a square invertible matrix.
-
-        OUTPUT:
-
-        - a map from the domain to the codomain of this map.
-
-        EXAMPLES::
-
-            sage: P.<x,y> = ProjectiveSpace(ZZ,1)
-            sage: H = Hom(P,P)
-            sage: f = H([x^2+y^2, y^2])
-            sage: f.conjugate(matrix([[1,2], [0,1]]))
-            Scheme endomorphism of Projective Space of dimension 1 over Integer Ring
-              Defn: Defined on coordinates by sending (x : y) to
-                    (x^2 + 4*x*y + 3*y^2 : y^2)
-
-        ::
-
-            sage: R.<x> = PolynomialRing(QQ)
-            sage: K.<i> = NumberField(x^2+1)
-            sage: P.<x,y> = ProjectiveSpace(ZZ,1)
-            sage: H = Hom(P,P)
-            sage: f = H([x^3+y^3, y^3])
-            sage: f.conjugate(matrix([[i,0], [0,-i]]))
-            Scheme endomorphism of Projective Space of dimension 1 over Integer Ring
-              Defn: Defined on coordinates by sending (x : y) to
-                    (-x^3 + y^3 : -y^3)
-
-        ::
-
-            sage: P.<x,y,z> = ProjectiveSpace(ZZ,2)
-            sage: H = Hom(P,P)
-            sage: f = H([x^2+y^2 ,y^2, y*z])
-            sage: f.conjugate(matrix([[1,2,3], [0,1,2], [0,0,1]]))
-            Scheme endomorphism of Projective Space of dimension 2 over Integer Ring
-              Defn: Defined on coordinates by sending (x : y : z) to
-                    (x^2 + 4*x*y + 3*y^2 + 6*x*z + 9*y*z + 7*z^2 : y^2 + 2*y*z : y*z + 2*z^2)
-
-        ::
-
-            sage: P.<x,y> = ProjectiveSpace(ZZ,1)
-            sage: H = Hom(P,P)
-            sage: f = H([x^2+y^2, y^2])
-            sage: f.conjugate(matrix([[2,0], [0,1/2]]))
-            Scheme endomorphism of Projective Space of dimension 1 over Rational Field
-              Defn: Defined on coordinates by sending (x : y) to
-                    (2*x^2 + 1/8*y^2 : 1/2*y^2)
-
-        ::
-
-            sage: R.<x> = PolynomialRing(QQ)
-            sage: K.<i> = NumberField(x^2+1)
-            sage: P.<x,y> = ProjectiveSpace(QQ,1)
-            sage: H = Hom(P,P)
-            sage: f = H([1/3*x^2+1/2*y^2, y^2])
-            sage: f.conjugate(matrix([[i,0], [0,-i]]))
-            Scheme endomorphism of Projective Space of dimension 1 over Number Field in i with defining polynomial x^2 + 1
-              Defn: Defined on coordinates by sending (x : y) to
-                    ((1/3*i)*x^2 + (1/2*i)*y^2 : (-i)*y^2)
-        """
-
-        if M.is_square() == 1 and M.determinant() != 0 and  M.ncols() == self.domain().ambient_space().dimension_relative() + 1:
-            X = M * vector(self[0].parent().gens())
-            F = vector(self._polys)
-            F = F(list(X))
-            N = M.inverse()
-            F = N * F
-            R = self.codomain().ambient_space().coordinate_ring()
-            try:
-                F = [R(f) for f in F]
-                PS = self.codomain()
-            except TypeError: #no longer defined over same ring
-                R = R.change_ring(M.base_ring())
-                F = [R(f) for f in F]
-                PS = self.codomain().change_ring(M.base_ring())
-            H = Hom(PS, PS)
-            return(H(F))
-        else:
-            raise TypeError("matrix must be invertible and size dimension +1 ")
-
-    def green_function(self, P, v, **kwds):
-        r"""
-        Evaluates the local Green's function at the place ``v`` for ``P`` with ``N`` terms of the
-        series or to within a given error bound.
-
-        Must be over a number field or order of a number field. Note that this is
-        the absolute local Green's function so is scaled by the degree of the base field.
-
-        Use ``v=0`` for the archimedean place over `\QQ` or field embedding. Non-archimedean
-        places are prime ideals for number fields or primes over `\QQ`.
-
-        ALGORITHM:
-
-        See Exercise 5.29 and Figure 5.6 of [Silverman-ADS]_.
-
-        REFERENCES:
-
-        .. [Silverman-ADS] Joseph H. Silverman. The Arithmetic of Dynamics Systems. Springer, GTM 241, 2007.
-
-        INPUT:
-
-        - ``P`` - a projective point.
-
-        - ``v`` - non-negative integer. a place, use v=0 for the archimedean place.
-
-        kwds:
-
-        - ``N`` - positive integer. number of terms of the series to use, (optional - default: 10).
-
-        - ``prec`` - positive integer, float point or p-adic precision, default: 100.
-
-        - ``error_bound`` - a positive real number (optional).
-
-        OUTPUT:
-
-        - a real number.
-
-        EXAMPLES::
-
-            sage: P.<x,y> = ProjectiveSpace(QQ,1)
-            sage: H = Hom(P,P)
-            sage: f = H([x^2+y^2, x*y])
-            sage: f.green_function(P.point([5,2], False), 0, N=30)
-            1.7315451844777407992085512000
-            sage: f.green_function(P.point([2,1], False), 0, N=30)
-            0.86577259223181088325226209926
-            sage: f.green_function(P.point([1,1], False), 0, N=30)
-            0.43288629610862338612700146098
-        """
-        return(P.green_function(self, v, **kwds))
-
-    def canonical_height(self, P, **kwds):
-        r"""
-        Evaluates the (absolute) canonical height of ``P`` with respect to this map.
-
-        Must be over number field or order of a number field. Specify either
-        the number of terms of the series to evaluate or the error bound required.
-
-        ALGORITHM:
-
-        The sum of the Green's function at the archimedean places and the places of bad reduction.
-
-        If function is defined over ``QQ`` uses Wells' Algorithm, which allows us to
-        not have to factor the resultant.
-
-        INPUT:
-
-        - ``P`` -- a projective point.
-
-        kwds:
-
-        - ``badprimes`` - a list of primes of bad reduction (optional).
-
-        - ``N`` - positive integer. number of terms of the series to use in the local green functions
-          (optional - default: 10).
-
-        - ``prec`` - positive integer, float point or p-adic precision, default: 100.
-
-        - ``error_bound`` - a positive real number (optional).
-
-        OUTPUT:
-
-        - a real number
-
-        AUTHORS:
-
-        - Original algorithm written by Elliot Wells [WELLS]_
-
-        - Wells' Algorithm implemented as part of GSOC 2017 by Rebecca Lauren Miller and Paul Fili
-
-        EXAMPLES::
-
-            sage: P.<x,y> = ProjectiveSpace(ZZ,1)
-            sage: H = Hom(P,P)
-            sage: f = H([x^2+y^2, 2*x*y]);
-            sage: f.canonical_height(P.point([5,4]), error_bound=0.001)
-            2.1970553519503404898926835324
-            sage: f.canonical_height(P.point([2,1]), error_bound=0.001)
-            1.0984430632822307984974382955
-
-        Notice that preperiodic points may not be exactly 0::
-
-            sage: P.<x,y> = ProjectiveSpace(QQ,1)
-            sage: H = Hom(P,P)
-            sage: f = H([x^2-29/16*y^2, y^2]);
-            sage: f.canonical_height(P.point([1,4]), error_bound=0.000001)
-            2.5736717542538205822319812073e-7
-
-        ::
-
-            sage: P.<x,y,z> = ProjectiveSpace(QQ,2)
-            sage: X = P.subscheme(x^2-y^2);
-            sage: H = Hom(X,X)
-            sage: f = H([x^2,y^2, 4*z^2]);
-            sage: Q = X([4,4,1])
-            sage: f.canonical_height(Q, badprimes=[2])
-            0.0013538030870311431824555314882
-        """
-        return(P.canonical_height(self, **kwds))
-
-    def global_height(self, prec=None):
-        r"""
-        Returns the maximum of the absolute logarithmic heights of the coefficients
-        in any of the coordinate functions of this map.
-
-        INPUT:
-
-        - ``prec`` -- desired floating point precision (default:
-          default RealField precision).
-
-        OUTPUT:
-
-        - a real number.
-
-        EXAMPLES::
-
-            sage: P.<x,y> = ProjectiveSpace(QQ,1)
-            sage: H = Hom(P,P)
-            sage: f = H([1/1331*x^2+1/4000*y^2, 210*x*y]);
-            sage: f.global_height()
-            8.29404964010203
-
-        This function does not automatically normalize::
-
-            sage: P.<x,y,z> = ProjectiveSpace(ZZ,2)
-            sage: H = Hom(P,P)
-            sage: f = H([4*x^2+100*y^2, 210*x*y, 10000*z^2]);
-            sage: f.global_height()
-            9.21034037197618
-            sage: f.normalize_coordinates()
-            sage: f.global_height()
-            8.51719319141624
-
-        ::
-
-            sage: R.<z> = PolynomialRing(QQ)
-            sage: K.<w> = NumberField(z^2-2)
-            sage: O = K.maximal_order()
-            sage: P.<x,y> = ProjectiveSpace(O,1)
-            sage: H = Hom(P,P)
-            sage: f = H([2*x^2 + 3*O(w)*y^2, O(w)*y^2])
-            sage: f.global_height()
-            1.44518587894808
-
-        ::
-
-            sage: P.<x,y> = ProjectiveSpace(QQbar,1)
-            sage: P2.<u,v,w> = ProjectiveSpace(QQbar,2)
-            sage: H = Hom(P,P2)
-            sage: f = H([x^2 + QQbar(I)*x*y + 3*y^2, y^2, QQbar(sqrt(5))*x*y])
-            sage: f.global_height()
-            1.09861228866811
-        """
-        K = self.domain().base_ring()
-        if K in _NumberFields or is_NumberFieldOrder(K):
-            f = self
-        elif K is QQbar:
-            f = self._number_field_from_algebraics()
-        else:
-            raise TypeError("Must be over a Numberfield or a Numberfield Order or QQbar")
-        H = 0
-        for i in range(self.domain().ambient_space().dimension_relative() + 1):
-            C = f[i].coefficients()
-            h = max([c.global_height(prec) for c in C])
-            H = max(H, h)
-        return(H)
-
-    def local_height(self, v, prec=None):
-        r"""
-        Returns the maximum of the local height of the coefficients in any
-        of the coordinate functions of this map.
-
-        INPUT:
-
-        - ``v`` -- a prime or prime ideal of the base ring.
-
-        - ``prec`` -- desired floating point precision (default:
-          default RealField precision).
-
-        OUTPUT:
-
-        - a real number.
-
-        EXAMPLES::
-
-            sage: P.<x,y> = ProjectiveSpace(QQ,1)
-            sage: H = Hom(P,P)
-            sage: f = H([1/1331*x^2+1/4000*y^2, 210*x*y]);
-            sage: f.local_height(1331)
-            7.19368581839511
-
-        This function does not automatically normalize::
-
-            sage: P.<x,y,z> = ProjectiveSpace(QQ,2)
-            sage: H = Hom(P,P)
-            sage: f = H([4*x^2+3/100*y^2, 8/210*x*y, 1/10000*z^2]);
-            sage: f.local_height(2)
-            2.77258872223978
-            sage: f.normalize_coordinates()
-            sage: f.local_height(2)
-            0.000000000000000
-
-        ::
-
-            sage: R.<z> = PolynomialRing(QQ)
-            sage: K.<w> = NumberField(z^2-2)
-            sage: P.<x,y> = ProjectiveSpace(K,1)
-            sage: H = Hom(P,P)
-            sage: f = H([2*x^2 + w/3*y^2, 1/w*y^2])
-            sage: f.local_height(K.ideal(3))
-            1.09861228866811
-        """
-        K = FractionField(self.domain().base_ring())
-        if K not in _NumberFields:
-            raise TypeError("must be over a number field or a number field order")
-        return max([K(c).local_height(v, prec) for f in self for c in f.coefficients()])
-
-    def local_height_arch(self, i, prec=None):
-        r"""
-        Returns the maximum of the local height at the ``i``-th infinite place of the coefficients in any
-        of the coordinate functions of this map.
-
-        INPUT:
-
-        - ``i`` -- an integer.
-
-        - ``prec`` -- desired floating point precision (default:
-          default RealField precision).
-
-        OUTPUT:
-
-        - a real number.
-
-        EXAMPLES::
-
-            sage: P.<x,y> = ProjectiveSpace(QQ,1)
-            sage: H = Hom(P,P)
-            sage: f = H([1/1331*x^2+1/4000*y^2, 210*x*y]);
-            sage: f.local_height_arch(0)
-            5.34710753071747
-
-        ::
-
-            sage: R.<z> = PolynomialRing(QQ)
-            sage: K.<w> = NumberField(z^2-2)
-            sage: P.<x,y> = ProjectiveSpace(K,1)
-            sage: H = Hom(P,P)
-            sage: f = H([2*x^2 + w/3*y^2, 1/w*y^2])
-            sage: f.local_height_arch(1)
-            0.6931471805599453094172321214582
-        """
-        K = FractionField(self.domain().base_ring())
-        if K not in _NumberFields:
-            raise TypeError("must be over a number field or a number field order")
-        if K == QQ:
-            return max([K(c).local_height_arch(prec=prec) for f in self for c in f.coefficients()])
-        else:
-            return max([K(c).local_height_arch(i, prec=prec) for f in self for c in f.coefficients()])
-
-
-    def height_difference_bound(self, prec=None):
-        r"""
-        Return an upper bound on the different between the canonical
-        height of a point with respect to this map and the absolute
-        height of the point.
-
-        This map must be a morphism.
-
-        ALGORITHM:
-
-            Uses a Nullstellensatz argument to compute the constant.
-            For details: see [Hutz]_.
-
-        INPUT:
-
-        - ``prec`` - positive integer, float point, default: RealField default.
-
-        OUTPUT:
-
-        - a real number.
-
-        EXAMPLES::
-
-            sage: P.<x,y> = ProjectiveSpace(QQ,1)
-            sage: H = End(P)
-            sage: f = H([x^2+y^2, x*y]);
-            sage: f.height_difference_bound()
-            1.38629436111989
-
-        This function does not automatically normalize. ::
-
-            sage: P.<x,y,z> = ProjectiveSpace(ZZ,2)
-            sage: H = End(P)
-            sage: f = H([4*x^2+100*y^2, 210*x*y, 10000*z^2]);
-            sage: f.height_difference_bound()
-            11.0020998412042
-            sage: f.normalize_coordinates()
-            sage: f.height_difference_bound()
-            10.3089526606443
-
-       A number field example::
-
-            sage: R.<x> = QQ[]
-            sage: K.<c> = NumberField(x^3 - 2)
-            sage: P.<x,y,z> = ProjectiveSpace(K,2)
-            sage: H = End(P)
-            sage: f = H([1/(c+1)*x^2+c*y^2, 210*x*y, 10000*z^2])
-            sage: f.height_difference_bound()
-            11.0020998412042
-
-        ::
-
-            sage: P.<x,y,z> = ProjectiveSpace(QQbar,2)
-            sage: H = End(P)
-            sage: f = H([x^2, QQbar(sqrt(-1))*y^2, QQbar(sqrt(3))*z^2])
-            sage: f.height_difference_bound()
-            3.43967790223022
-        """
-        FF = FractionField(self.domain().base_ring()) #lift will only work over fields, so coercing into FF
-        if not FF in NumberFields():
-            if FF == QQbar:
-                #since this is absolute height, we can choose any number field over which the
-                #function is defined.
-                f = self._number_field_from_algebraics()
-            else:
-                raise NotImplementedError("fraction field of the base ring must be a number field or QQbar")
-        else:
-            f = self.change_ring(FF)
-        if not self.is_endomorphism():
-            raise NotImplementedError("must be an endomorphism of projective space")
-        if prec is None:
-            R = RealField()
-        else:
-            R = RealField(prec)
-        N = f.domain().dimension_relative()
-        d = f.degree()
-        D = (N + 1) * (d - 1) + 1
-        #compute upper bound
-        U = f.global_height(prec) + R(binomial(N + d, d)).log()
-        #compute lower bound - from explicit polynomials of Nullstellensatz
-        CR = f.domain().coordinate_ring()
-        I = CR.ideal(f.defining_polynomials())
-        MCP = []
-        for k in range(N + 1):
-            CoeffPolys = (CR.gen(k) ** D).lift(I)
-            Res = 1
-            for j in range(len(CoeffPolys)):
-                if CoeffPolys[j] != 0:
-                    for i in range(len(CoeffPolys[j].coefficients())):
-                        Res = lcm(Res, abs(CoeffPolys[j].coefficients()[i].denominator()))
-            h = max([c.global_height() for g in CoeffPolys for c in (Res*g).coefficients()])
-            MCP.append([Res, h]) #since we need to clear denominators
-        maxh = 0
-        gcdRes = 0
-        for k in range(len(MCP)):
-            gcdRes = gcd(gcdRes, MCP[k][0])
-            maxh = max(maxh, MCP[k][1])
-        L = abs( R(gcdRes).log() - R((N + 1) * binomial(N + D - d, D - d)).log() - maxh)
-        C = max(U, L) #height difference dh(P) - L <= h(f(P)) <= dh(P) +U
-        return(C / (d - 1))
-
-    def multiplier(self, P, n, check=True):
-        r"""
-        Returns the multiplier of the point ``P`` of period ``n`` with respect to this map.
-
-        This map must have same domain and codomain.
-
-        INPUT:
-
-        - ``P`` - a point on domain of this map.
-
-        - ``n`` - a positive integer, the period of ``P``.
-
-        - ``check`` -- verify that ``P`` has period ``n``, Default:True.
-
-        OUTPUT:
-
-        - a square matrix of size ``self.codomain().dimension_relative()``
-          in the ``base_ring`` of this map.
-
-        EXAMPLES::
-
-            sage: P.<x,y,z> = ProjectiveSpace(QQ,2)
-            sage: H = End(P)
-            sage: f = H([x^2,y^2, 4*z^2]);
-            sage: Q = P.point([4,4,1], False);
-            sage: f.multiplier(Q,1)
-            [2 0]
-            [0 2]
-
-        ::
-
-            sage: P.<x,y> = ProjectiveSpace(QQ,1)
-            sage: H = End(P)
-            sage: f = H([7*x^2 - 28*y^2, 24*x*y])
-            sage: f.multiplier(P(2,5), 4)
-            [231361/20736]
-
-        ::
-
-            sage: P.<x,y> = ProjectiveSpace(CC,1)
-            sage: H = End(P)
-            sage: f = H([x^3 - 25*x*y^2 + 12*y^3, 12*y^3])
-            sage: f.multiplier(P(1,1), 5)
-            [0.389017489711935]
-
-        ::
-
-            sage: P.<x,y> = ProjectiveSpace(RR,1)
-            sage: H = End(P)
-            sage: f = H([x^2-2*y^2, y^2])
-            sage: f.multiplier(P(2,1), 1)
-            [4.00000000000000]
-
-        ::
-
-            sage: P.<x,y> = ProjectiveSpace(Qp(13),1)
-            sage: H = End(P)
-            sage: f = H([x^2-29/16*y^2, y^2])
-            sage: f.multiplier(P(5,4), 3)
-            [6 + 8*13 + 13^2 + 8*13^3 + 13^4 + 8*13^5 + 13^6 + 8*13^7 + 13^8 +
-            8*13^9 + 13^10 + 8*13^11 + 13^12 + 8*13^13 + 13^14 + 8*13^15 + 13^16 +
-            8*13^17 + 13^18 + 8*13^19 + O(13^20)]
-
-        ::
-
-            sage: P.<x,y> = ProjectiveSpace(QQ,1)
-            sage: H = End(P)
-            sage: f = H([x^2-y^2, y^2])
-            sage: f.multiplier(P(0,1), 1)
-            Traceback (most recent call last):
-            ...
-            ValueError: (0 : 1) is not periodic of period 1
-        """
-        if not self.is_endomorphism():
-            raise TypeError("must be an endomorphism")
-        if check:
-            if self.nth_iterate(P, n) != P:
-                raise ValueError("%s is not periodic of period %s"%(P, n))
-            if n < 1:
-                raise ValueError("period must be a positive integer")
-        N = self.domain().ambient_space().dimension_relative()
-        l = identity_matrix(FractionField(self.codomain().base_ring()), N, N)
-        Q = P
-        Q.normalize_coordinates()
-        index = N
-        indexlist = [] #keep track of which dehomogenizations are needed
-        while Q[index] == 0:
-            index -= 1
-        indexlist.append(index)
-        for i in range(0, n):
-            F = []
-            R = self(Q)
-            R.normalize_coordinates()
-            index = N
-            while R[index] == 0:
-                index -= 1
-            indexlist.append(index)
-            #dehomogenize and compute multiplier
-            F = self.dehomogenize((indexlist[i],indexlist[i+1]))
-            #get the correct order for chain rule matrix multiplication
-            l = F.jacobian()(tuple(Q.dehomogenize(indexlist[i])))*l
-            Q = R
-        return l
-
-    def _multipliermod(self, P, n, p, k):
-        r"""
-        Returns the multiplier of the point ``P`` of period ``n`` with respect to
-        this map modulo `p^k`.
-
-        This map must be an endomorphism of projective space defined over `\QQ` or '\ZZ'.
-        This function should not be used at the top level as it does not perform input checks.
-        It is used primarily for the rational preperiodic and periodic point algorithms.
-
-        INPUT:
-
-        - ``P`` - a point on domain of this map.
-
-        - ``n`` - a positive integer, the period of ``P``.
-
-        - ``p`` - a positive integer.
-
-        - ``k`` - a positive integer.
-
-        OUTPUT:
-
-        - a square matrix of size ``self.codomain().dimension_relative()`` in `Zmod(p^k)`.
-
-        EXAMPLES::
-
-            sage: P.<x,y> = ProjectiveSpace(QQ,1)
-            sage: H = End(P)
-            sage: f = H([x^2-29/16*y^2, y^2])
-            sage: f._multipliermod(P(5,4), 3, 11, 1)
-            [3]
-
-        ::
-
-            sage: P.<x,y> = ProjectiveSpace(QQ,1)
-            sage: H = End(P)
-            sage: f = H([x^2-29/16*y^2, y^2])
-            sage: f._multipliermod(P(5,4), 3, 11, 2)
-            [80]
-        """
-        N = self.domain().dimension_relative()
-        BR = FractionField(self.codomain().base_ring())
-        l = identity_matrix(BR, N, N)
-        Q = copy(P)
-        g = gcd(Q._coords) #we can't use normalize_coordinates since it can cause denominators
-        Q.scale_by(1 / g)
-        index = N
-        indexlist = [] #keep track of which dehomogenizations are needed
-        while Q[index] % p == 0:
-            index -= 1
-        indexlist.append(index)
-        for i in range(0, n):
-            F = []
-            R = self(Q, False)
-            g = gcd(R._coords)
-            R.scale_by(1 / g)
-            R_list = list(R)
-            for index in range(N + 1):
-                R_list[index] = R_list[index] % (p ** k)
-            R._coords = tuple(R_list)
-            index = N
-            while R[index] % p == 0:
-                index -= 1
-            indexlist.append(index)
-            #dehomogenize and compute multiplier
-            F = self.dehomogenize((indexlist[i],indexlist[i+1]))
-            l = (F.jacobian()(tuple(Q.dehomogenize(indexlist[i])))*l) % (p ** k)
-            Q = R
-        return(l)
-
-    def possible_periods(self, **kwds):
-        r"""
-        Returns the set of possible periods for rational periodic points of this map.
-
-        Must be defined over `\ZZ` or `\QQ`.
-
-        ALGORITHM:
-            Calls ``self.possible_periods()`` modulo all primes of good reduction in range ``prime_bound``.
-            Returns the intersection of those lists.
-
-        INPUT:
-
-        kwds:
-
-        - ``prime_bound`` - a list or tuple of two positive integers. Or an integer for the upper bound. (optional)
-            default: [1,20].
-
-        - ``bad_primes`` - a list or tuple of integer primes, the primes of bad reduction.  (optional)
-
-        - ``ncpus`` - number of cpus to use in parallel.  (optional)
-            default: all available cpus.
-
-        OUTPUT:
-
-        - a list of positive integers.
-
-        EXAMPLES::
-
-            sage: P.<x,y> = ProjectiveSpace(QQ,1)
-            sage: H = End(P)
-            sage: f = H([x^2-29/16*y^2, y^2])
-            sage: f.possible_periods(ncpus=1)
-            [1, 3]
-
-        ::
-
-            sage: PS.<x,y> = ProjectiveSpace(1,QQ)
-            sage: H = End(PS)
-            sage: f = H([5*x^3 - 53*x*y^2 + 24*y^3, 24*y^3])
-            sage: f.possible_periods(prime_bound=[1,5])
-            Traceback (most recent call last):
-            ...
-            ValueError: no primes of good reduction in that range
-            sage: f.possible_periods(prime_bound=[1,10])
-            [1, 4, 12]
-            sage: f.possible_periods(prime_bound=[1,20])
-            [1, 4]
-
-        ::
-
-            sage: P.<x,y,z> = ProjectiveSpace(ZZ,2)
-            sage: H = End(P)
-            sage: f = H([2*x^3 - 50*x*z^2 + 24*z^3, 5*y^3 - 53*y*z^2 + 24*z^3, 24*z^3])
-            sage: f.possible_periods(prime_bound=10)
-            [1, 2, 6, 20, 42, 60, 140, 420]
-            sage: f.possible_periods(prime_bound=20) # long time
-            [1, 20]
-        """
-        if not self.is_endomorphism():
-            raise NotImplementedError("must be an endomorphism of projective space")
-        if self.domain().base_ring() != ZZ and self.domain().base_ring() != QQ:
-            raise NotImplementedError("must be ZZ or QQ")
-
-
-        primebound = kwds.pop("prime_bound", [1, 20])
-        badprimes = kwds.pop("bad_primes", None)
-        num_cpus = kwds.pop("ncpus", ncpus())
-
-        if not isinstance(primebound, (list, tuple)):
-            try:
-                primebound = [1, ZZ(primebound)]
-            except TypeError:
-                raise TypeError("prime bound must be an integer")
-        else:
-            try:
-                primebound[0] = ZZ(primebound[0])
-                primebound[1] = ZZ(primebound[1])
-            except TypeError:
-                raise TypeError("prime bounds must be integers")
-
-        if badprimes is None:
-            badprimes = self.primes_of_bad_reduction()
-
-        firstgood = 0
-
-        def parallel_function(morphism):
-            return morphism.possible_periods()
-
-        # Calling possible_periods for each prime in parallel
-        parallel_data = []
-        for q in primes(primebound[0], primebound[1] + 1):
-            if not (q in badprimes):
-                F = self.change_ring(GF(q))
-                parallel_data.append(((F,), {}))
-
-        parallel_iter = p_iter_fork(num_cpus, 0)
-        parallel_results = list(parallel_iter(parallel_function, parallel_data))
-
-        for result in parallel_results:
-            possible_periods = result[1]
-            if firstgood == 0:
-                periods = set(possible_periods)
-                firstgood = 1
-            else:
-                periodsq = set(possible_periods)
-                periods = periods.intersection(periodsq)
-
-        if firstgood == 0:
-            raise ValueError("no primes of good reduction in that range")
-        else:
-            return(sorted(periods))
-
-    def _preperiodic_points_to_cyclegraph(self, preper):
-        r"""
-        Given the complete set of periodic or preperiodic points return the
-        digraph representing the orbit.
-
-        If ``preper`` is not the complete set, this function will not fill in the gaps.
-
-
-        INPUT:
-
-        - ``preper`` - a list or tuple of projective points. The complete set
-          of rational periodic or preperiodic points.
-
-        OUTPUT:
-
-        - a digraph representing the orbit the rational preperiodic points
-          ``preper`` in projective space.
-
-        Examples::
-
-            sage: P.<x,y> = ProjectiveSpace(QQ,1)
-            sage: H = End(P)
-            sage: f = H([x^2-2*y^2, y^2])
-            sage: preper = [P(-2, 1), P(1, 0), P(0, 1), P(1, 1), P(2, 1), P(-1, 1)]
-            sage: f._preperiodic_points_to_cyclegraph(preper)
-            Looped digraph on 6 vertices
-        """
-        V = []
-        E = []
-        #We store the points we encounter is a list, D. Each new point is checked to
-        #see if it is in that list (which uses ==) so that equal points with different
-        #representations only appear once in the graph.
-        D=[]
-        for i in range(0, len(preper)):
-            try:
-                V.append(D[D.index(preper[i])])
-            except ValueError:
-                D.append(preper[i])
-                V.append(preper[i])
-            Q = self(preper[i])
-            Q.normalize_coordinates()
-            try:
-                E.append([D[D.index(Q)]])
-            except ValueError:
-                D.append(Q)
-                E.append([Q])
-        from sage.graphs.digraph import DiGraph
-        g = DiGraph(dict(zip(V, E)), loops=True)
-        return(g)
-
-    def is_PGL_minimal(self, prime_list=None):
-        r"""
-        Checks if this map is a minimal model in its conjugacy class.
-
-        See [Bruin-Molnar]_ and [Molnar]_ for a description of the algorithm.
-
-        INPUT:
-
-        - ``prime_list`` -- list of primes to check minimality, if None, check all places.
-
-        OUTPUT:
-
-        - Boolean - True if this map is minimal, False otherwise.
-
-        EXAMPLES::
-
-            sage: PS.<X,Y> = ProjectiveSpace(QQ,1)
-            sage: H = End(PS)
-            sage: f = H([X^2+3*Y^2, X*Y])
-            sage: f.is_PGL_minimal()
-            True
-
-        ::
-
-            sage: PS.<x,y> = ProjectiveSpace(QQ,1)
-            sage: H = End(PS)
-            sage: f = H([6*x^2+12*x*y+7*y^2, 12*x*y])
-            sage: f.is_PGL_minimal()
-            False
-
-        ::
-
-            sage: PS.<x,y> = ProjectiveSpace(QQ,1)
-            sage: H = End(PS)
-            sage: f = H([6*x^2+12*x*y+7*y^2, y^2])
-            sage: f.is_PGL_minimal()
-            Traceback (most recent call last):
-            ...
-            TypeError: affine minimality is only considered for maps not of the form
-            f or 1/f for a polynomial f
-        """
-        if self.base_ring() != QQ and self.base_ring() != ZZ:
-            raise NotImplementedError("minimal models only implemented over ZZ or QQ")
-        if not self.is_morphism():
-            raise TypeError("the function is not a morphism")
-        if self.degree() == 1:
-            raise NotImplementedError("minimality is only for degree 2 or higher")
-
-        from .endPN_minimal_model import affine_minimal
-        return(affine_minimal(self, False , prime_list , True))
-
-    def minimal_model(self, return_transformation=False, prime_list=None):
-        r"""
-        Determine if this morphisms is minimal.
-
-        This map must be defined over the projective line over the rationals.
-        In particular, determine if this map is affine minimal, which is enough
-        to decide if it is minimal or not. See Proposition 2.10 in [Bruin-Molnar].
-
-        REFERENCES:
-
-        [Bruin-Molnar]_, [Molnar]_
-
-        INPUT:
-
-        - ``return_transformation`` -- a boolean value, default value True. This
-                                    signals a return of the `PGL_2` transformation
-                                    to conjugate this map to the calculated minimal
-                                    model. default: False.
-
-        - ``prime_list`` -- a list of primes, in case one only wants to determine minimality
-                   at those specific primes.
-
-        OUTPUT:
-
-        - a scheme morphism on the projective line which is a minimal model of this map.
-
-        - a `PGL(2,\QQ)` element which conjugates this map to a minimal model.
-
-        EXAMPLES::
-
-            sage: PS.<X,Y> = ProjectiveSpace(QQ,1)
-            sage: H = End(PS)
-            sage: f = H([X^2+3*Y^2, X*Y])
-            sage: f.minimal_model(return_transformation=True)
-            (
-            Scheme endomorphism of Projective Space of dimension 1 over Rational
-            Field
-              Defn: Defined on coordinates by sending (X : Y) to
-                    (X^2 + 3*Y^2 : X*Y)
-            ,
-            [1 0]
-            [0 1]
-            )
-
-        ::
-
-            sage: PS.<X,Y> = ProjectiveSpace(QQ,1)
-            sage: H = End(PS)
-            sage: f = H([7365/2*X^4 + 6282*X^3*Y + 4023*X^2*Y^2 + 1146*X*Y^3 + 245/2*Y^4,\
-             -12329/2*X^4 - 10506*X^3*Y - 6723*X^2*Y^2 - 1914*X*Y^3 - 409/2*Y^4])
-            sage: f.minimal_model(return_transformation=True)
-            (
-            Scheme endomorphism of Projective Space of dimension 1 over Rational
-            Field
-              Defn: Defined on coordinates by sending (X : Y) to
-                    (22176*X^4 + 151956*X^3*Y + 390474*X^2*Y^2 + 445956*X*Y^3 +
-            190999*Y^4 : -12329*X^4 - 84480*X^3*Y - 217080*X^2*Y^2 - 247920*X*Y^3 -
-            106180*Y^4),
-            [2 3]
-            [0 1]
-            )
-
-        ::
-
-            sage: PS.<x,y> = ProjectiveSpace(QQ,1)
-            sage: H = End(PS)
-            sage: f = H([6*x^2+12*x*y+7*y^2, 12*x*y])
-            sage: f.minimal_model()
-            Scheme endomorphism of Projective Space of dimension 1 over Rational
-            Field
-              Defn: Defined on coordinates by sending (x : y) to
-                    (x^2 + 12*x*y + 42*y^2 : 2*x*y)
-
-        ::
-
-            sage: PS.<x,y> = ProjectiveSpace(ZZ,1)
-            sage: H = End(PS)
-            sage: f = H([6*x^2+12*x*y+7*y^2, 12*x*y + 42*y^2])
-            sage: g,M=f.minimal_model(return_transformation=True)
-            sage: f.conjugate(M) == g
-            True
-
-        ::
-
-            sage: PS.<X,Y> = ProjectiveSpace(QQ,1)
-            sage: H = End(PS)
-            sage: f = H([X+Y, X-3*Y])
-            sage: f.minimal_model()
-            Traceback (most recent call last):
-            ...
-            NotImplementedError: minimality is only for degree 2 or higher
-
-        ::
-
-            sage: PS.<X,Y> = ProjectiveSpace(QQ,1)
-            sage: H = End(PS)
-            sage: f = H([X^2-Y^2, X^2+X*Y])
-            sage: f.minimal_model()
-            Traceback (most recent call last):
-            ...
-            TypeError: the function is not a morphism
-
-        """
-        if self.base_ring() != QQ and self.base_ring() != ZZ:
-            raise NotImplementedError("minimal models only implemented over ZZ or QQ")
-        if not self.is_morphism():
-            raise TypeError("the function is not a morphism")
-        if self.degree() == 1:
-            raise NotImplementedError("minimality is only for degree 2 or higher")
-
-        from .endPN_minimal_model import affine_minimal
-        return(affine_minimal(self, return_transformation, prime_list, False))
-
-    def automorphism_group(self, **kwds):
-        r"""
-        Calculates the subgroup of `PGL2` that is the automorphism group of this map.
-
-        The automorphism group is the set of `PGL(2)` elements that fix this map
-        under conjugation.
-
-        INPUT:
-
-        keywords:
-
-        - ``starting_prime`` -- The first prime to use for CRT. default: 5.(optional)
-
-        - ``algorithm``-- Choose ``CRT``-Chinese Remainder Theorem- or ``fixed_points`` algorithm.
-            default: depends on this map. (optional)
-
-        - ``return_functions``-- Boolean - True returns elements as linear fractional transformations.
-            False returns elements as `PGL2` matrices. default: False. (optional)
-
-        - ``iso_type`` -- Boolean - True returns the isomorphism type of the automorphism group.
-            default: False (optional)
-
-        OUTPUT:
-
-        - list - elements of automorphism group.
-
-        AUTHORS:
-
-        - Original algorithm written by Xander Faber, Michelle Manes, Bianca Viray
-
-        - Modified by Joao Alberto de Faria, Ben Hutz, Bianca Thompson
-
-        REFERENCES:
-
-        .. [FMV] Xander Faber, Michelle Manes, and Bianca Viray. Computing Conjugating Sets
-            and Automorphism Groups of Rational Functions. Journal of Algebra, 423 (2014), 1161-1190.
-
-        EXAMPLES::
-
-            sage: R.<x,y> = ProjectiveSpace(QQ,1)
-            sage: H = End(R)
-            sage: f = H([x^2-y^2, x*y])
-            sage: f.automorphism_group(return_functions=True)
-            [x, -x]
-
-        ::
-
-            sage: R.<x,y> = ProjectiveSpace(QQ,1)
-            sage: H = End(R)
-            sage: f = H([x^2 + 5*x*y + 5*y^2, 5*x^2 + 5*x*y + y^2])
-            sage: f.automorphism_group()
-            [
-            [1 0]  [0 2]
-            [0 1], [2 0]
-            ]
-
-        ::
-
-            sage: R.<x,y> = ProjectiveSpace(QQ,1)
-            sage: H = End(R)
-            sage: f=H([x^2-2*x*y-2*y^2, -2*x^2-2*x*y+y^2])
-            sage: f.automorphism_group(return_functions=True)
-            [x, 2/(2*x), -x - 1, -2*x/(2*x + 2), (-x - 1)/x, -1/(x + 1)]
-
-        ::
-
-            sage: R.<x,y> = ProjectiveSpace(QQ,1)
-            sage: H = End(R)
-            sage: f = H([3*x^2*y - y^3, x^3 - 3*x*y^2])
-            sage: f.automorphism_group(algorithm='CRT', return_functions=True, iso_type=True)
-            ([x, (x + 1)/(x - 1), (-x + 1)/(x + 1), -x, 1/x, -1/x,
-            (x - 1)/(x + 1), (-x - 1)/(x - 1)], 'Dihedral of order 8')
-
-        ::
-
-            sage: A.<z> = AffineSpace(QQ,1)
-            sage: H = End(A)
-            sage: f = H([1/z^3])
-            sage: F = f.homogenize(1)
-            sage: F.automorphism_group()
-            [
-            [1 0]  [0 2]  [-1  0]  [ 0 -2]
-            [0 1], [2 0], [ 0  1], [ 2  0]
-            ]
-
-        ::
-
-            sage: P.<x,y,z> = ProjectiveSpace(QQ,2)
-            sage: H = End(P)
-            sage: f = H([x**2 + x*z, y**2, z**2])
-            sage: f.automorphism_group() # long time
-            [
-            [1 0 0]
-            [0 1 0]
-            [0 0 1]
-            ]
-
-        ::
-
-            sage: K.<w> = CyclotomicField(3)
-            sage: P.<x,y> = ProjectiveSpace(K, 1)
-            sage: H = End(P)
-            sage: D6 = H([y^2,x^2])
-            sage: D6.automorphism_group()
-            [
-            [1 0]  [0 w]  [0 1]  [w 0]  [-w - 1      0]  [     0 -w - 1]
-            [0 1], [1 0], [1 0], [0 1], [     0      1], [     1      0]
-            ]
-        """
-
-        alg = kwds.get('algorithm', None)
-        p = kwds.get('starting_prime', 5)
-        return_functions = kwds.get('return_functions', False)
-        iso_type = kwds.get('iso_type', False)
-        if self.domain().dimension_relative() != 1:
-            return self.conjugating_set(self)
-        if self.base_ring() != QQ  and self.base_ring != ZZ:
-            return self.conjugating_set(self)
-        f = self.dehomogenize(1)
-        R = PolynomialRing(f.base_ring(),'x')
-        if is_FractionFieldElement(f[0]):
-            F = (f[0].numerator().univariate_polynomial(R))/f[0].denominator().univariate_polynomial(R)
-        else:
-            F = f[0].univariate_polynomial(R)
-        from .endPN_automorphism_group import automorphism_group_QQ_CRT, automorphism_group_QQ_fixedpoints
-        if alg is None:
-            if self.degree() <= 12:
-                return(automorphism_group_QQ_fixedpoints(F, return_functions, iso_type))
-            return(automorphism_group_QQ_CRT(F, p, return_functions, iso_type))
-        elif alg == 'CRT':
-            return(automorphism_group_QQ_CRT(F, p, return_functions, iso_type))
-
-        return(automorphism_group_QQ_fixedpoints(F, return_functions, iso_type))
-
-    def wronskian_ideal(self):
-        r"""
-        Returns the ideal generated by the critical point locus.
-
-        This is the vanishing of the maximal minors of the Jacobian matrix.
-        Not implemented for subvarieties.
-
-        OUTPUT: an ideal in the coordinate ring of the domain of this map.
-
-        Examples::
-
-            sage: R.<x> = PolynomialRing(QQ)
-            sage: K.<w> = NumberField(x^2+11)
-            sage: P.<x,y> = ProjectiveSpace(K,1)
-            sage: H = End(P)
-            sage: f = H([x^2-w*y^2, w*y^2])
-            sage: f.wronskian_ideal()
-            Ideal ((4*w)*x*y) of Multivariate Polynomial Ring in x, y over Number
-            Field in w with defining polynomial x^2 + 11
-
-        ::
-
-            sage: P.<x,y> = ProjectiveSpace(QQ,1)
-            sage: P2.<u,v,t> = ProjectiveSpace(K,2)
-            sage: H = Hom(P,P2)
-            sage: f = H([x^2-2*y^2, y^2, x*y])
-            sage: f.wronskian_ideal()
-            Ideal (4*x*y, 2*x^2 + 4*y^2, -2*y^2) of Multivariate Polynomial Ring in
-            x, y over Rational Field
-        """
-        dom = self.domain()
-        from sage.schemes.projective.projective_space import is_ProjectiveSpace
-        if not (is_ProjectiveSpace(dom) and is_ProjectiveSpace(self.codomain())):
-            raise NotImplementedError("not implemented for subschemes")
-        N = dom.dimension_relative()+1
-        R = dom.coordinate_ring()
-        J = jacobian(self.defining_polynomials(),dom.gens())
-        return(R.ideal(J.minors(N)))
-
-    def critical_subscheme(self):
-        r"""
-        Returns the critical subscheme of this endomorphism defined over the base ring of this map.
-
-
-        OUTPUT: the critical subscheme of the endomorphism.
-
-        Examples::
-
-            sage: set_verbose(None)
-            sage: P.<x,y> = ProjectiveSpace(QQ,1)
-            sage: H = End(P)
-            sage: f = H([x^3-2*x*y^2 + 2*y^3, y^3])
-            sage: f.critical_subscheme()
-            Closed subscheme of Projective Space of dimension 1 over Rational Field
-            defined by:
-            9*x^2*y^2 - 6*y^4
-
-        ::
-
-            sage: set_verbose(None)
-            sage: P.<x,y> = ProjectiveSpace(QQ,1)
-            sage: H = End(P)
-            sage: f = H([2*x^2-y^2, x*y])
-            sage: f.critical_subscheme()
-            Closed subscheme of Projective Space of dimension 1 over Rational Field
-            defined by:
-            4*x^2 + 2*y^2
-
-        ::
-
-            sage: P.<x,y,z> = ProjectiveSpace(QQ,2)
-            sage: H = End(P)
-            sage: f = H([2*x^2-y^2, x*y, z^2])
-            sage: f.critical_subscheme()
-            Closed subscheme of Projective Space of dimension 2 over Rational Field
-            defined by:
-            8*x^2*z + 4*y^2*z
-
-        ::
-
-            sage: P.<x,y,z,w> = ProjectiveSpace(GF(81),3)
-            sage: H = End(P)
-            sage: g = H([x^3+y^3, y^3+z^3, z^3+x^3, w^3])
-            sage: g.critical_subscheme()
-            Closed subscheme of Projective Space of dimension 3 over Finite Field in
-            z4 of size 3^4 defined by:
-              0
-
-        ::
-
-            sage: P.<x,y> = ProjectiveSpace(QQ,1)
-            sage: H = End(P)
-            sage: f = H([x^2,x*y])
-            sage: f.critical_subscheme()
-            Traceback (most recent call last):
-            ...
-            TypeError: the function is not a morphism
-        """
-        from sage.schemes.projective.projective_space import is_ProjectiveSpace
-        PS = self.domain()
-        if not is_ProjectiveSpace(PS):
-            raise NotImplementedError("not implemented for subschemes")
-        if not self.is_endomorphism():
-            raise NotImplementedError("must be an endomorphism")
-        if not self.is_morphism():
-            raise TypeError("the function is not a morphism")
-        wr = self.wronskian_ideal()
-        crit_subscheme = self.codomain().subscheme(wr)
-        return crit_subscheme
-
-    def critical_points(self, R=None):
-        r"""
-        Returns the critical points of this endomorphism defined over the ring ``R``
-        or the base ring of this map.
-
-        Must be dimension 1.
-
-        INPUT:
-
-            - ``R`` - a ring (optional).
-
-        OUTPUT: a list of projective space points defined over ``R``.
->>>>>>> e77531ed
 
         This function does not automatically normalize::
 
@@ -3453,11 +1622,6 @@
         deprecation(23479, "use sage.dynamics.arithmetic_dynamics.projective_ds.periodic_points instead")
         return self.as_dynamical_system().periodic_points(n, minimal, R, algorithm, return_scheme)
 
-<<<<<<< HEAD
-    def multiplier_spectra(self, n, formal=True, embedding=None):
-        """
-        Return the multiplier spectra.
-=======
     def multiplier_spectra(self, n, formal=False, embedding=None, type='point'):
         r"""
         Computes the formal ``n`` multiplier spectra of this map.
@@ -3489,7 +1653,6 @@
         OUTPUT:
 
         - a list of `\QQbar` elements.
->>>>>>> e77531ed
 
         EXAMPLES::
 
@@ -3498,7 +1661,6 @@
             sage: f = H([4608*x^10 - 2910096*x^9*y + 325988068*x^8*y^2 + 31825198932*x^7*y^3 - 4139806626613*x^6*y^4\
             - 44439736715486*x^5*y^5 + 2317935971590902*x^4*y^6 - 15344764859590852*x^3*y^7 + 2561851642765275*x^2*y^8\
             + 113578270285012470*x*y^9 - 150049940203963800*y^10, 4608*y^10])
-<<<<<<< HEAD
             sage: f.multiplier_spectra(1)
             doctest:warning
             ...
@@ -3510,175 +1672,10 @@
         deprecation(23479, "use sage.dynamics.arithmetic_dynamics.projective_ds.multiplier_spectra instead")
         return self.as_dynamical_system().multiplier_spectra(n, formal, embedding)
 
-    def sigma_invariants(self, n, formal=True, embedding=None):
-        """
-        Return the sigma invariants.
-=======
-            sage: f.multiplier_spectra(1, type='point')
-            [0, -7198147681176255644585/256, 848446157556848459363/19683, -3323781962860268721722583135/35184372088832,
-            529278480109921/256, -4290991994944936653/2097152, 1061953534167447403/19683, -3086380435599991/9,
-            82911372672808161930567/8192, -119820502365680843999, 3553497751559301575157261317/8192]
-
-        ::
-
-            sage: set_verbose(None)
-            sage: z = QQ['z'].0
-            sage: K.<w> = NumberField(z^4 - 4*z^2 + 1,'z')
-            sage: P.<x,y> = ProjectiveSpace(K,1)
-            sage: H = End(P)
-            sage: f = H([x^2 - w/4*y^2, y^2])
-            sage: f.multiplier_spectra(2, formal=False, embedding=K.embeddings(QQbar)[0], type='cycle')
-            [0,
-             5.931851652578137? + 0.?e-47*I,
-             0.0681483474218635? - 1.930649271699173?*I,
-             0.0681483474218635? + 1.930649271699173?*I]
-
-        ::
-
-            sage: P.<x,y> = ProjectiveSpace(QQ,1)
-            sage: H = End(P)
-            sage: f = H([x^2 - 3/4*y^2, y^2])
-            sage: f.multiplier_spectra(2, formal=False, type='cycle')
-            [0, 1, 1, 9]
-            sage: f.multiplier_spectra(2, formal=False, type='point')
-            [0, 1, 1, 1, 9]
-
-        ::
-
-            sage: P.<x,y> = ProjectiveSpace(QQ,1)
-            sage: H = End(P)
-            sage: f = H([x^2 - 7/4*y^2, y^2])
-            sage: f.multiplier_spectra(3, formal=True, type='cycle')
-            [1, 1]
-            sage: f.multiplier_spectra(3, formal=True, type='point')
-            [1, 1, 1, 1, 1, 1]
-
-        ::
-
-            sage: P.<x,y> = ProjectiveSpace(QQ,1)
-            sage: H = End(P)
-            sage: f = H([x^2 + y^2, x*y])
-            sage: f.multiplier_spectra(1)
-            [1, 1, 1]
-        """
-        PS = self.domain()
-        n = Integer(n)
-
-        if (n < 1):
-            raise ValueError("period must be a positive integer")
-        from sage.schemes.projective.projective_space import is_ProjectiveSpace
-        if not is_ProjectiveSpace(PS):
-            raise NotImplementedError("not implemented for subschemes")
-        if (PS.dimension_relative() > 1):
-            raise NotImplementedError("only implemented for dimension 1")
-        if not self.is_endomorphism():
-            raise TypeError("self must be an endomorphism")
-        if not PS.base_ring() in NumberFields() and not PS.base_ring() is QQbar:
-            raise NotImplementedError("self must be a map over a number field")
-        if not type in ['point', 'cycle']:
-            raise ValueError("type must be either point or cycle")
-
-
-        if embedding is None:
-            f = self.change_ring(QQbar)
-        else:
-            f = self.change_ring(embedding)
-
-        PS = f.domain()
-
-        if not formal:
-            G = f.nth_iterate_map(n)
-            F = G[0]*PS.gens()[1] - G[1]*PS.gens()[0]
-        else:
-            # periodic points of formal period n are the roots of the nth dynatomic polynomial
-            K = f._number_field_from_algebraics()
-            F = K.dynatomic_polynomial(n)
-            if K.domain().base_ring() != QQ: # need to coerce F to poly over QQbar. This is only needed if base ring is not QQ
-                abspoly = K.domain().base_ring().absolute_polynomial()
-                phi = K.domain().base_ring().hom(QQbar.polynomial_root(abspoly,abspoly.any_root(CIF)),QQbar)
-                Kx = K.coordinate_ring()
-                QQbarx = QQbar[Kx.variable_names()]
-                phix = Kx.hom(phi,QQbarx)
-                F = phix(F)
-
-        other_roots = F.parent()(F([(f.domain().gens()[0]),1])).univariate_polynomial().roots(ring=QQbar)
-
-        points = []
-
-        minfty = min([e[1] for e in F.exponents()]) # include the point at infinity with the right multiplicity
-        for i in range(minfty):
-            points.append(PS([1,0]))
-
-        for R in other_roots:
-            for i in range(R[1]):
-                points.append(PS([R[0],1])) # include copies of higher multiplicity roots
-
-        if type == 'cycle':
-            # should include one representative point per cycle, included with the right multiplicity
-            newpoints = []
-
-            while(points != []):
-                P = points[0]
-                newpoints.append(P)
-                points.pop(0)
-                Q = P
-                for i in range(1,n):
-                    try:
-                        points.remove(f(Q))
-                    except ValueError:
-                        pass
-                    Q = f(Q)
-            points = newpoints
-
-        multipliers = [f.multiplier(P,n)[0,0] for P in points]
-
-        return multipliers
-
     def sigma_invariants(self, n, formal=False, embedding=None, type='point'):
         r"""
-        Computes the values of the elementary symmetric polynomials of the
-        ``n`` multiplier spectra of this map.
-
-        Can specify to instead compute the values corresponding to the elementary
-        symmetric polynomials of the formal ``n`` multiplier spectra. The map must
-        be defined over projective space of dimension 1. The base ring should be a
-        number field, number field order, or a finite field or a polynomial ring or
-        function field over a number field, number field order, or finite field.
-
-        The parameter ``type`` determines if the sigma are computed from the multipliers
-        calculated at one per cycle (with multiplicity) or one per point (with
-        multiplicity). Note that in the ``cycle`` case, a map with a cycle which collapses
-        into multiple smaller cycles, this is still considered one cycle. In other words,
-        if a 4-cycle collapses into a 2-cycle with multiplicity 2, there is only one
-        multiplier used for the doubled 2-cycle when computing ``n=4``.
-
-        ALGORITHM: We use the Poisson product of the resultant of two polynomials.
-
-        .. MATH::
-
-            res(f,g) = \prod_{f(a) = 0}g(a)
-
-        Letting `f` be the polynomial defining the periodic or formal periodic points
-        and `g` the polynomial `w - f'` for an auxilarly variable `w`. Note that if
-        `f` is a rational function, we clear denominators for `g`.
-
-        INPUT:
-
-        - ``n`` - a positive integer, the period.
-
-        - ``formal`` - a Boolean. True specifies to find the values of the elementary
-            symmetric polynomials corresponding to the formal ``n`` multiplier spectra
-            of this map. False specifies to instead find the values corresponding to
-            the ``n`` multiplier spectra of this map, which includes the multipliers
-            of all periodic points of period ``n`` of this map. Default: False.
-
-        - ``embedding`` - Deprecated in ticket 23333.
-
-        - ``type`` - string - either ``point`` or ``cycle`` depending on whether you
-            compute with one multiplier per point or one per cycle. Default : ``point``.
-
-        OUTPUT: a list of elements in the base ring.
->>>>>>> e77531ed
+        Computes the values of the elementary symmetric polynomials of the ``n``
+        multilpier spectra of this dynamical system.
 
         EXAMPLES::
 
@@ -3693,214 +1690,10 @@
             -2622661114909099878224381377917540931367/1099511627776,
             -2622661107937102104196133701280271632423/549755813888,
             338523204830161116503153209450763500631714178825448006778305/72057594037927936, 0]
-<<<<<<< HEAD
         """
         from sage.misc.superseded import deprecation
         deprecation(23479, "use sage.dynamics.arithmetic_dynamics.projective_ds.sigma_invariants instead")
         return self.as_dynamical_system().sigma_invariants(n, formal, embedding)
-=======
-
-        ::
-
-            sage: set_verbose(None)
-            sage: z = QQ['z'].0
-            sage: K = NumberField(z^4 - 4*z^2 + 1, 'z')
-            sage: P.<x,y> = ProjectiveSpace(K, 1)
-            sage: H = End(P)
-            sage: f = H([x^2 - 5/4*y^2, y^2])
-            sage: f.sigma_invariants(2, formal=False, type='cycle')
-            [13, 11, -25, 0]
-            sage: f.sigma_invariants(2, formal=False, type='point')
-            [12, -2, -36, 25, 0]
-
-        check that infinity as part of a longer cycle is handled correctly::
-
-            sage: P.<x,y> = ProjectiveSpace(QQ, 1)
-            sage: H = End(P)
-            sage: f = H([y^2, x^2])
-            sage: f.sigma_invariants(2, type='cycle')
-            [12, 48, 64, 0]
-            sage: f.sigma_invariants(2, type='point')
-            [12, 48, 64, 0, 0]
-            sage: f.sigma_invariants(2, type='cycle', formal=True)
-            [0]
-            sage: f.sigma_invariants(2, type='point', formal=True)
-            [0, 0]
-
-        ::
-
-            sage: P.<x,y,z> = ProjectiveSpace(QQ, 2)
-            sage: H = End(P)
-            sage: f = H([x^2, y^2, z^2])
-            sage: f.sigma_invariants(1)
-            Traceback (most recent call last):
-            ...
-            NotImplementedError: only implemented for dimension 1
-
-        ::
-
-            sage: K.<w> = QuadraticField(3)
-            sage: P.<x,y> = ProjectiveSpace(K, 1)
-            sage: H = End(P)
-            sage: f = H([x^2 - w*y^2, (1-w)*x*y])
-            sage: f.sigma_invariants(2, formal=False, type='cycle')
-            [6*w + 21, 78*w + 159, 210*w + 367, 90*w + 156]
-            sage: f.sigma_invariants(2, formal=False, type='point')
-            [6*w + 24, 96*w + 222, 444*w + 844, 720*w + 1257, 270*w + 468]
-
-        ::
-
-            sage: P.<x,y> = ProjectiveSpace(QQ,1)
-            sage: H = End(P)
-            sage: f = H([x^2 + x*y + y^2, y^2 + x*y])
-            sage: f.sigma_invariants(1)
-            [3, 3, 1]
-
-        ::
-
-            sage: R.<c> = QQ[]
-            sage: Pc.<x,y> = ProjectiveSpace(R, 1)
-            sage: Hc = End(Pc)
-            sage: f = Hc([x^2 + c*y^2, y^2])
-            sage: f.sigma_invariants(1)
-            [2, 4*c, 0]
-            sage: f.sigma_invariants(2, formal=True, type='point')
-            [8*c + 8, 16*c^2 + 32*c + 16]
-            sage: f.sigma_invariants(2, formal=True, type='cycle')
-            [4*c + 4]
-
-        doubled fixed point::
-
-            sage: P.<x,y> = ProjectiveSpace(QQ, 1)
-            sage: H = End(P)
-            sage: f = H([x^2 - 3/4*y^2, y^2])
-            sage: f.sigma_invariants(2, formal=True)
-            [2, 1]
-
-        doubled 2 cycle::
-
-            sage: P.<x,y> = ProjectiveSpace(QQ, 1)
-            sage: H = End(P)
-            sage: f = H([x^2 - 5/4*y^2, y^2])
-            sage: f.sigma_invariants(4, formal=False, type='cycle')
-            [170, 5195, 172700, 968615, 1439066, 638125, 0]
-        """
-        n = ZZ(n)
-        if n < 1:
-            raise ValueError("period must be a positive integer")
-        from sage.schemes.projective.projective_space import is_ProjectiveSpace
-        dom = self.domain()
-        if not is_ProjectiveSpace(dom):
-            raise NotImplementedError("not implemented for subschemes")
-        if dom.dimension_relative() > 1:
-            raise NotImplementedError("only implemented for dimension 1")
-        if not self.is_endomorphism():
-            raise TypeError("self must be an endomorphism")
-        if not embedding is None:
-            from sage.misc.superseded import deprecation
-            deprecation(23333, "embedding keyword no longer used")
-        if self.degree() <= 1:
-            raise TypeError("must have degree at least 2")
-        if not type in ['point', 'cycle']:
-            raise ValueError("type must be either point or cycle")
-
-        base_ring = dom.base_ring()
-        if is_FractionField(base_ring):
-            base_ring = base_ring.ring()
-        if is_PolynomialRing(base_ring) or is_MPolynomialRing(base_ring)\
-            or base_ring in FunctionFields():
-            base_ring = base_ring.base_ring()
-        if not (base_ring in NumberFields() or is_NumberFieldOrder(base_ring)\
-                or (base_ring in FiniteFields())):
-            raise NotImplementedError("incompatible base field, see documentation")
-
-        #now we find the two polynomials for the resultant
-        Fn = self.nth_iterate_map(n)
-        fn = Fn.dehomogenize(1)
-        R = fn.domain().coordinate_ring()
-        S = PolynomialRing(FractionField(self.base_ring()), 'z', 2)
-        phi = R.hom([S.gen(0)], S)
-        psi = dom.coordinate_ring().hom([S.gen(0), 1], S)  #dehomogenize
-        dfn = fn[0].derivative(R.gen())
-
-        #polynomial to be evaluated at the periodic points
-        mult_poly = phi(dfn.denominator())*S.gen(1) - phi(dfn.numerator()) #w-f'(z)
-
-        #polynomial defining the periodic points
-        x,y = dom.gens()
-        if formal:
-            fix_poly = self.dynatomic_polynomial(n)  #f(z)-z
-        else:
-            fix_poly = Fn[0]*y - Fn[1]*x #f(z) - z
-
-        #check infinity
-        inf = dom(1,0)
-        inf_per = ZZ(1)
-        Q = self(inf)
-        while Q != inf and inf_per <= n:
-            inf_per += 1
-            Q = self(Q)
-        #get multiplicity
-        if inf_per <= n:
-            e_inf = 0
-            while (y**(e_inf + 1)).divides(fix_poly):
-                e_inf += 1
-
-        if type == 'cycle':
-            #now we need to deal with having the correct number of factors
-            #1 multiplier for each cycle. But we need to be careful about
-            #the length of the cycle and the mutliplicities
-            good_res = 1
-            if formal:
-                #then we are working with the n-th dynatomic and just need
-                #to take one multiplier per cycle
-
-                #evaluate the resultant
-                fix_poly = psi(fix_poly)
-                res = fix_poly.resultant(mult_poly, S.gen(0))
-                #take infinty into consideration
-                if inf_per.divides(n):
-                    res *= (S.gen(1) - self.multiplier(inf, n)[0,0])**e_inf
-                res = res.univariate_polynomial()
-                #adjust multiplicities
-                L = res.factor()
-                for p,e in L:
-                    good_res *= p**(e/n)
-            else:
-                #For each d-th dynatomic for d dividing n, take
-                #one multiplier per cycle; e.g., this treats a double 2
-                #cycle as a single 4 cycle for n=4
-                for d in n.divisors():
-                    fix_poly_d = self.dynatomic_polynomial(d)
-                    resd = mult_poly.resultant(psi(fix_poly_d), S.gen(0))
-                    #check infinity
-                    if inf_per == d:
-                        e_inf_d = 0
-                        while (y**(e_inf_d + 1)).divides(fix_poly_d):
-                            e_inf_d += 1
-                        resd *= (S.gen(1) - self.multiplier(inf, n)[0,0])**e_inf
-                    resd = resd.univariate_polynomial()
-                    Ld = resd.factor()
-                    for pd,ed in Ld:
-                        good_res *= pd**(ed/d)
-            res = good_res
-        else: #type is 'point'
-            #evaluate the resultant
-            fix_poly = psi(fix_poly)
-            res = fix_poly.resultant(mult_poly, S.gen(0))
-            #take infinty into consideration
-            if inf_per.divides(n):
-                res *= (S.gen(1) - self.multiplier(inf, n)[0,0])**e_inf
-            res = res.univariate_polynomial()
-
-        #the sigmas are the coeficients
-        #need to fix the signs and the order
-        sig = res.coefficients(sparse=False)
-        den = sig.pop(-1)
-        sig.reverse()
-        sig = [sig[i]*(-1)**(i+1)/den for i in range(len(sig))]
-        return sig
->>>>>>> e77531ed
 
     def reduced_form(self, prec=300, return_conjugation=True, error_limit=0.000001):
         """
