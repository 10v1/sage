--- conflicted
+++ resolved
@@ -273,17 +273,12 @@
                         return matrix_symbolic_dense.Matrix_symbolic_dense
 
             if isinstance(R, sage.rings.abc.ComplexBallField):
-<<<<<<< HEAD
-                from . import matrix_complex_ball_dense
-                return matrix_complex_ball_dense.Matrix_complex_ball_dense
-=======
                 try:
                     from . import matrix_complex_ball_dense
                 except ImportError:
                     pass
                 else:
                     return matrix_complex_ball_dense.Matrix_complex_ball_dense
->>>>>>> 6d4ee6e7
 
             try:
                 from sage.rings.polynomial import polynomial_ring, multi_polynomial_ring_base
