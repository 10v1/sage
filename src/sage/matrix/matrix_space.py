--- conflicted
+++ resolved
@@ -2106,8 +2106,6 @@
         K = polymake(self.base_ring())
         return '"Matrix<{}>"'.format(K)
 
-<<<<<<< HEAD
-=======
     def _random_nonzero_element(self, *args, **kwds):
         """
         Return a random non-zero matrix
@@ -2137,7 +2135,6 @@
         while rand_matrix.is_zero():
             rand_matrix = self.random_element(*args, **kwds)
         return rand_matrix
->>>>>>> 5abf9ffd
 
 def dict_to_list(entries, nrows, ncols):
     r"""
