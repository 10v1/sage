--- conflicted
+++ resolved
@@ -2387,47 +2387,7 @@
         self.cache(key, unitary)
         return unitary
 
-<<<<<<< HEAD
-    def _is_hermitian(self, tol = 1e-12, algorithm='orthonormal', skew=False):
-=======
-    def _is_lower_triangular(self, tol):
-        r"""
-        Return ``True`` if the entries above the diagonal are all zero.
-
-        INPUT:
-
-        - ``tol`` -  the largest value of the absolute value of the
-          difference between two matrix entries for which they will
-          still be considered equal.
-
-        OUTPUT:
-
-        Returns ``True`` if each entry above the diagonal (entries
-        with a row index less than the column index) is zero.
-
-        EXAMPLES::
-
-            sage: A = matrix(RDF, [[ 2.0, 0.0,  0.0],
-            ....:                  [ 1.0, 3.0,  0.0],
-            ....:                  [-4.0, 2.0, -1.0]])
-            sage: A._is_lower_triangular(1.0e-17)
-            True
-            sage: A[1,2] = 10^-13
-            sage: A._is_lower_triangular(1.0e-14)
-            False
-        """
-        global numpy
-        if numpy is None:
-            import numpy
-        cdef Py_ssize_t i, j
-        for i in range(self._nrows):
-            for j in range(i+1, self._ncols):
-                if abs(self.get_unsafe(i,j)) > tol:
-                    return False
-        return True
-
     def _is_hermitian_orthonormal(self, tol = 1e-12, skew=False):
->>>>>>> 439907fd
         r"""
         Return ``True`` if the matrix is (skew-)Hermitian.
 
