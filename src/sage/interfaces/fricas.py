r"""
Interface to FriCAS

.. TODO::
    - some conversions in ``sage.functions`` are still missing and
      all should be checked and tested

FriCAS is a free GPL-compatible (modified BSD license) general
purpose computer algebra system based on Axiom.  The FriCAS
website can be found at http://fricas.sourceforge.net/.

AUTHORS:

- Mike Hansen (2009-02): Split off the FriCAS interface from
  the Axiom interface.

- Martin Rubey, Bill Page (2016-08): Completely separate from Axiom,
  implement more complete translation from FriCAS to SageMath types.


EXAMPLES::

    sage: fricas('3 * 5')                                                       # optional - fricas
    15
    sage: a = fricas(3) * fricas(5); a                                          # optional - fricas
    15

The type of a is :class:`FriCASElement`, i.e., an element of the
FriCAS interpreter::

    sage: type(a)                                                               # optional - fricas
    <class 'sage.interfaces.fricas.FriCASElement'>
    sage: a.parent()                                                            # optional - fricas
    FriCAS

The underlying FriCAS type of a is also available, via the type
method::

    sage: a.typeOf()                                                            # optional - fricas
    PositiveInteger

FriCAS objects are normally displayed using "ASCII art"::

    sage: fricas(2/3)                                                           # optional - fricas
      2
      -
      3
    sage: fricas('x^2 + 3/7')                                                   # optional - fricas
       2   3
      x  + -
           7

Functions defined in FriCAS are available as methods of the :class:`fricas<FriCAS>` object::

    sage: F = fricas.factor('x^5 - y^5'); F                                     # optional - fricas
               4      3    2 2    3     4
    - (y - x)(y  + x y  + x y  + x y + x )
    sage: type(F)                                                               # optional - fricas
    <class 'sage.interfaces.fricas.FriCASElement'>
    sage: F.typeOf()                                                            # optional - fricas
    Factored(Polynomial(Integer))

We can also create a FriCAS polynomial and apply the function
``factor`` from FriCAS.  The notation ``f.factor()`` is consistent
with how the rest of SageMath works::

    sage: f = fricas('x^5 - y^5')                                               # optional - fricas
    sage: f^2                                                                   # optional - fricas
     10      5 5    10
    y   - 2 x y  + x
    sage: f.factor()                                                            # optional - fricas
               4      3    2 2    3     4
    - (y - x)(y  + x y  + x y  + x y + x )

For many FriCAS types, translation to an appropriate SageMath type is
available::

    sage: f.factor().sage()                                                     # optional - fricas
    (y - x) * (y^4 + y^3*x + y^2*x^2 + y*x^3 + x^4)

Control-C interruption works well with the FriCAS interface. For
example, try the following sum but with a much bigger range, and hit
control-C::

    sage:  f = fricas('(x^5 - y^5)^10000')                                      # not tested - fricas
    Interrupting FriCAS...
    ...
    KeyboardInterrupt: Ctrl-c pressed while running FriCAS

Let us demonstrate some features of FriCAS.  FriCAS can guess a
differential equation for the generating function for integer
partitions::

    sage: fricas("guessADE([partition n for n in 0..40], homogeneous==4)")      # optional - fricas
    [
      [
          n
        [x ]f(x):
               2    3 (iv)           2    2 ,              3  ,,,
              x f(x) f    (x) + (20 x f(x) f (x) + 5 x f(x) )f   (x)
    <BLANKLINE>
            +
                    2    2 ,,   2
              - 39 x f(x) f  (x)
    <BLANKLINE>
            +
                   2     ,   2            2 ,            3  ,,         2 ,   4
              (12 x f(x)f (x)  - 15 x f(x) f (x) + 4 f(x) )f  (x) + 6 x f (x)
    <BLANKLINE>
            +
                        ,   3          2 ,   2
              10 x f(x)f (x)  - 16 f(x) f (x)
    <BLANKLINE>
          =
            0
        ,
                         2      3      4
       f(x) = 1 + x + 2 x  + 3 x  + O(x )]
      ]

FriCAS can solve linear ordinary differential equations::

    sage: fricas.set("y", "operator y")                                         # optional - fricas
    sage: fricas.set("deq", "x^3*D(y x, x, 3) + x^2*D(y x, x, 2) - 2*x*D(y x, x) + 2*y x - 2*x^4")  # optional - fricas
    sage: fricas.set("sol", "solve(deq, y, x)"); fricas("sol")                  # optional - fricas
                   5       3       2
                  x  - 10 x  + 20 x  + 4
    [particular = ----------------------,
                           15 x
                 3      2       3       3      2
              2 x  - 3 x  + 1  x  - 1  x  - 3 x  - 1
     basis = [---------------, ------, -------------]]
                     x            x          x

    sage: fricas("sol.particular").sage()                                       # optional - fricas
    1/15*(x^5 - 10*x^3 + 20*x^2 + 4)/x
    sage: fricas("sol.basis").sage()                                            # optional - fricas
    [(2*x^3 - 3*x^2 + 1)/x, (x^3 - 1)/x, (x^3 - 3*x^2 - 1)/x]
    sage: fricas.eval(")clear values y deq sol")                                # optional - fricas
    ''

FriCAS can expand expressions into series::

    sage: x = var('x'); ex = sqrt(cos(x)); a = fricas(ex).series(x=0); a        # optional - fricas
        1  2    1  4    19   6     559   8     29161    10      11
    1 - - x  - -- x  - ---- x  - ------ x  - --------- x   + O(x  )
        4      96      5760      645120      116121600

    sage: a.coefficients()[38].sage()                                           # optional - fricas
    -29472026335337227150423659490832640468979/274214482066329363682430667508979749984665600000000

    sage: ex = sqrt(atan(x)); a = fricas(ex).series(x=0); a                     # optional - fricas
     1      5        9
     -      -        -
     2   1  2    31  2      6
    x  - - x  + --- x  + O(x )
         6      360

    sage: a.coefficient(9/2).sage()                                             # optional - fricas
    31/360

    sage: x = fricas("x::TaylorSeries Fraction Integer")                        # optional - fricas
    sage: y = fricas("y::TaylorSeries Fraction Integer")                        # optional - fricas
    sage: 2*(1+2*x+sqrt(1-4*x)-2*x*y).recip()                                   # optional - fricas
                  2       3     2 2      3       4        4        5
      1 + (x y + x ) + 2 x  + (x y  + 2 x y + 6 x ) + (4 x y + 18 x )
    +
        3 3      4 2       5        6        5 2       6         7
      (x y  + 3 x y  + 13 x y + 57 x ) + (6 x y  + 40 x y + 186 x )
    +
        4 4      5 3       6 2        7         8
      (x y  + 4 x y  + 21 x y  + 130 x y + 622 x )
    +
          6 3       7 2        8          9
      (8 x y  + 66 x y  + 432 x y + 2120 x )
    +
        5 5      6 4       7 3        8 2         9          10
      (x y  + 5 x y  + 30 x y  + 220 x y  + 1466 x y + 7338 x  ) + O(11)

FriCAS does some limits right::

    sage: x = var('x'); ex = x^2*exp(-x)*Ei(x) - x; fricas(ex).limit(x=oo)      # optional - fricas
    1

"""

###########################################################################
#       Copyright (C) 2008 Mike Hansen <mhansen@gmail.com>
#                     2007 Bill Page
#                     2006 William Stein <wstein@gmail.com>
#
#  Distributed under the terms of the GNU General Public License (GPL)
#  The full text of the GPL is available at:
#
#                  http://www.gnu.org/licenses/
###########################################################################
from __future__ import print_function

from sage.interfaces.tab_completion import ExtraTabCompletion
from sage.interfaces.expect import Expect, ExpectElement, FunctionElement, ExpectFunction
from sage.misc.misc import SAGE_TMP_INTERFACE
from sage.env import DOT_SAGE
from sage.docs.instancedoc import instancedoc
import re


FRICAS_SINGLE_LINE_START = 3 # where the output starts when it fits next to the line number
FRICAS_MULTI_LINE_START = 2  # and when it doesn't
FRICAS_LINE_LENGTH = 80      # length of a line, should match the line length in sage
# the following messages have, unfortunately, no markup.
FRICAS_WHAT_OPERATIONS_STRING = "Operations whose names satisfy the above pattern\(s\):"
FRICAS_ERROR_IN_LIBRARY_CODE = ">> Error detected within library code:"

# only the last command should be necessary to make the interface
# work, the other are optimizations.  Beware that lisp distinguishes
# between ' and ".
FRICAS_INIT_CODE = (
")set functions compile on",
")set message autoload off",
")set message type off",
")set output length " + str(FRICAS_LINE_LENGTH),
")lisp (setf |$ioHook|"
"            (lambda (x &optional args)"
"              (when (member x '(|startAlgebraOutput| |endOfAlgebraOutput|"
"                                |startKeyedMsg|      |endOfKeyedMsg|))"
"               (prin1 x)"
"               (princ #\\Newline))))")

FRICAS_LINENUMBER_OFF_CODE = ")lisp (setf |$IOindex| NIL)"
FRICAS_FIRST_PROMPT = "\(1\) -> "
FRICAS_LINENUMBER_OFF_PROMPT = "\(NIL\) -> "

class FriCAS(ExtraTabCompletion, Expect):
    """
    Interface to a FriCAS interpreter.
    """
    def __init__(self, name='fricas', command='fricas -nosman',
                 script_subdirectory=None, logfile=None,
                 server=None, server_tmpdir=None):
        """
        Create an instance of the FriCAS interpreter.

        TESTS::

            sage: fricas == loads(dumps(fricas))                                # optional - fricas
            True

        Check that :trac:`25174` is fixed::

            sage: fricas(I)                                                     # optional - fricas
            %i

            sage: integrate(sin(x)*exp(I*x), x, -pi, 0, algorithm="fricas")     # optional - fricas
            1/2*I*pi

            sage: fricas(I*sin(x)).sage()                                       # optional - fricas
            I*sin(x)

            sage: fricas(I*x).sage()                                            # optional - fricas
            I*x
        """
        eval_using_file_cutoff = 4096-5 # magic number from Expect._eval_line (there might be a bug)
        assert max(len(c) for c in FRICAS_INIT_CODE) < eval_using_file_cutoff
        self.__eval_using_file_cutoff = eval_using_file_cutoff
        self._COMMANDS_CACHE = '%s/%s_commandlist_cache.sobj'%(DOT_SAGE, name)
        # we run the init code in _start to avoid spurious output
        Expect.__init__(self,
                        name = name,
                        prompt = FRICAS_FIRST_PROMPT,
                        command = command,
                        script_subdirectory = script_subdirectory,
                        server=server,
                        server_tmpdir=server_tmpdir,
                        restart_on_ctrlc = False,
                        verbose_start = False,
                        init_code = [],
                        logfile = logfile,
                        eval_using_file_cutoff=eval_using_file_cutoff)

    def _start(self):
        """
        Start the FriCAS interpreter and switch off the linenumbers.

        EXAMPLES::

            sage: a = FriCAS()                                                  # optional - fricas
            sage: a.is_running()                                                # optional - fricas
            False
            sage: a._start()                                                    # optional - fricas
            sage: a.is_running()                                                # optional - fricas
            True
            sage: a.quit()                                                      # optional - fricas
        """
        # setting the prompt properly is necessary for restarting FriCAS
        self._prompt = FRICAS_FIRST_PROMPT
        Expect._start(self)
        for line in FRICAS_INIT_CODE:
            self.eval(line, reformat=False)
        # switching off the line numbers also modified the prompt
        self._prompt = FRICAS_LINENUMBER_OFF_PROMPT
        self.eval(FRICAS_LINENUMBER_OFF_CODE, reformat=False)

    def _quit_string(self):
        """
        Returns the string used to quit FriCAS.

        EXAMPLES::

            sage: fricas._quit_string()                                         # optional - fricas
            ')quit'
            sage: a = FriCAS()                                                  # optional - fricas
            sage: a.is_running()                                                # optional - fricas
            False
            sage: a._start()                                                    # optional - fricas
            sage: a.is_running()                                                # optional - fricas
            True
            sage: a.quit()                                                      # optional - fricas
            sage: a.is_running()                                                # optional - fricas
            False

        TESTS::

            sage: import psutil                                                 # optional - fricas
            sage: p = fricas.pid(); pr = psutil.Process(p); pr                  # optional - fricas
            <psutil.Process(pid=..., name='AXIOMsys') at ...>
            sage: pr.children()                                                 # optional - fricas
            []
        """
        return ')quit'

    def _commands(self):
        """
        Returns a list of commands available. This is done by parsing the
        result of the first section of the output of ')what things'.

        EXAMPLES::

            sage: cmds = fricas._commands()                                     # optional - fricas
            sage: len(cmds) > 100                                               # optional - fricas
            True
            sage: '<' in cmds                                                   # optional - fricas
            True
            sage: 'factor' in cmds                                              # optional - fricas
            True
        """
        output = self.eval(")what operations", reformat=False)
        m = re.search(FRICAS_WHAT_OPERATIONS_STRING + "\n(.*)\n\|startKeyedMsg\|", output, flags = re.DOTALL)
        l = m.groups()[0].split()
        return l

    def _tab_completion(self, verbose=True, use_disk_cache=True):
        """
        Returns a list of all the commands defined in Fricas and optionally
        (per default) store them to disk.

        EXAMPLES::

            sage: c = fricas._tab_completion(use_disk_cache=False, verbose=False)         # optional - fricas
            sage: len(c) > 100                                                  # optional - fricas
            True
            sage: 'factor' in c                                                 # optional - fricas
            True
            sage: '**' in c                                                     # optional - fricas
            False
            sage: 'upperCase?' in c                                             # optional - fricas
            False
            sage: 'upperCase_q' in c                                            # optional - fricas
            True
            sage: 'upperCase_e' in c                                            # optional - fricas
            True
        """
        try:
            return self.__tab_completion
        except AttributeError:
            import sage.misc.persist
            if use_disk_cache:
                try:
                    self.__tab_completion = sage.misc.persist.load(self._COMMANDS_CACHE)
                    return self.__tab_completion
                except IOError:
                    pass
            if verbose:
                print("\nBuilding %s command completion list (this takes" % self)
                print("a few seconds only the first time you do it).")
                print("To force rebuild later, delete %s." % self._COMMANDS_CACHE)
            v = self._commands()

            #Process we now need process the commands to strip out things which
            #are not valid Python identifiers.
            valid = re.compile('[^a-zA-Z0-9_]+')
            names = [x for x in v if valid.search(x) is None]

            #Change everything that ends with ? to _q and
            #everything that ends with ! to _e
            names += [x[:-1]+"_q" for x in v if x.endswith("?")]
            names += [x[:-1]+"_e" for x in v if x.endswith("!")]

            self.__tab_completion = names
            if len(v) > 200:
                # Fricas is actually installed.
                sage.misc.persist.save(v, self._COMMANDS_CACHE)
            return names

    def _read_in_file_command(self, filename):
        """
        Return the FriCAS command to read the file ``filename``.

        INPUT:

        - ``filename``, a string ending in '.input'.

        OUTPUT:

        - a string with the command for reading filename without output.

        TESTS:

        Evaluate a rather long line::

            sage: len(fricas([i for i in range(600)]))                          # optional - fricas, indirect doctest
            600

        """
        if not filename.endswith('.input'):
            raise ValueError("the filename must end with .input")

        return ')read %s )quiet'%filename

    def _local_tmpfile(self):
        """
        Return a local tmpfile ending with ".input" used to buffer long
        command lines sent to FriCAS.

        """
        try:
            return self.__local_tmpfile
        except AttributeError:
            self.__local_tmpfile = os.path.join(SAGE_TMP_INTERFACE, 'tmp' + str(self.pid()) + '.input')
            return self.__local_tmpfile

    def _remote_tmpfile(self):
        """
        Return a remote tmpfile ending with ".input" used to buffer long
        command lines sent to FriCAS.

        """
        try:
            return self.__remote_tmpfile
        except AttributeError:
            self.__remote_tmpfile = self._remote_tmpdir()+"/interface_%s:%s.input"%(LOCAL_IDENTIFIER,self.pid())
            return self.__remote_tmpfile

# what I expect from FriCAS:

# 1.) in set(self, var, value)
#
# no markers:
# there could be some "debugging" output, as in fricas("guessADE([1,1,1,1], debug==true)")
#
# startKeyedMsg: an error happened
#
# 2.) in get(self, var)
#
# |startAlgebraOutput\|...|endOfAlgebraOutput\|
#
# 3.) I also need a routine to send a system command and get its output.

    def _check_errors(self, line, output):
        """
        Check whether output contains an error and, if so, raise it.

        INPUT:

        - ``line``, a string that was sent to FriCAS.

        - ``output``, a string returned by FriCAS

        OUTPUT:

        None

        TESTS::

            sage: fricas.set("x", "[i fo83r i in 0..17]")                       # optional - fricas, indirect doctest
            Traceback (most recent call last):
            ...
            RuntimeError: An error occurred when FriCAS evaluated '[i fo83r i in 0..17]':
              Line   1: x:=[i fo83r i in 0..17];
                       ...A..........B
              Error  A: Missing mate.
              Error  B: syntax error at top level
              Error  B: Possibly missing a ]
               3 error(s) parsing

            sage: fricas.set("x", "something stupid")                           # optional - fricas, indirect doctest
            Traceback (most recent call last):
            ...
            RuntimeError: An error occurred when FriCAS evaluated 'something stupid':
               There are no library operations named something
                  Use HyperDoc Browse or issue
                                           )what op something
                  to learn if there is any operation containing " something " in its
                  name.
            <BLANKLINE>
               Cannot find a definition or applicable library operation named
                  something with argument type(s)
                                            Variable(stupid)
            <BLANKLINE>
                  Perhaps you should use "@" to indicate the required return type, or
                  "$" to specify which version of the function you need.

        """
        # otherwise there might be a message
        m = re.search("\|startKeyedMsg\|\n(.*)\n\|endOfKeyedMsg\|", output, flags = re.DOTALL)
        if m:
            replacements = [('|startKeyedMsg|\n', ''),
                            ('|endOfKeyedMsg|', '')]
            for old, new in replacements:
                output = output.replace(old, new)
            raise RuntimeError("An error occurred when FriCAS evaluated '%s':\n%s" % (line, output))

        # or even an error
        if FRICAS_ERROR_IN_LIBRARY_CODE in output:
            raise RuntimeError("An error occurred when FriCAS evaluated '%s':\n%s" % (line, output))

    def set(self, var, value):
        """
        Set a variable to a value in FriCAS.

        INPUT:

        - ``var``, ``value``: strings, the first representing a valid
          FriCAS variable identifier, the second a FriCAS expression.

        OUTPUT: None

        EXAMPLES::

            sage: fricas.set('xx', '2')                                         # optional - fricas
            sage: fricas.get('xx')                                              # optional - fricas
            '2'

        """
        cmd = '%s%s%s;'%(var,self._assign_symbol(), value)
        output = self.eval(cmd, reformat=False)
        self._check_errors(value, output)

    def get(self, var):
        r"""
        Get the string representation of the value (more precisely, the
        OutputForm) of a variable or expression in FriCAS.

        If FriCAS cannot evaluate `var` an error is raised.

        EXAMPLES::

            sage: fricas.set('xx', '2')                                         # optional - fricas
            sage: fricas.get('xx')                                              # optional - fricas
            '2'
            sage: a = fricas('(1 + sqrt(2))^5')                                 # optional - fricas
            sage: fricas.get(a.name())                                          # optional - fricas
            '    +-+\n29 \\|2  + 41'
            sage: fricas.get('(1 + sqrt(2))^5')                                 # optional - fricas
            '    +-+\n29 \\|2  + 41'
            sage: fricas.new('(1 + sqrt(2))^5')                                 # optional - fricas
                +-+
            29 \|2  + 41
        """
        output = self.eval(str(var), reformat=False)
        # if there is AlgebraOutput we ask no more
        m = re.search("\|startAlgebraOutput\|\n(.*)\n\|endOfAlgebraOutput\|", output, flags = re.DOTALL)
        if m:
            lines = m.groups()[0].split("\n")
            if max(len(line) for line in lines) < FRICAS_LINE_LENGTH:
                return "\n".join(line[FRICAS_SINGLE_LINE_START:] for line in lines)
            else:
                return "\n".join(line[FRICAS_MULTI_LINE_START:] for line in lines)

        self._check_errors(var, output)

    def get_string(self, var):
        """
        Return the value of a FriCAS string as a string, without checking
        that it is a string.

        TESTS:

        We test that strings are returned properly::

            sage: r = fricas.get_string('concat([concat(string(i)," ") for i in 0..299])')   # optional - fricas
            sage: r == " ".join([str(i) for i in range(300)]) + ' '                          # optional - fricas
            True

            sage: fricas.get_string('concat([string(1) for i in 1..5])') == "1"*5            # optional - fricas
            True

            sage: fricas.get_string('concat([string(1) for i in 1..10000])') == "1"*10000    # optional - fricas
            True

        A problem with leading space::

            sage: s = "unparse((-1234567890123456789012345678901234567890123456789012345678901234567890*n::EXPR INT)::INFORM)"
            sage: fricas.get_string(s)                                                       # optional - fricas
            '(-1234567890123456789012345678901234567890123456789012345678901234567890)*n'
<<<<<<< HEAD
=======

        Check that :trac:`25628` is fixed::

            sage: var("a b"); f = 1/(1+a*cos(x))                                # optional - fricas
            (a, b)
            sage: lF = integrate(f, x, algorithm="fricas")                      # optional - fricas
            sage: (diff(lF[0], x) - f).simplify_trig()                          # optional - fricas
            0
            sage: (diff(lF[1], x) - f).simplify_trig()                          # optional - fricas
            0
            sage: f = 1/(b*x^2+a); lF = integrate(f, x, algorithm="fricas"); lF # optional - fricas
            [1/2*log((2*a*b*x + (b*x^2 - a)*sqrt(-a*b))/(b*x^2 + a))/sqrt(-a*b),
             arctan(sqrt(a*b)*x/a)/sqrt(a*b)]
            sage: (diff(lF[0], x) - f).simplify_trig()                          # optional - fricas
            0
            sage: (diff(lF[1], x) - f).simplify_trig()                          # optional - fricas
            0

>>>>>>> 309a7012
        """
        # strip removes leading and trailing whitespace, after that
        # we can assume that the first and the last character are
        # double quotes
        return self.get(str(var)).replace("\n", "").strip()[1:-1]

    def get_integer(self, var):
        """
        Return the value of a FriCAS integer as an integer, without
        checking that it is an integer.

        TESTS::

            sage: fricas.get_integer('factorial 1111') == factorial(1111)       # optional - fricas
            True

        """
        return int(self.get_unparsed_InputForm(str(var)))

    def get_boolean(self, var):
        """
        Return the value of a FriCAS boolean as a boolean, without checking
        that it is a boolean.

        TESTS::

            sage: fricas.get_boolean('(1=1)::Boolean') == True                  # optional - fricas
            True

            sage: fricas.get_boolean('(1=2)::Boolean') == False                 # optional - fricas
            True
        """
        return self.get(str(var)).replace("\n", "") == "true"

    def get_unparsed_InputForm(self, var):
        """
        Return the unparsed ``InputForm`` as a string.

        .. TODO::

            - catch errors, especially when InputForm is not available:

                - for example when integration returns ``"failed"``

                - ``UnivariatePolynomial``

            - should we provide workarounds, too?

        TESTS::

            sage: fricas.get_unparsed_InputForm('1..3')                         # optional - fricas
            '(1..3)$Segment(PositiveInteger())'

        """
        return self.get_string('unparse((%s)::InputForm)' %str(var))

    def _assign_symbol(self):
        """
        Return the symbol used for setting a variable in FriCAS.

        EXAMPLES::

            sage: fricas.set("x", "1");                                         # optional - fricas, indirect doctest
            sage: fricas.get("x")                                               # optional - fricas
            '1'
            sage: fricas.eval(")cl val x")                                      # optional - fricas
            ''
        """
        return ":="

    def _equality_symbol(self):
        """
        Return the equality testing logical symbol in FriCAS.

        EXAMPLES::

            sage: a = fricas(x==6); a                                           # optional - fricas, indirect doctest
            x = 6

        A warning:

            sage: fricas.set("x", 2);                                           # optional - fricas
            sage: a = fricas(x==6); a                                           # optional - fricas
            2 = 6
            sage: fricas.eval(")cl val x")                                      # optional - fricas
            ''
        """
        return "="

    def _true_symbol(self):
        """
        Return the string used for True in FriCAS.

        EXAMPLES::

            sage: str(fricas("(1=1)@Boolean")) == fricas._true_symbol()         # optional - fricas
            True
        """
        return "true"

    def _false_symbol(self):
        """
        Return the string used for False in FriCAS.

        EXAMPLES::

            sage: str(fricas("(1~=1)@Boolean")) == fricas._false_symbol()       # optional - fricas
            True
        """
        return "false"

    def _inequality_symbol(self):
        """
        Return the string used for False in FriCAS.

        EXAMPLES::

            sage: fricas(x!=0)                                                  # optional - fricas, indirect doctest
            true
        """
        return '~='

    def _repr_(self):
        """
        EXAMPLES::

            sage: fricas                                                        # indirect doctest
            FriCAS
        """
        return "FriCAS"

    def __reduce__(self):
        """
        EXAMPLES::

            sage: fricas.__reduce__()                                           # optional - fricas
            (<function reduce_load_fricas at 0x...>, ())
            sage: f, args = _                                                   # optional - fricas
            sage: f(*args)                                                      # optional - fricas
            FriCAS
        """
        return reduce_load_fricas, tuple([])

    def eval(self, code, strip=True, synchronize=False, locals=None, allow_use_file=True,
             split_lines="nofile", reformat=True, **kwds):
        """
        Evaluate ``code`` using FriCAS.

        Except ``reformat``, all arguments are passed to
        :meth:`sage.interfaces.expect.Expect.eval`.

        INPUT:

        - ``reformat`` -- bool; remove the output markers when True.

        This can also be used to pass system commands to FriCAS.

        EXAMPLES::

            sage: fricas.set("x", "1783"); fricas("x")                          # optional - fricas
            1783
            sage: fricas.eval(")cl val x");                                     # optional - fricas
            ''
            sage: fricas("x")                                                   # optional - fricas
            x

        """
        output = Expect.eval(self, code, strip=strip,
                             synchronize=synchronize, locals=locals,
                             allow_use_file=allow_use_file, split_lines=split_lines,
                             **kwds)
        # we remove carriage returns (\r) to make parsing easier
        # they are sent depending on how fricas was invoked:
        # on linux, "fricas -nox -noclef" sends "\r\n" and "fricas -nosman" sends "\n"
        output = output.replace('\r', '')
        if reformat:
            replacements = [('|startAlgebraOutput|\n', ''),
                            ('|endOfAlgebraOutput|', ''),
                            ('|startKeyedMsg|\n', ''),
                            ('|endOfKeyedMsg|', '')]
            for old, new in replacements:
                output = output.replace(old, new)

        return output


    def _function_class(self):
        """
        Return the FriCASExpectFunction class.

        EXAMPLES::

            sage: fricas._function_class()                                      # optional - fricas
            <class 'sage.interfaces.fricas.FriCASExpectFunction'>
            sage: type(fricas.gcd)                                              # optional - fricas
            <class 'sage.interfaces.fricas.FriCASExpectFunction'>
        """
        return FriCASExpectFunction

    def _object_class(self):
        """
        EXAMPLES::

            sage: fricas._object_class()                                        # optional - fricas
            <class 'sage.interfaces.fricas.FriCASElement'>
            sage: type(fricas(2))                                               # optional - fricas
            <class 'sage.interfaces.fricas.FriCASElement'>
        """
        return FriCASElement

    def _function_element_class(self):
        """
        Returns the FriCAS function element class.

        EXAMPLES::

            sage: fricas._function_element_class()                              # optional - fricas
            <class 'sage.interfaces.fricas.FriCASFunctionElement'>
            sage: type(fricas(2).gcd)                                           # optional - fricas
            <class 'sage.interfaces.fricas.FriCASFunctionElement'>
        """
        return FriCASFunctionElement

    def console(self):
        """
        Spawn a new FriCAS command-line session.

        EXAMPLES::

            sage: fricas.console()                                              # not tested
                             FriCAS (AXIOM fork) Computer Algebra System
                                    Version: FriCAS 1.0.5
                     Timestamp: Thursday February 19, 2009 at 06:57:33
            -----------------------------------------------------------------------------
               Issue )copyright to view copyright notices.
               Issue )summary for a summary of useful system commands.
               Issue )quit to leave AXIOM and return to shell.
            -----------------------------------------------------------------------------
        """
        fricas_console()


@instancedoc
class FriCASElement(ExpectElement):
    """
    Instances of this class represent objects in FriCAS.

    Using the method :meth:`sage` we can translate some of them to
    SageMath objects:

    .. automethod:: _sage_
    """
    def __len__(self):
        """
        Return the length of a list.

        EXAMPLES::

            sage: v = fricas('[x^i for i in 0..5]')                             # optional - fricas
            sage: len(v)                                                        # optional - fricas
            6
        """
        P = self._check_valid()
        l = P('#(%s)' %self._name)
        return l.sage()

    def __getitem__(self, n):
        """
        We implement the sage conventions here, translating to 0-based iterables.

        We do not check validity, since many objects in FriCAS are
        iterable, in particular Streams

        .. TODO::

            - can we somehow implement negative arguments?

        TESTS::

            sage: fricas("[1,2,3]")[0]                                          # optional - fricas
            1

            sage: fricas("[1,2,3]")[3]                                          # optional - fricas
            Traceback (most recent call last):
            ...
            TypeError: An error occurred when FriCAS evaluated 'elt(...,...)':
            <BLANKLINE>
            >> Error detected within library code:
            index out of range
        """
        n = int(n)
        if n < 0:
            raise IndexError("index out of range")
        P = self._check_valid()
        # use "elt" instead of "." here because then the error
        # message is clearer
        return P.new("elt(%s,%s)" %(self._name, n+1))

    def __int__(self):
        """
        TESTS::

            sage: int(fricas(2))                                                # optional - fricas
            2
        """
        return int(self.sage())

    def bool(self):
        """
        Coerce the expression into a boolean.

        EXAMPLES::

            sage: fricas("1=1").bool()                                          # optional - fricas
            True
            sage: fricas("1~=1").bool()                                         # optional - fricas
            False
        """
        P = self._check_valid()
        return P.new(self._name + "::Boolean").sage()

    def __bool__(self):
        """
        Check whether the expression is different from zero.

        EXAMPLES::

            sage: fricas(0).is_zero()                                           # optional - fricas, indirect doctest
            True
        """
        P = self._check_valid()
        return not P.new("zero?(%s)" % self._name).sage()

    __nonzero__ = __bool__

    def __long__(self):
        """
        TESTS::

            sage: long(fricas('1'))                                             # optional - fricas
            1L
        """
        return long(self.sage())

    def __float__(self):
        """
        TESTS::

            sage: float(fricas(2))                                              # optional - fricas
            2.0
        """
        return float(self.sage())

    def _integer_(self, ZZ=None):
        """
        EXAMPLES::

            sage: ZZ(fricas('1'))                                               # optional - fricas
            1
        """
        from sage.rings.all import ZZ
        return ZZ(self.sage())

    def _rational_(self):
        """
        EXAMPLES::

            sage: QQ(fricas('-1/2'))                                            # optional - fricas
            -1/2
        """
        from sage.rings.all import QQ
        return QQ(self.sage())

    def gen(self, n):
        """
        Return an error, since the n-th generator in FriCAS is not well defined.
        """
        raise NotImplementedError

    def _latex_(self):
        r"""
        EXAMPLES::

            sage: latex(fricas("sin(x+y)/exp(z)*log(1+%e)"))                    # optional - fricas
            {{\log \left( {{e+1}} \right)} \  {\sin \left( {{y+x}} \right)}} \over {{e} ^{z}}

            sage: latex(fricas("matrix([[1,2],[3,4]])"))                        # optional - fricas
            \left[ \begin{array}{cc} 1 & 2 \\ 3 & 4 \end{array}  \right]

            sage: latex(fricas("integrate(sin(x+1/x),x)"))                      # optional - fricas
            \int ^{\displaystyle x} {{\sin \left( {{{{{ \%O} ^{2}}+1} \over  \%O}} \right)} \  {d \%O}}
        """
        replacements = [('\sp ', '^'),
                        ('\sp{', '^{'),
                        ('\sb ', '_'),
                        ('\sb{', '_{')]
        P = self._check_valid()
        s = P.get_string("first tex(%s)" %self._name)
        for old, new in replacements:
            s = s.replace(old, new)
        return s

    def _get_sage_type(self, domain):
        """
        INPUT:

        - ``domain``, a FriCAS SExpression

        OUTPUT:

        - a corresponding Sage type

        EXAMPLES::

            sage: m = fricas("dom(1/2)::Any")                                   # optional - fricas
            sage: fricas(0)._get_sage_type(m)                                   # optional - fricas
            Rational Field
        """
        from sage.rings.all import ZZ, QQ, QQbar, PolynomialRing, RDF
        from sage.rings.fraction_field import FractionField
        from sage.rings.finite_rings.integer_mod_ring import Integers
        from sage.rings.finite_rings.finite_field_constructor import FiniteField
        from sage.rings.real_mpfr import RealField
        from sage.symbolic.ring import SR
        from sage.matrix.constructor import matrix

        # first implement domains without arguments
        head = str(domain.car())
        if head in ["Integer", "NonNegativeInteger", "PositiveInteger"]:
            return ZZ
        if head == "String":
            return str
        if head == "Float":
            P = self._check_valid()
            prec = max(P.new("length mantissa(%s)" %self._name).sage(), 53)
            return RealField(prec)
        if head == "DoubleFloat":
            return RDF
        if head == "AlgebraicNumber":
            return QQbar

        # now implement "functorial" types
        if head == "OrderedCompletion" or head == "Complex":
            # this is a workaround, I don't know how translate this
            return SR

        if head == "IntegerMod":
            return Integers(domain[1].integer().sage())

        if head == "PrimeField":
            return FiniteField(domain[1].integer().sage())

        if head == "Fraction":
            return FractionField(self._get_sage_type(domain[1]))

        if head == "Expression":
            return SR

        if head == "Polynomial":
            # this is a workaround, since in sage we always have to specify the variables
            return SR

        raise NotImplementedError("The translation of FriCAS type %s to sage is not yet implemented." %domain)

    def _sage_expression(self, unparsed_InputForm):
        """
        Convert an expression to an element of the Symbolic Ring.

        This does not depend on `self`.  Instead, for practical
        reasons of the implementation of `self._sage_`, it takes the
        unparsed InputForm as argument.

        .. TODO::

             We really should walk through the InputForm here.

        TESTS::

            sage: f = fricas('integrate(sin(x^2), x)'); f                       # optional - fricas
                       +---+
                       | 2
            fresnelS(x |--- )
                      \|%pi
            -----------------
                   +---+
                   | 2
                   |---
                  \|%pi
            sage: s = fricas.get_unparsed_InputForm(f._name); s                 # optional - fricas
            'fresnelS(x*(2/pi())^(1/2))/((2/pi())^(1/2))'
            sage: f._sage_expression(s)                                         # optional - fricas
            1/2*sqrt(2)*sqrt(pi)*fresnelS(sqrt(2)*x/sqrt(pi))

        Check that :trac:`22525` is fixed::

            sage: l = [sin, cos, sec, csc, cot, tan, asin, acos, atan, acot, acsc, asec, arcsin, arccos, arctan, arccot, arccsc, arcsec]
            sage: [f(x)._fricas_().sage().subs(x=0.9) for f in l]               # optional - fricas
            [0.783326909627483,
             0.621609968270664,
             1.60872581046605,
             1.27660621345890,
             0.793551147842317,
             1.26015821755034,
             1.11976951499863,
             0.451026811796262,
             0.732815101786507,
             0.837981225008390,
             1.57079632679490 - 0.467145308103262*I,
             0.467145308103262*I,
             1.11976951499863,
             0.451026811796262,
             0.732815101786507,
             0.837981225008390,
             1.57079632679490 - 0.467145308103262*I,
             0.467145308103262*I]
            sage: l = [tanh, sinh, cosh, coth, sech, csch, asinh, acosh, atanh, acoth, asech, acsch, arcsinh, arccosh, arctanh, arccoth, arcsech, arccsch]
            sage: [f(x)._fricas_().sage().subs(x=0.9) for f in l]               # optional - fricas
            [0.716297870199024,
             1.02651672570818,
             1.43308638544877,
             1.39606725303001,
             0.697794641100332,
             0.974168247780004,
             0.808866935652782,
             0.451026811796262*I,
             1.47221948958322,
             1.47221948958322 - 1.57079632679490*I,
             0.467145308103262,
             0.957800449200672,
             0.808866935652782,
             0.451026811796262*I,
             1.47221948958322,
             1.47221948958322 - 1.57079632679490*I,
             0.467145308103262,
             0.957800449200672]

        Check that :trac:`23782` is fixed::

            sage: s = '((3*n^10-25*n^9+50*n^8+62*n^7-229*n^6-25*n^5+320*n^4-12*n^3-144*n^2)/11520)::EXPR INT'
            sage: fricas(s).sage()                                              # optional - fricas
            1/3840*n^10 - 5/2304*n^9 + 5/1152*n^8 + 31/5760*n^7 - 229/11520*n^6 - 5/2304*n^5 + 1/36*n^4 - 1/960*n^3 - 1/80*n^2


        Check that :trac:`25224` is fixed::

            sage: integrate(log(x)/(1-x),x,algorithm='fricas')                  # optional - fricas
            dilog(-x + 1)
            sage: fricas(dilog(-x + 1))                                         # optional - fricas
            dilog(x)
            sage: dilog._fricas_()(1.0)                                         # optional - fricas
            1.6449340668_4822643647_24152
            sage: dilog(1.0)
            1.64493406684823

        """
        from sage.calculus.calculus import symbolic_expression_from_string
        from sage.libs.pynac.pynac import symbol_table, register_symbol
        from sage.symbolic.all import I
        from sage.functions.log import dilog
        register_symbol(lambda x,y: x + y*I, {'fricas':'complex'})
        register_symbol(lambda x: dilog(1-x), {'fricas':'dilog'})

        s = unparsed_InputForm
        replacements = [('pi()', 'pi '),
                        ('::Symbol', ' ')]
        for old, new in replacements:
            s = s.replace(old, new)
        try:
            return symbolic_expression_from_string(s, symbol_table["fricas"])
        except (SyntaxError, TypeError):
            raise NotImplementedError("The translation of the FriCAS Expression %s to sage is not yet implemented." %s)


    def _sage_(self):
        """
        Convert self to a Sage object.

        EXAMPLES:

        Floats::

            sage: fricas(2.1234).sage()                                         # optional - fricas
            2.12340000000000
            sage: _.parent()                                                    # optional - fricas
            Real Field with 53 bits of precision
            sage: a = RealField(100)(pi)                                        # optional - fricas
            sage: fricas(a).sage()                                              # optional - fricas
            3.1415926535897932384626433833
            sage: _.parent()                                                    # optional - fricas
            Real Field with 100 bits of precision
            sage: fricas(a).sage() == a                                         # optional - fricas
            True
            sage: fricas(2.0).sage()                                            # optional - fricas
            2.00000000000000
            sage: _.parent()                                                    # optional - fricas
            Real Field with 53 bits of precision

        Algebraic numbers::

            sage: a = fricas('(1 + sqrt(2))^5'); a                              # optional - fricas
                +-+
            29 \|2  + 41
            sage: b = a.sage(); b                                               # optional - fricas
            82.0121933088198?
            sage: b.radical_expression()                                        # optional - fricas
            29*sqrt(2) + 41

        Integers modulo n::

            sage: fricas("((42^17)^1783)::IntegerMod(5^(5^5))").sage() == Integers(5^(5^5))((42^17)^1783) # optional - fricas
            True

        Matrices over a prime field::

            sage: fricas("matrix [[1::PF 3, 2],[2, 0]]").sage().parent()        # optional - fricas
            Full MatrixSpace of 2 by 2 dense matrices over Finite Field of size 3

        We can also convert FriCAS's polynomials to Sage polynomials::

            sage: a = fricas(x^2 + 1); a.typeOf()                               # optional - fricas
            Polynomial(Integer)
            sage: a.sage()                                                      # optional - fricas
            x^2 + 1
            sage: _.parent()                                                    # optional - fricas
            Univariate Polynomial Ring in x over Integer Ring
            sage: fricas('x^2 + y^2 + 1/2').sage()                              # optional - fricas
            y^2 + x^2 + 1/2
            sage: _.parent()                                                    # optional - fricas
            Multivariate Polynomial Ring in y, x over Rational Field

            sage: fricas("1$Polynomial Integer").sage()                         # optional - fricas
            1

            sage: fricas("x^2/2").sage()                                        # optional - fricas
            1/2*x^2

        Rational functions::

            sage: fricas("x^2 + 1/z").sage()                                    # optional - fricas
            x^2 + 1/z

        Expressions::

            sage: fricas("sin(x+y)/exp(z)*log(1+%e)").sage()                    # optional - fricas
            e^(-z)*log(e + 1)*sin(x + y)

            sage: fricas("factorial(n)").sage()                                 # optional - fricas
            factorial(n)

            sage: fricas("integrate(sin(x+y), x=0..1)").sage()                  # optional - fricas
            -cos(y + 1) + cos(y)

            sage: fricas("integrate(x*sin(1/x), x=0..1)").sage()                # optional - fricas
            'failed'

            sage: fricas("integrate(sin((x^2+1)/x),x)").sage()                  # optional - fricas
            integral(sin((x^2 + 1)/x), x)

        .. TODO::

            - Converting matrices and lists takes much too long.

        Matrices::

            sage: fricas("matrix [[x^n/2^m for n in 0..5] for m in 0..3]").sage()         # optional - fricas, long time
            [      1       x     x^2     x^3     x^4     x^5]
            [    1/2   1/2*x 1/2*x^2 1/2*x^3 1/2*x^4 1/2*x^5]
            [    1/4   1/4*x 1/4*x^2 1/4*x^3 1/4*x^4 1/4*x^5]
            [    1/8   1/8*x 1/8*x^2 1/8*x^3 1/8*x^4 1/8*x^5]

        Lists::

            sage: fricas("[2^n/x^n for n in 0..5]").sage()                      # optional - fricas, long time
            [1, 2/x, 4/x^2, 8/x^3, 16/x^4, 32/x^5]

            sage: fricas("[matrix [[i for i in 1..n]] for n in 0..5]").sage()   # optional - fricas, long time
            [[], [1], [1 2], [1 2 3], [1 2 3 4], [1 2 3 4 5]]

        Error handling::

            sage: s = fricas.guessPade("[fibonacci i for i in 0..10]"); s       # optional - fricas
                n        x
            [[[x ]- ----------]]
                     2
                    x  + x - 1
            sage: s.sage()                                                      # optional - fricas
            Traceback (most recent call last):
            ...
            NotImplementedError: The translation of the FriCAS Expression rootOfADE(n,...()) to sage is not yet implemented.

            sage: s = fricas("series(sqrt(1+x), x=0)"); s                       # optional - fricas
                  1     1  2    1  3    5   4    7   5    21   6    33   7    429   8
              1 + - x - - x  + -- x  - --- x  + --- x  - ---- x  + ---- x  - ----- x
                  2     8      16      128      256      1024      2048      32768
            +
               715   9    2431   10      11
              ----- x  - ------ x   + O(x  )
              65536      262144

            sage: s.sage()                                                      # optional - fricas
            Traceback (most recent call last):
            ...
            NotImplementedError: The translation of the FriCAS object
            <BLANKLINE>
                  1     1  2    1  3    5   4    7   5    21   6    33   7    429   8
              1 + - x - - x  + -- x  - --- x  + --- x  - ---- x  + ---- x  - ----- x
                  2     8      16      128      256      1024      2048      32768
            +
               715   9    2431   10      11
              ----- x  - ------ x   + O(x  )
              65536      262144
            <BLANKLINE>
            to sage is not yet implemented:
            An error occurred when FriCAS evaluated 'unparse(...::InputForm)':
            <BLANKLINE>
               Cannot convert the value from type Any to InputForm .
        """
        from sage.rings.all import ZZ, QQ, QQbar, PolynomialRing, RDF
        from sage.rings.fraction_field import FractionField
        from sage.rings.finite_rings.integer_mod_ring import Integers
        from sage.rings.real_mpfr import RealField
        from sage.symbolic.ring import SR
        from sage.symbolic.all import I
        from sage.matrix.constructor import matrix
        from sage.structure.factorization import Factorization
        from sage.misc.sage_eval import sage_eval

        # TODO: perhaps we should translate the type first?
        # TODO: perhaps we should get the InputForm as SExpression?

        # remember: fricas.new gives a FriCASElement

        # the coercion to Any gets rid of the Union domain
        P = self._check_valid()
        domain = P.new("dom((%s)::Any)" % self._name) # domain is now a fricas SExpression

        # first translate dummy domains such as "failed". we must not
        # recurse here!
        if P.get_boolean("string?(%s)" % domain._name):
            return P.get_string("string(%s)" % domain._name)

        # now translate domains which cannot be coerced to InputForm,
        # or where we do not need it.
        head = str(domain.car())
        if head == "List":
            n = P.get_integer('#(%s)' %self._name)
            return [P.new('elt(%s,%s)' %(self._name, k)).sage() for k in range(1, n+1)]

        if head == "Matrix":
            base_ring = self._get_sage_type(domain[1])
            rows = P.new('listOfLists(%s)' %self._name).sage()
            return matrix(base_ring, rows)

        if head == "Fraction":
            return P.new("numer(%s)" %self._name).sage()/P.new("denom(%s)" %self._name).sage()

        if head == "Complex":
            return (P.new("real(%s)" %self._name).sage() +
                    P.new("imag(%s)" %self._name).sage()*I)

        if head == "Factored":
            l = P.new('[[f.factor, f.exponent] for f in factors(%s)]' %self._name).sage()
            return Factorization([(p, e) for p,e in l])

        # finally translate domains with InputForm
        try:
            unparsed_InputForm = P.get_unparsed_InputForm(self._name)
        except RuntimeError as error:
            raise NotImplementedError("The translation of the FriCAS object\n\n%s\n\nto sage is not yet implemented:\n%s" %(self, error))
        if head == "Boolean":
            return unparsed_InputForm == "true"

        if head in ["Integer", "NonNegativeInteger", "PositiveInteger"]:
            return ZZ(unparsed_InputForm)

        if head == "String":
            return unparsed_InputForm

        if head == "Float":
            # Warning: precision$Float gives the current precision,
            # whereas length(mantissa(self)) gives the precision of
            # self.
            prec = max(P.new("length mantissa(%s)" %self._name).sage(), 53)
            R = RealField(prec)
            x, e, b = unparsed_InputForm.lstrip('float(').rstrip(')').split(',')
            return R(ZZ(x)*ZZ(b)**ZZ(e))

        if head == "DoubleFloat":
            return RDF(unparsed_InputForm)

        if head == "AlgebraicNumber":
            s = unparsed_InputForm[:-len("::AlgebraicNumber()")]
            return sage_eval("QQbar(" + s + ")")

        if head == "IntegerMod" or head == "PrimeField":
            # one might be tempted not to go via InputForm here, but
            # it turns out to be safer to do it.
            n = unparsed_InputForm[len("index("):]
            n = n[:n.find(")")]
            return self._get_sage_type(domain)(n)

        if head == "Polynomial":
            base_ring = self._get_sage_type(domain[1])
            # Polynomial Complex is translated into SR
            if base_ring is SR:
                return self._sage_expression(unparsed_InputForm)

            # the following is a bad hack, we should be getting a list here
            vars = P.get_unparsed_InputForm("variables(%s)" %self._name)[1:-1]
            if vars == "":
                return base_ring(unparsed_InputForm)
            else:
                R = PolynomialRing(base_ring, vars)
                return R(unparsed_InputForm)

        if head == "OrderedCompletion":
            # this is a workaround, I don't know how translate this
            if str(domain[1].car()) == "Expression":
                return self._sage_expression(unparsed_InputForm)

        if head == "Expression":
            # we treat Expression Integer and Expression Complex
            # Integer just the same
            return self._sage_expression(unparsed_InputForm)

        if head == 'DistributedMultivariatePolynomial':
            base_ring = self._get_sage_type(domain[2])
            vars = domain[1].car()
            R = PolynomialRing(base_ring, vars)
            return R(unparsed_InputForm)

        raise NotImplementedError("The translation of the FriCAS object %s to sage is not yet implemented." %(unparsed_InputForm))


@instancedoc
class FriCASFunctionElement(FunctionElement):
    def __init__(self, object, name):
        """
        Make FriCAS operation names valid python function identifiers.

        TESTS::

            sage: a = fricas('"Hello"')                                         # optional - fricas
            sage: a.upperCase_q                                                 # optional - fricas
            upperCase?
            sage: a.upperCase_e                                                 # optional - fricas
            upperCase!
            sage: a.upperCase_e()                                               # optional - fricas
            "HELLO"

        """
        if name.endswith("_q"):
            name = name[:-2] + "?"
        elif name.endswith("_e"):
            name = name[:-2] + "!"
        FunctionElement.__init__(self, object, name)


@instancedoc
class FriCASExpectFunction(ExpectFunction):
    def __init__(self, parent, name):
        """
        Translate the pythonized function identifier back to a FriCAS
        operation name.

        TESTS::

            sage: fricas.upperCase_q                                            # optional - fricas
            upperCase?
            sage: fricas.upperCase_e                                            # optional - fricas
            upperCase!

        """
        if name.endswith("_q"):
            name = name[:-2] + "?"
        elif name.endswith("_e"):
            name = name[:-2] + "!"
        ExpectFunction.__init__(self, parent, name)


def is_FriCASElement(x):
    """
    Return ``True`` if ``x`` is of type :class:`FriCASElement`.

    EXAMPLES::

        sage: from sage.interfaces.fricas import is_FriCASElement               # optional - fricas
        sage: is_FriCASElement(fricas(2))                                       # optional - fricas
        True
        sage: is_FriCASElement(2)                                               # optional - fricas
        False
    """
    return isinstance(x, FriCASElement)

fricas = FriCAS()

def reduce_load_fricas():
    """
    Returns the FriCAS interface object defined in
    :sage.interfaces.fricas.

    EXAMPLES::

        sage: from sage.interfaces.fricas import reduce_load_fricas             # optional - fricas
        sage: reduce_load_fricas()                                              # optional - fricas
        FriCAS
    """
    return fricas

import os

def fricas_console():
    """
    Spawn a new FriCAS command-line session.

    EXAMPLES::

        sage: fricas_console()                                                  # not tested
                         FriCAS (AXIOM fork) Computer Algebra System
                                    Version: FriCAS 1.0.5
                     Timestamp: Thursday February 19, 2009 at 06:57:33
        -----------------------------------------------------------------------------
           Issue )copyright to view copyright notices.
           Issue )summary for a summary of useful system commands.
           Issue )quit to leave AXIOM and return to shell.
        -----------------------------------------------------------------------------
    """
    from sage.repl.rich_output.display_manager import get_display_manager
    if not get_display_manager().is_in_terminal():
        raise RuntimeError('Can use the console only in the terminal. Try %%fricas magics instead.')
    os.system('fricas -nox')

def __doctest_cleanup():
    """
    EXAMPLES::

        sage: from sage.interfaces.fricas import __doctest_cleanup              # optional - fricas
        sage: a = FriCAS()                                                      # optional - fricas
        sage: two = a(2)                                                        # optional - fricas
        sage: a.is_running()                                                    # optional - fricas
        True
        sage: __doctest_cleanup()                                               # optional - fricas
        sage: a.is_running()                                                    # optional - fricas
        False
    """
    import sage.interfaces.quit
    sage.interfaces.quit.expect_quitall()<|MERGE_RESOLUTION|>--- conflicted
+++ resolved
@@ -602,8 +602,6 @@
             sage: s = "unparse((-1234567890123456789012345678901234567890123456789012345678901234567890*n::EXPR INT)::INFORM)"
             sage: fricas.get_string(s)                                                       # optional - fricas
             '(-1234567890123456789012345678901234567890123456789012345678901234567890)*n'
-<<<<<<< HEAD
-=======
 
         Check that :trac:`25628` is fixed::
 
@@ -622,7 +620,6 @@
             sage: (diff(lF[1], x) - f).simplify_trig()                          # optional - fricas
             0
 
->>>>>>> 309a7012
         """
         # strip removes leading and trailing whitespace, after that
         # we can assume that the first and the last character are
