--- conflicted
+++ resolved
@@ -29,7 +29,7 @@
 from sage.manifolds.point import ManifoldPoint
 
 class AbstractNamedObject(object):
-    """
+    r"""
     An abstract named object.
 
     This abstract class handles the outputs (text and LaTeX) of named objects
@@ -65,19 +65,6 @@
         sage: latex(a)
         A
 
-<<<<<<< HEAD
-    An abstract object is a variable name and LaTeX name.
-
-    INPUT:
-
-    - ``name`` -- (short) string; name (symbol) given to the object
-    - ``latex_name`` -- (default: ``None``) string; LaTeX symbol to
-      denote the object; if ``None``, the LaTeX symbol is set to ``name``
-    - ``full_name`` -- (default: ``None``) string; short description of the
-      object;  if ``None``, the description is set to ``name``.
-
-=======
->>>>>>> cb534171
     """
     def __init__(self, name, latex_name=None, full_name=None):
         """
